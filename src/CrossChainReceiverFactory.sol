--- conflicted
+++ resolved
@@ -138,36 +138,6 @@
         _;
     }
 
-<<<<<<< HEAD
-    function _verifyRoot(bytes32 root, address originalOwner) internal view returns (bool result) {
-        bytes32 initHash = _proxyInitHash;
-        CrossChainReceiverFactory factory = _cachedThis;
-        assembly ("memory-safe") {
-            let ptr := mload(0x40)
-
-            // derive creation salt
-            mstore(0x14, originalOwner)
-            mstore(0x00, root)
-            let salt := keccak256(0x00, 0x34)
-
-            // 0xff + factory + salt + hash(initCode)
-            mstore(0x4d, initHash)
-            mstore(0x2d, salt)
-            mstore(0x0d, factory)
-            mstore(0x00, 0xff00000000000000)
-            let computedAddress := keccak256(0x18, 0x55)
-
-            // restore clobbered memory
-            mstore(0x60, 0x00)
-            mstore(0x40, ptr)
-
-            // verify that `salt` was used to deploy `address(this)`
-            result := iszero(shl(0x60, xor(address(), computedAddress)))
-        }
-    }
-
-=======
->>>>>>> a61cd228
     // @inheritdoc IERC1271
     function isValidSignature(bytes32 hash, bytes calldata signature)
         external
@@ -253,15 +223,11 @@
         verifyingContract = address(this);
     }
 
-<<<<<<< HEAD
-    function deploy(bytes32 root, address owner, bool setOwner)
+    function deploy(bytes32 root, address owner, bool setOwnerNotSelfdestruct)
         external
         noDelegateCall
         returns (CrossChainReceiverFactory proxy)
     {
-=======
-    function deploy(bytes32 root, address owner, bool action) external noDelegateCall returns (address proxy) {
->>>>>>> a61cd228
         assembly ("memory-safe") {
             let ptr := mload(0x40)
 
@@ -283,10 +249,11 @@
             // restore clobbered memory
             mstore(0x40, ptr)
 
-            // If `action == true`, this gets the selector for `setOwner(address)`,
+            // If `setOwnerNotSelfdestruct == true`, this gets the selector for `setOwner(address)`,
             // otherwise you get the selector for `cleanup(address)`. In both cases, the selector is
             // appended with `owner`'s padding
-            let selector := xor(0xfbacefce000000000000000000000000, mul(0xe803affb000000000000000000000000, action))
+            let selector :=
+                xor(0xfbacefce000000000000000000000000, mul(0xe803affb000000000000000000000000, setOwnerNotSelfdestruct))
 
             // set the owner, or `selfdestruct` to the owner
             mstore(0x14, owner)
@@ -376,7 +343,7 @@
     function _verifyDeploymentData(bytes32 root, address originalOwner) internal view returns (bool result) {
         bytes32 initHash = _proxyInitHash;
         CrossChainReceiverFactory factory = _cachedThis;
-        assembly ("memory-safe") {  
+        assembly ("memory-safe") {
             let ptr := mload(0x40)
 
             // derive creation salt
@@ -422,7 +389,7 @@
             calldatacopy(0x20, o, 0x40) // Copy the `APP_DOMAIN_SEPARATOR` and `contents` struct hash.
             // Dismiss the signature if:
             // 1. the reconstructed hash doesn't match,
-            // 2. the appended data is invalid, i.e. 
+            // 2. the appended data is invalid, i.e.
             //    (`appendedData.length > signature.length || contentsDescription.length == 0`.)
             // 3. the signature is not 64 bytes long
             if iszero(or(xor(keccak256(0x1e, 0x42), hash), or(xor(add(0x40, l), signature.length), iszero(c)))) {
@@ -462,14 +429,7 @@
                 mstore(0x40, keccak256(ptr, 0xa0)) // `hashStruct(typedDataSign)`.
                 // Compute the final hash, corrupted if `contentsName` is invalid.
                 hash := keccak256(0x1e, add(0x42, and(0x01, d)))
-<<<<<<< HEAD
-                signature.length := sub(signature.length, l) // Truncate the signature.
-
-                // Signature is expected to be 64 bytes
-                if xor(0x40, signature.length) { break }
-=======
-                
->>>>>>> a61cd228
+
                 let vs := calldataload(add(0x20, signature.offset))
 
                 mstore(0x00, hash)
