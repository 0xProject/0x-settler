// SPDX-License-Identifier: MIT
pragma solidity ^0.8.28;

import {IERC20} from "@forge-std/interfaces/IERC20.sol";
import {IERC1271} from "./interfaces/IERC1271.sol";
import {IERC5267} from "./interfaces/IERC5267.sol";

import {TwoStepOwnable} from "./deployer/TwoStepOwnable.sol";
import {MultiCallContext, MULTICALL_ADDRESS} from "./multicall/MultiCallContext.sol";

import {FastLogic} from "./utils/FastLogic.sol";
import {MerkleProofLib} from "./vendor/MerkleProofLib.sol";
import {Recover, PackedSignature} from "./utils/Recover.sol";

<<<<<<< HEAD
interface IWrappedNative is IERC20 {
    function deposit() external payable;
    function withdraw(uint256) external;

    event Deposit(address indexed, uint256);
    event Withdrawal(address indexed, uint256);

    receive() external payable;
}

contract CrossChainReceiverFactory is IERC1271, MultiCallContext, TwoStepOwnable {
    using FastLogic for bool;
    using Recover for bytes32;

    struct Storage {
        uint256 nonce;
    }

    CrossChainReceiverFactory private immutable _cachedThis = this;
    bytes32 private immutable _proxyInitHash = keccak256(
        bytes.concat(
            hex"60265f8160095f39f35f5f365f5f37365f6c",
            bytes13(uint104(uint160(address(this)))),
            hex"5af43d5f5f3e6022573d5ffd5b3d5ff3"
        )
    );
    uint256 private immutable _cachedChainId = block.chainid;
    bytes32 private immutable _cachedDomainSeparator = _computeDomainSeparator();
=======
contract CrossChainReceiverFactory is IERC1271, IERC5267, MultiCallContext, TwoStepOwnable {
    using FastLogic for bool;
    using Recover for bytes32;

    CrossChainReceiverFactory private immutable _cachedThis;
    bytes32 private immutable _proxyInitHash;
>>>>>>> eace4bf3
    string public constant name = "ZeroExCrossChainReceiver";
    bytes32 private constant _NAMEHASH = 0x819c7f86c24229cd5fed5a41696eb0cd8b3f84cc632df73cfd985e8b100980e8;
    IERC20 private constant _NATIVE = IERC20(0xEeeeeEeeeEeEeeEeEeEeeEEEeeeeEeeeeeeeEEeE);
    address private constant _TOEHOLD = 0x4e59b44847b379578588920cA78FbF26c0B4956C;
    address private constant _WNATIVE_SETTER = 0x000000000000F01B1D1c8EEF6c6cF71a0b658Fbc;
    bytes32 private constant _WNATIVE_STORAGE_INITHASH = keccak256(
        abi.encodePacked(
            hex"326d",
            uint112(uint160(_WNATIVE_SETTER)),
            hex"1815601657fe5b7f60143603803560601c6d",
            uint112(uint160(_WNATIVE_SETTER)),
            hex"14336c",
            uint40(uint104(uint160(MULTICALL_ADDRESS)) >> 64),
            hex"5f527f",
            uint64(uint104(uint160(MULTICALL_ADDRESS))),
            hex"1416602e57fe5b5f54604b57585f55805f5f375f34f05f8159526d6045575ffd5b5260205ff35b30ff60901b5952604e5ff3"
        )
    );
    bytes32 private constant _WNATIVE_SALT = keccak256("Wrapped Native Token Address");
    address private constant _WNATIVE_STORAGE = address(
        uint160(
            uint256(
                keccak256(
                    abi.encodePacked(
                        hex"d694",
                        address(
                            uint160(
                                uint256(
                                    keccak256(
                                        abi.encodePacked(hex"ff", _TOEHOLD, _WNATIVE_SALT, _WNATIVE_STORAGE_INITHASH)
                                    )
                                )
                            )
                        ),
                        hex"01"
                    )
                )
            )
        )
    );
    IWrappedNative private immutable _WNATIVE =
        IWrappedNative(payable(address(uint160(uint256(bytes32(_WNATIVE_STORAGE.code))))));

    error DeploymentFailed();
    error ApproveFailed();

<<<<<<< HEAD
    constructor() payable {
        // This bit of bizarre functionality is required to accommodate Foundry's `deployCodeTo`
        // cheat code. It is a no-op at deploy time.
        if ((block.chainid == 31337).and(msg.sender == address(_WNATIVE)).and(msg.value > 1 wei)) {
            assembly ("memory-safe") {
                stop()
            }
        }

        require(((msg.sender == _TOEHOLD).and(uint160(address(this)) >> 104 == 0)).or(block.chainid == 31337));
        require(uint160(_WNATIVE_SETTER) >> 112 == 0);
        require(_DOMAIN_TYPEHASH == keccak256("EIP712Domain(string name,uint256 chainId,address verifyingContract)"));
=======
    constructor() {
        require((msg.sender == _TOEHOLD && uint160(address(this)) >> 104 == 0) || block.chainid == 31337);
>>>>>>> eace4bf3
        require(_NAMEHASH == keccak256(bytes(name)));

        // do some behavioral checks on `_WNATIVE`
        {
            // we need some value in order to perform the behavioral checks
            require(address(this).balance > 1 wei);

            // check that `_WNATIVE` is ERC20-ish
            uint256 wrappedBalance = _WNATIVE.balanceOf(address(this));

            // check that `_WNATIVE` has a `deposit()` function
            _WNATIVE.deposit{value: address(this).balance >> 1}();
            require(wrappedBalance < (wrappedBalance = _WNATIVE.balanceOf(address(this))));

            // check that `_WNATIVE` has a `fallback` function that deposits
            (bool success,) = payable(_WNATIVE).call{value: address(this).balance}("");
            require(success);
            require(wrappedBalance < (wrappedBalance = _WNATIVE.balanceOf(address(this))));

            // check that `_WNATIVE` has a `withdraw(uint256)` function
            _WNATIVE.withdraw(wrappedBalance);
            require(address(this).balance == wrappedBalance);
            require(_WNATIVE.balanceOf(address(this)) == 0);

            // send value back to the origin
            (success,) = payable(tx.origin).call{value: address(this).balance}("");
            require(success);
        }

<<<<<<< HEAD
        uint256 $int;
        Storage storage $ = _$();
        assembly ("memory-safe") {
            $int := $.slot
        }
        require($int == (uint256(_NAMEHASH) - 1) & 0xffffffffffffffffffffffffffffffffffffffffffffffffffffffffffffff00);
=======
        _cachedThis = this;
        _proxyInitHash = keccak256(
            bytes.concat(
                hex"60265f8160095f39f35f5f365f5f37365f6c",
                bytes13(uint104(uint160(address(this)))),
                hex"5af43d5f5f3e6022573d5ffd5b3d5ff3"
            )
        );
>>>>>>> eace4bf3
    }

    modifier onlyProxy() {
        require(this != _cachedThis);
        _;
    }

    modifier noDelegateCall() {
        require(this == _cachedThis);
        _;
    }

    modifier onlyFactory() {
        require(msg.sender == address(_cachedThis));
        _;
    }

    function _verifyRoot(bytes32 root, address originalOwner) internal view returns (bool result) {
        bytes32 initHash = _proxyInitHash;
        CrossChainReceiverFactory factory = _cachedThis;
        assembly ("memory-safe") {  
            let ptr := mload(0x40)

            // derive creation salt
            mstore(0x14, originalOwner)
            mstore(0x00, root)
            let salt := keccak256(0x00, 0x34)

            // 0xff + factory + salt + hash(initCode)
            mstore(0x4d, initHash)
            mstore(0x2d, salt)
            mstore(0x0d, factory)
            mstore(0x00, 0xff00000000000000)
            let computedAddress := keccak256(0x18, 0x55)

            // restore clobbered memory
            mstore(0x60, 0x00)
            mstore(0x40, ptr)

            // verify that `salt` was used to deploy `address(this)`
            result := iszero(shl(0x60, xor(address(), computedAddress)))
        }
    }

    // @inheritdoc IERC1271
    function isValidSignature(bytes32 hash, bytes calldata signature)
        external
        view
        override
        /* `_verifyRoot` hashes `_cachedThis`, making this function implicitly `onlyProxy` */
        returns (bytes4)
    {
        { // Merkle proof validation
            address owner;
            bool validOwner;
            bytes32 leaf;
            bytes32[] calldata proof;

            assembly ("memory-safe") {
                // This assembly block is equivalent to:
                //     leaf = keccak256(abi.encode(hash, block.chainid));
                // except that it's cheaper and doesn't allocate memory. We make the assumption here that
                // `block.chainid` cannot alias a valid tree node or signing hash. Realistically,
                // `block.chainid` cannot exceed 2**53 - 1 or it would cause significant issues elsewhere in
                // the ecosystem. This also means that the sort order of the hash and the chainid is
                // backwards from what `MerkleProofLib` produces, again protecting us against extension
                // attacks.
                mstore(0x00, hash)
                mstore(0x20, chainid())
                leaf := keccak256(0x00, 0x40)

                // Following assembly blocks are equivalent to:
                //     (owner, proof) = abi.decode(signature, (address, bytes32[]));
                // except we omit all the range and overflow checking.
                owner := calldataload(signature.offset)
                validOwner := iszero(shr(0xa0, owner))
            }

            if (validOwner) {
               assembly ("memory-safe") {
                    // continuation of previous abi.decode
                    proof.offset := add(signature.offset, calldataload(add(0x20, signature.offset)))
                    proof.length := calldataload(proof.offset)
                    proof.offset := add(0x20, proof.offset)
               }
               if (_verifyRoot(MerkleProofLib.getRoot(proof, leaf), owner)) {
                    return IERC1271.isValidSignature.selector;
                }
            }  
        }

        { // ERC7733 validation
            // For automatic detection that the smart account supports the nested EIP-712 workflow,
            // See: https://eips.ethereum.org/EIPS/eip-7739.
            // If `hash` is `0x7739...7739`, returns `bytes4(0x77390001)`.
            // The returned number MAY be increased in future ERC7739 versions.
            unchecked {
                if (signature.length == uint256(0)) {
                    // Forces the compiler to optimize for smaller bytecode size.
                    if (uint256(hash) == ~signature.length / 0xffff * 0x7739) return 0x77390001;
                }
            }
            address owner_ = owner();
            if ((owner_ != address(0)) && _erc1271IsValidSignature(hash, signature, owner_)) {
                return IERC1271.isValidSignature.selector;
            }
            return 0xffffffff;
        }
    }

    // @inheritdoc IERC5267
    function eip712Domain()
        external
        view
        onlyProxy
        returns (
            bytes1 fields,
            string memory name_,
            string memory,
            uint256 chainId,
            address verifyingContract,
            bytes32,
            uint256[] memory
        )
    {
        fields = bytes1(0x0d);
        name_ = name;
        chainId = block.chainid;
        verifyingContract = address(this);
    }

    function deploy(bytes32 root, address owner, bool setOwner)
        external
        noDelegateCall
        returns (CrossChainReceiverFactory proxy)
    {
        assembly ("memory-safe") {
            let ptr := mload(0x40)

            // derive the deployment salt from the owner and chainid
            mstore(0x14, owner)
            mstore(0x00, root)
            let salt := keccak256(0x00, 0x34)

            // create a minimal proxy targeting this contract
            mstore(0x1d, 0x5af43d5f5f3e6022573d5ffd5b3d5ff3)
            mstore(0x0d, address())
            mstore(0x00, 0x60265f8160095f39f35f5f365f5f37365f6c)
            proxy := create2(0x00, 0x0e, 0x2f, salt)
            if iszero(proxy) {
                mstore(0x00, 0x30116425) // selector for `DeploymentFailed()`.
                revert(0x1c, 0x04)
            }

            // restore clobbered memory
            mstore(0x40, ptr)

            // If `setOwner == true`, this gets the selector for `setOwner(address)`,
            // otherwise you get the selector for `cleanup(address)`. In both cases, the selector is
            // appended with `owner`'s padding
            let selector := xor(0xfbacefce000000000000000000000000, mul(0xe803affb000000000000000000000000, setOwner))

            // set the pending owner, or `selfdestruct` to the owner
            mstore(0x14, owner)
            mstore(0x00, selector)
            if iszero(call(gas(), proxy, 0x00, 0x10, 0x24, 0x00, 0x00)) {
                returndatacopy(ptr, 0x00, returndatasize())
                revert(ptr, returndatasize())
            }
        }
    }

    function setOwner(address owner) external onlyFactory {
        _setOwner(owner);
    }

    function approvePermit2(IERC20 token, uint256 amount) external onlyProxy returns (bool) {
        if (token == _NATIVE) {
            token = _WNATIVE;
            assembly ("memory-safe") {
                if iszero(call(gas(), token, amount, 0x00, 0x00, 0x00, 0x00)) {
                    let ptr := mload(0x40)
                    returndatacopy(ptr, 0x00, returndatasize())
                    revert(ptr, returndatasize())
                }
            }
        }
        assembly ("memory-safe") {
            let ptr := mload(0x40)

            mstore(0x00, 0x095ea7b3) // selector for `approve(address,uint256)`
            mstore(0x20, 0x000000000022D473030F116dDEE9F6B43aC78BA3) // Permit2
            mstore(0x40, amount)

            if iszero(call(gas(), token, 0x00, 0x1c, 0x44, 0x00, 0x20)) {
                returndatacopy(ptr, 0x00, returndatasize())
                revert(ptr, returndatasize())
            }
            if iszero(or(and(eq(mload(0x00), 0x01), lt(0x1f, returndatasize())), iszero(returndatasize()))) {
                mstore(0x00, 0x3e3f8f73) // selector for `ApproveFailed()`
                revert(0x1c, 0x04)
            }

            mstore(0x00, 0x01)
            return(0x00, 0x20)
        }
    }

    function call(address payable target, uint256 value, bytes calldata data)
        external
        onlyOwner
        returns (bytes memory)
    {
        assembly ("memory-safe") {
            let ptr := mload(0x40)

            calldatacopy(ptr, data.offset, data.length)
            let success := call(gas(), target, value, ptr, data.length, 0x00, 0x00)

            returndatacopy(add(0x40, ptr), 0x00, returndatasize())

            if iszero(success) { revert(add(0x40, ptr), returndatasize()) }

            mstore(add(0x20, ptr), returndatasize())
            mstore(ptr, 0x20)
            return(ptr, add(0x40, returndatasize()))
        }
    }

    function cleanup(address payable beneficiary) external {
        if (msg.sender == address(_cachedThis)) {
            selfdestruct(beneficiary);
        }

        address owner_ = owner();
        if (_msgSender() != owner_) {
            if (owner_ != address(0)) {
                _permissionDenied();
            }
            address pendingOwner_ = pendingOwner();
            if ((pendingOwner_ == address(0)).or(beneficiary != pendingOwner_)) {
                _permissionDenied();
            }
        }
        selfdestruct(beneficiary);
    }

<<<<<<< HEAD
    receive() external payable onlyProxy {}
=======
    function _erc1271IsValidSignature(bytes32 hash, bytes calldata signature, address owner)
        internal
        view
        virtual
        returns (bool result)
    {
        bytes32 nameHash = _NAMEHASH;
        assembly ("memory-safe") {
            let ptr := mload(0x40) // Grab the free memory pointer.
            // Skip 2 words for the `typedDataSignTypehash` and `contents` struct hash.
            mstore(add(0x40, ptr), nameHash)
            mstore(add(0x60, ptr), chainid())
            mstore(add(0x80, ptr), address())
            
            // `c` is `contentsDescription.length`, which is stored in the last 2 bytes of the signature.
            let c := shr(0xf0, calldataload(add(signature.offset, sub(signature.length, 0x02))))
            for {} 1 {} {
                let l := add(0x42, c) // Total length of appended data (32 + 32 + c + 2).
                let o := add(signature.offset, sub(signature.length, l)) // Offset of appended data.
                mstore(0x00, 0x1901) // Store the "\x19\x01" prefix.
                calldatacopy(0x20, o, 0x40) // Copy the `APP_DOMAIN_SEPARATOR` and `contents` struct hash.
                // Dismiss the signature if the reconstructed hash doesn't match,
                // or if the appended data is invalid, i.e.
                // `appendedData.length > signature.length || contentsDescription.length == 0`.
                if or(xor(keccak256(0x1e, 0x42), hash), or(lt(signature.length, l), iszero(c))) {
                    break
                }
                // Else, use the `TypedDataSign` workflow.
                // `TypedDataSign({ContentsName} contents,string name,...){ContentsType}`.
                let m := add(0xa0, ptr)
                mstore(m, "TypedDataSign(") // Store the start of `TypedDataSign`'s type encoding.
                let p := add(0x0e, m) // Advance 14 bytes to skip "TypedDataSign(".
                calldatacopy(p, add(0x40, o), c) // Copy `contentsName`, optimistically.
                mstore(add(p, c), 0x28) // Store a '(' after the end.
                if iszero(eq(byte(0x00, mload(sub(add(p, c), 0x01))), 0x29)) {
                    let e := 0x00 // Length of `contentsName` in explicit mode.
                    for { let q := sub(add(p, c), 0x01) } 1 {} {
                        e := add(e, 0x01) // Scan backwards until we encounter a ')'.
                        if iszero(gt(lt(e, c), eq(byte(0x00, mload(sub(q, e))), 0x29))) { break }
                    }
                    c := sub(c, e) // Truncate `contentsDescription` to `contentsType`.
                    calldatacopy(p, add(add(0x40, o), c), e) // Copy `contentsName`.
                    mstore8(add(p, e), 0x28) // Store a '(' exactly right after the end.
                }
                // `d & 1 == 1` means that `contentsName` is invalid.
                let d := shr(byte(0, mload(p)), 0x7fffffe000000000000010000000000) // Starts with `[a-z(]`.
                // Advance `p` until we encounter '('.
                for {} iszero(eq(byte(0x00, mload(p)), 0x28)) { p := add(0x01, p) } {
                    d := or(shr(byte(0x00, mload(p)), 0x120100000001), d) // Has a byte in ", )\x00".
                }
                mstore(p, " contents,string name,uint256 ch") // Store the rest of the encoding.
                mstore(add(0x20, p), "ainId,address verifyingContract)")
                p := add(0x40, p)
                calldatacopy(p, add(0x40, o), c) // Copy `contentsType`.
                // Fill in the missing fields of the `TypedDataSign`.
                calldatacopy(ptr, o, 0x40) // Copy the `contents` struct hash to `add(ptr, 0x20)`.
                mstore(ptr, keccak256(m, sub(add(p, c), m))) // Store `typedDataSignTypehash`.
                // The "\x19\x01" prefix is already at 0x00.
                // `APP_DOMAIN_SEPARATOR` is already at 0x20.
                nameHash := keccak256(ptr, 0xa0)
                mstore(0x40, keccak256(ptr, 0xa0)) // `hashStruct(typedDataSign)`.
                // Compute the final hash, corrupted if `contentsName` is invalid.
                hash := keccak256(0x1e, add(0x42, and(0x01, d)))
                signature.length := sub(signature.length, l) // Truncate the signature.
                
                // Signature is expected to be 64 bytes
                if xor(0x40, signature.length) { break }
                let vs := calldataload(add(0x20, signature.offset))

                mstore(0x00, hash)
                mstore(0x20, add(0x1b, shr(0xff, vs))) // `v`.
                mstore(0x40, calldataload(signature.offset)) // `r`.
                mstore(0x60, shr(0x01, shl(0x01, vs))) // `s`.
                let recovered := mload(staticcall(gas(), 0x01, 0x00, 0x80, 0x01, 0x20))
                result := gt(returndatasize(), shl(0x60, xor(owner, recovered)))
                mstore(0x60, 0x00) // Restore the zero slot.
                break
            }
            mstore(0x40, ptr) // Restore the free memory pointer.
        }
    }
>>>>>>> eace4bf3
}<|MERGE_RESOLUTION|>--- conflicted
+++ resolved
@@ -12,7 +12,6 @@
 import {MerkleProofLib} from "./vendor/MerkleProofLib.sol";
 import {Recover, PackedSignature} from "./utils/Recover.sol";
 
-<<<<<<< HEAD
 interface IWrappedNative is IERC20 {
     function deposit() external payable;
     function withdraw(uint256) external;
@@ -23,7 +22,7 @@
     receive() external payable;
 }
 
-contract CrossChainReceiverFactory is IERC1271, MultiCallContext, TwoStepOwnable {
+contract CrossChainReceiverFactory is IERC1271, IERC5267, MultiCallContext, TwoStepOwnable {
     using FastLogic for bool;
     using Recover for bytes32;
 
@@ -41,14 +40,6 @@
     );
     uint256 private immutable _cachedChainId = block.chainid;
     bytes32 private immutable _cachedDomainSeparator = _computeDomainSeparator();
-=======
-contract CrossChainReceiverFactory is IERC1271, IERC5267, MultiCallContext, TwoStepOwnable {
-    using FastLogic for bool;
-    using Recover for bytes32;
-
-    CrossChainReceiverFactory private immutable _cachedThis;
-    bytes32 private immutable _proxyInitHash;
->>>>>>> eace4bf3
     string public constant name = "ZeroExCrossChainReceiver";
     bytes32 private constant _NAMEHASH = 0x819c7f86c24229cd5fed5a41696eb0cd8b3f84cc632df73cfd985e8b100980e8;
     IERC20 private constant _NATIVE = IERC20(0xEeeeeEeeeEeEeeEeEeEeeEEEeeeeEeeeeeeeEEeE);
@@ -95,7 +86,6 @@
     error DeploymentFailed();
     error ApproveFailed();
 
-<<<<<<< HEAD
     constructor() payable {
         // This bit of bizarre functionality is required to accommodate Foundry's `deployCodeTo`
         // cheat code. It is a no-op at deploy time.
@@ -108,10 +98,6 @@
         require(((msg.sender == _TOEHOLD).and(uint160(address(this)) >> 104 == 0)).or(block.chainid == 31337));
         require(uint160(_WNATIVE_SETTER) >> 112 == 0);
         require(_DOMAIN_TYPEHASH == keccak256("EIP712Domain(string name,uint256 chainId,address verifyingContract)"));
-=======
-    constructor() {
-        require((msg.sender == _TOEHOLD && uint160(address(this)) >> 104 == 0) || block.chainid == 31337);
->>>>>>> eace4bf3
         require(_NAMEHASH == keccak256(bytes(name)));
 
         // do some behavioral checks on `_WNATIVE`
@@ -140,24 +126,6 @@
             (success,) = payable(tx.origin).call{value: address(this).balance}("");
             require(success);
         }
-
-<<<<<<< HEAD
-        uint256 $int;
-        Storage storage $ = _$();
-        assembly ("memory-safe") {
-            $int := $.slot
-        }
-        require($int == (uint256(_NAMEHASH) - 1) & 0xffffffffffffffffffffffffffffffffffffffffffffffffffffffffffffff00);
-=======
-        _cachedThis = this;
-        _proxyInitHash = keccak256(
-            bytes.concat(
-                hex"60265f8160095f39f35f5f365f5f37365f6c",
-                bytes13(uint104(uint160(address(this)))),
-                hex"5af43d5f5f3e6022573d5ffd5b3d5ff3"
-            )
-        );
->>>>>>> eace4bf3
     }
 
     modifier onlyProxy() {
@@ -178,7 +146,7 @@
     function _verifyRoot(bytes32 root, address originalOwner) internal view returns (bool result) {
         bytes32 initHash = _proxyInitHash;
         CrossChainReceiverFactory factory = _cachedThis;
-        assembly ("memory-safe") {  
+        assembly ("memory-safe") {
             let ptr := mload(0x40)
 
             // derive creation salt
@@ -246,7 +214,7 @@
                if (_verifyRoot(MerkleProofLib.getRoot(proof, leaf), owner)) {
                     return IERC1271.isValidSignature.selector;
                 }
-            }  
+            }
         }
 
         { // ERC7733 validation
@@ -405,9 +373,6 @@
         selfdestruct(beneficiary);
     }
 
-<<<<<<< HEAD
-    receive() external payable onlyProxy {}
-=======
     function _erc1271IsValidSignature(bytes32 hash, bytes calldata signature, address owner)
         internal
         view
@@ -421,7 +386,7 @@
             mstore(add(0x40, ptr), nameHash)
             mstore(add(0x60, ptr), chainid())
             mstore(add(0x80, ptr), address())
-            
+
             // `c` is `contentsDescription.length`, which is stored in the last 2 bytes of the signature.
             let c := shr(0xf0, calldataload(add(signature.offset, sub(signature.length, 0x02))))
             for {} 1 {} {
@@ -472,7 +437,7 @@
                 // Compute the final hash, corrupted if `contentsName` is invalid.
                 hash := keccak256(0x1e, add(0x42, and(0x01, d)))
                 signature.length := sub(signature.length, l) // Truncate the signature.
-                
+
                 // Signature is expected to be 64 bytes
                 if xor(0x40, signature.length) { break }
                 let vs := calldataload(add(0x20, signature.offset))
@@ -489,5 +454,6 @@
             mstore(0x40, ptr) // Restore the free memory pointer.
         }
     }
->>>>>>> eace4bf3
+
+    receive() external payable onlyProxy {}
 }