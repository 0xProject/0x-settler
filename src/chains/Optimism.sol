// SPDX-License-Identifier: MIT
pragma solidity ^0.8.25;

import {SettlerBase} from "../SettlerBase.sol";
import {Settler} from "../Settler.sol";
import {SettlerMetaTxn} from "../SettlerMetaTxn.sol";

import {FreeMemory} from "../utils/FreeMemory.sol";

import {Velodrome, IVelodromePair} from "../core/Velodrome.sol";
import {ISettlerActions} from "../ISettlerActions.sol";
import {UnknownForkId} from "../core/SettlerErrors.sol";

import {
    uniswapV3MainnetFactory,
    uniswapV3InitHash,
    uniswapV3ForkId,
    IUniswapV3Callback
} from "../core/univ3forks/UniswapV3.sol";
import {velodromeFactory, velodromeInitHash, velodromeForkId} from "../core/univ3forks/VelodromeSlipstream.sol";
import {
    solidlyV3Factory, solidlyV3InitHash, solidlyV3ForkId, ISolidlyV3Callback
} from "../core/univ3forks/SolidlyV3.sol";

// Solidity inheritance is stupid
import {SettlerAbstract} from "../SettlerAbstract.sol";
import {AbstractContext} from "../Context.sol";
import {Permit2PaymentAbstract} from "../core/Permit2PaymentAbstract.sol";

abstract contract OptimismMixin is FreeMemory, SettlerBase, Velodrome {
    constructor() {
        assert(block.chainid == 10 || block.chainid == 31337);
    }

    function _dispatch(uint256 i, bytes4 action, bytes calldata data)
        internal
        virtual
        override
        DANGEROUS_freeMemory
        returns (bool)
    {
        if (super._dispatch(i, action, data)) {
            return true;
        } else if (action == ISettlerActions.VELODROME.selector) {
            (address recipient, uint256 bps, IVelodromePair pool, uint24 swapInfo, uint256 minAmountOut) =
                abi.decode(data, (address, uint256, IVelodromePair, uint24, uint256));

            sellToVelodrome(recipient, bps, pool, swapInfo, minAmountOut);
        } else {
            return false;
        }
        return true;
    }

    function _uniV3ForkInfo(uint8 forkId)
        internal
        pure
        override
        returns (address factory, bytes32 initHash, uint32 callbackSelector)
    {
        if (forkId == uniswapV3ForkId) {
            factory = uniswapV3MainnetFactory;
            initHash = uniswapV3InitHash;
<<<<<<< HEAD
            callbackSelector = IUniswapV3Callback.uniswapV3SwapCallback.selector;
        } else if (forkId == solidlyV3ForkId) {
            factory = solidlyV3Factory;
            initHash = solidlyV3InitHash;
            callbackSelector = ISolidlyV3Callback.solidlyV3SwapCallback.selector;
=======
            callbackSelector = uint32(IUniswapV3Callback.uniswapV3SwapCallback.selector);
>>>>>>> c5396120
        } else if (forkId == velodromeForkId) {
            factory = velodromeFactory;
            initHash = velodromeInitHash;
            callbackSelector = uint32(IUniswapV3Callback.uniswapV3SwapCallback.selector);
        } else {
            revert UnknownForkId(forkId);
        }
    }
}

/// @custom:security-contact security@0x.org
contract OptimismSettler is Settler, OptimismMixin {
    constructor(bytes20 gitCommit) SettlerBase(gitCommit) {}

    function _dispatchVIP(bytes4 action, bytes calldata data) internal override DANGEROUS_freeMemory returns (bool) {
        return super._dispatchVIP(action, data);
    }

    // Solidity inheritance is stupid
    function _isRestrictedTarget(address target)
        internal
        pure
        override(Settler, Permit2PaymentAbstract)
        returns (bool)
    {
        return super._isRestrictedTarget(target);
    }

    function _dispatch(uint256 i, bytes4 action, bytes calldata data)
        internal
        override(SettlerAbstract, SettlerBase, OptimismMixin)
        returns (bool)
    {
        return super._dispatch(i, action, data);
    }

    function _msgSender() internal view override(Settler, AbstractContext) returns (address) {
        return super._msgSender();
    }
}

/// @custom:security-contact security@0x.org
contract OptimismSettlerMetaTxn is SettlerMetaTxn, OptimismMixin {
    constructor(bytes20 gitCommit) SettlerBase(gitCommit) {}

    function _dispatchVIP(bytes4 action, bytes calldata data, bytes calldata sig)
        internal
        override
        DANGEROUS_freeMemory
        returns (bool)
    {
        return super._dispatchVIP(action, data, sig);
    }

    // Solidity inheritance is stupid
    function _dispatch(uint256 i, bytes4 action, bytes calldata data)
        internal
        override(SettlerAbstract, SettlerBase, OptimismMixin)
        returns (bool)
    {
        return super._dispatch(i, action, data);
    }

    function _msgSender() internal view override(SettlerMetaTxn, AbstractContext) returns (address) {
        return super._msgSender();
    }
}<|MERGE_RESOLUTION|>--- conflicted
+++ resolved
@@ -61,15 +61,11 @@
         if (forkId == uniswapV3ForkId) {
             factory = uniswapV3MainnetFactory;
             initHash = uniswapV3InitHash;
-<<<<<<< HEAD
-            callbackSelector = IUniswapV3Callback.uniswapV3SwapCallback.selector;
+            callbackSelector = uint32(IUniswapV3Callback.uniswapV3SwapCallback.selector);
         } else if (forkId == solidlyV3ForkId) {
             factory = solidlyV3Factory;
             initHash = solidlyV3InitHash;
-            callbackSelector = ISolidlyV3Callback.solidlyV3SwapCallback.selector;
-=======
-            callbackSelector = uint32(IUniswapV3Callback.uniswapV3SwapCallback.selector);
->>>>>>> c5396120
+            callbackSelector = uint32(ISolidlyV3Callback.solidlyV3SwapCallback.selector);
         } else if (forkId == velodromeForkId) {
             factory = velodromeFactory;
             initHash = velodromeInitHash;
