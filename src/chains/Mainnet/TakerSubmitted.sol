--- conflicted
+++ resolved
@@ -62,11 +62,7 @@
             ) = abi.decode(data, (address, bytes32, bool, ISignatureTransfer.PermitTransferFrom, bytes, uint256));
 
             sellToMaverickV2VIP(recipient, salt, tokenAIn, permit, sig, minBuyAmount);
-<<<<<<< HEAD
-        } else if (action == uint32(ISettlerActions.PANCAKE_INFINITY_VIP.selector)) {
-=======
         } else if (action == uint32(ISettlerActions.EKUBO_VIP.selector)) {
->>>>>>> f1de03b2
             (
                 address recipient,
                 bool feeOnTransfer,
@@ -80,11 +76,22 @@
                 data, (address, bool, uint256, uint256, bytes, ISignatureTransfer.PermitTransferFrom, bytes, uint256)
             );
 
-<<<<<<< HEAD
+            sellToEkuboVIP(recipient, feeOnTransfer, hashMul, hashMod, fills, permit, sig, amountOutMin);
+        } else if (action == uint32(ISettlerActions.PANCAKE_INFINITY_VIP.selector)) {
+            (
+                address recipient,
+                bool feeOnTransfer,
+                uint256 hashMul,
+                uint256 hashMod,
+                bytes memory fills,
+                ISignatureTransfer.PermitTransferFrom memory permit,
+                bytes memory sig,
+                uint256 amountOutMin
+            ) = abi.decode(
+                data, (address, bool, uint256, uint256, bytes, ISignatureTransfer.PermitTransferFrom, bytes, uint256)
+            );
+
             sellToPancakeInfinityVIP(recipient, feeOnTransfer, hashMul, hashMod, fills, permit, sig, amountOutMin);
-=======
-            sellToEkuboVIP(recipient, feeOnTransfer, hashMul, hashMod, fills, permit, sig, amountOutMin);
->>>>>>> f1de03b2
         } /* else if (action == uint32(ISettlerActions.CURVE_TRICRYPTO_VIP.selector)) {
             (
                 address recipient,
