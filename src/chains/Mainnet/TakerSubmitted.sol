// SPDX-License-Identifier: MIT
pragma solidity =0.8.25;

import {MainnetMixin} from "./Common.sol";
import {Settler} from "../../Settler.sol";

import {IERC20} from "@forge-std/interfaces/IERC20.sol";
import {ISignatureTransfer} from "@permit2/interfaces/ISignatureTransfer.sol";
import {ISettlerActions} from "../../ISettlerActions.sol";

// Solidity inheritance is stupid
import {SettlerAbstract} from "../../SettlerAbstract.sol";
import {SettlerBase} from "../../SettlerBase.sol";
import {Permit2PaymentAbstract} from "../../core/Permit2PaymentAbstract.sol";
import {AbstractContext} from "../../Context.sol";

/// @custom:security-contact security@0x.org
contract MainnetSettler is Settler, MainnetMixin {
    constructor(bytes20 gitCommit) Settler(gitCommit) {}

    function _dispatchVIP(uint256 action, bytes calldata data) internal override DANGEROUS_freeMemory returns (bool) {
        if (super._dispatchVIP(action, data)) {
            return true;
        } else if (action == uint32(ISettlerActions.UNISWAPV4_VIP.selector)) {
<<<<<<< HEAD
            revert("unimplemented");
=======
            (
                address recipient,
                bool feeOnTransfer,
                uint256 hashMul,
                uint256 hashMod,
                bytes memory fills,
                ISignatureTransfer.PermitTransferFrom memory permit,
                bytes memory sig,
                uint256 amountOutMin
            ) = abi.decode(
                data, (address, bool, uint256, uint256, bytes, ISignatureTransfer.PermitTransferFrom, bytes, uint256)
            );

            sellToUniswapV4VIP(recipient, feeOnTransfer, hashMul, hashMod, fills, permit, sig, amountOutMin);
        } else if (action == uint32(ISettlerActions.BALANCERV3_VIP.selector)) {
            (
                address recipient,
                bool feeOnTransfer,
                uint256 hashMul,
                uint256 hashMod,
                bytes memory fills,
                ISignatureTransfer.PermitTransferFrom memory permit,
                bytes memory sig,
                uint256 amountOutMin
            ) = abi.decode(
                data, (address, bool, uint256, uint256, bytes, ISignatureTransfer.PermitTransferFrom, bytes, uint256)
            );

            sellToBalancerV3VIP(recipient, feeOnTransfer, hashMul, hashMod, fills, permit, sig, amountOutMin);
>>>>>>> 18255c3d
        } else if (action == uint32(ISettlerActions.MAVERICKV2_VIP.selector)) {
            (
                address recipient,
                bytes32 salt,
                bool tokenAIn,
                ISignatureTransfer.PermitTransferFrom memory permit,
                bytes memory sig,
                uint256 minBuyAmount
            ) = abi.decode(data, (address, bytes32, bool, ISignatureTransfer.PermitTransferFrom, bytes, uint256));

            sellToMaverickV2VIP(recipient, salt, tokenAIn, permit, sig, minBuyAmount);
        } else if (action == uint32(ISettlerActions.CURVE_TRICRYPTO_VIP.selector)) {
            (
                address recipient,
                uint80 poolInfo,
                ISignatureTransfer.PermitTransferFrom memory permit,
                bytes memory sig,
                uint256 minBuyAmount
            ) = abi.decode(data, (address, uint80, ISignatureTransfer.PermitTransferFrom, bytes, uint256));

            sellToCurveTricryptoVIP(recipient, poolInfo, permit, sig, minBuyAmount);
        } else {
            return false;
        }
        return true;
    }

    // Solidity inheritance is stupid
    function _isRestrictedTarget(address target)
        internal
        pure
        override(Settler, Permit2PaymentAbstract)
        returns (bool)
    {
        return super._isRestrictedTarget(target);
    }

    function _dispatch(uint256 i, uint256 action, bytes calldata data)
        internal
        override(SettlerAbstract, SettlerBase, MainnetMixin)
        returns (bool)
    {
        return super._dispatch(i, action, data);
    }

    function _msgSender() internal view override(Settler, AbstractContext) returns (address) {
        return super._msgSender();
    }
}<|MERGE_RESOLUTION|>--- conflicted
+++ resolved
@@ -22,39 +22,9 @@
         if (super._dispatchVIP(action, data)) {
             return true;
         } else if (action == uint32(ISettlerActions.UNISWAPV4_VIP.selector)) {
-<<<<<<< HEAD
             revert("unimplemented");
-=======
-            (
-                address recipient,
-                bool feeOnTransfer,
-                uint256 hashMul,
-                uint256 hashMod,
-                bytes memory fills,
-                ISignatureTransfer.PermitTransferFrom memory permit,
-                bytes memory sig,
-                uint256 amountOutMin
-            ) = abi.decode(
-                data, (address, bool, uint256, uint256, bytes, ISignatureTransfer.PermitTransferFrom, bytes, uint256)
-            );
-
-            sellToUniswapV4VIP(recipient, feeOnTransfer, hashMul, hashMod, fills, permit, sig, amountOutMin);
         } else if (action == uint32(ISettlerActions.BALANCERV3_VIP.selector)) {
-            (
-                address recipient,
-                bool feeOnTransfer,
-                uint256 hashMul,
-                uint256 hashMod,
-                bytes memory fills,
-                ISignatureTransfer.PermitTransferFrom memory permit,
-                bytes memory sig,
-                uint256 amountOutMin
-            ) = abi.decode(
-                data, (address, bool, uint256, uint256, bytes, ISignatureTransfer.PermitTransferFrom, bytes, uint256)
-            );
-
-            sellToBalancerV3VIP(recipient, feeOnTransfer, hashMul, hashMod, fills, permit, sig, amountOutMin);
->>>>>>> 18255c3d
+             revert("unimplemented");
         } else if (action == uint32(ISettlerActions.MAVERICKV2_VIP.selector)) {
             (
                 address recipient,
