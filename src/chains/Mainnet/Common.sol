// SPDX-License-Identifier: MIT
pragma solidity =0.8.25;

import {SettlerBase} from "../../SettlerBase.sol";

import {IERC20} from "@forge-std/interfaces/IERC20.sol";
import {MaverickV2, IMaverickV2Pool} from "../../core/MaverickV2.sol";
// When these actions are reenabled, reenable the integration tests by setting `curveV2TricryptoPoolId()`
// import {CurveTricrypto} from "../../core/CurveTricrypto.sol";
import {DodoV1, IDodoV1} from "../../core/DodoV1.sol";
import {DodoV2, IDodoV2} from "../../core/DodoV2.sol";
<<<<<<< HEAD
=======
import {UniswapV4} from "../../core/UniswapV4.sol";
import {IPoolManager} from "../../core/UniswapV4Types.sol";
import {BalancerV3} from "../../core/BalancerV3.sol";
import {Ekubo} from "../../core/Ekubo.sol";
import {EulerSwap, IEVC, IEulerSwap} from "../../core/EulerSwap.sol";
>>>>>>> a2ca15a3

import {SafeTransferLib} from "../../vendor/SafeTransferLib.sol";
import {FreeMemory} from "../../utils/FreeMemory.sol";

import {ISettlerActions} from "../../ISettlerActions.sol";
import {ISignatureTransfer} from "@permit2/interfaces/ISignatureTransfer.sol";
import {revertUnknownForkId} from "../../core/SettlerErrors.sol";

import {
    uniswapV3MainnetFactory,
    uniswapV3InitHash,
    uniswapV3ForkId,
    IUniswapV3Callback
} from "../../core/univ3forks/UniswapV3.sol";
import {
    pancakeSwapV3Factory,
    pancakeSwapV3InitHash,
    pancakeSwapV3ForkId,
    IPancakeSwapV3Callback
} from "../../core/univ3forks/PancakeSwapV3.sol";
import {sushiswapV3MainnetFactory, sushiswapV3ForkId} from "../../core/univ3forks/SushiswapV3.sol";
import {
    solidlyV3Factory,
    solidlyV3InitHash,
    solidlyV3ForkId,
    ISolidlyV3Callback
} from "../../core/univ3forks/SolidlyV3.sol";

// Solidity inheritance is stupid
import {SettlerAbstract} from "../../SettlerAbstract.sol";

abstract contract MainnetMixin is
    FreeMemory,
    SettlerBase,
    MaverickV2,
    //CurveTricrypto,
    DodoV1,
<<<<<<< HEAD
    DodoV2
=======
    DodoV2,
    UniswapV4,
    BalancerV3,
    Ekubo,
    EulerSwap
>>>>>>> a2ca15a3
{
    using SafeTransferLib for IERC20;
    using SafeTransferLib for address payable;

    constructor() {
        assert(block.chainid == 1 || block.chainid == 31337);
    }

    function _dispatch(uint256, uint256 action, bytes calldata data)
        internal
        virtual
        override(SettlerAbstract, SettlerBase)
        DANGEROUS_freeMemory
        returns (bool)
    {
        //// NOTICE: we re-implement the base `_dispatch` implementation here so that we can remove
        //// the `VELODROME` action JUST on this chain because it does little-to-no volume.

        if (action == uint32(ISettlerActions.RFQ.selector)) {
            (
                address recipient,
                ISignatureTransfer.PermitTransferFrom memory permit,
                address maker,
                bytes memory makerSig,
                IERC20 takerToken,
                uint256 maxTakerAmount
            ) = abi.decode(data, (address, ISignatureTransfer.PermitTransferFrom, address, bytes, IERC20, uint256));

            fillRfqOrderSelfFunded(recipient, permit, maker, makerSig, takerToken, maxTakerAmount);
        } else if (action == uint32(ISettlerActions.UNISWAPV3.selector)) {
            (address recipient, uint256 bps, bytes memory path, uint256 amountOutMin) =
                abi.decode(data, (address, uint256, bytes, uint256));

            sellToUniswapV3(recipient, bps, path, amountOutMin);
        } else if (action == uint32(ISettlerActions.UNISWAPV2.selector)) {
            (address recipient, address sellToken, uint256 bps, address pool, uint24 swapInfo, uint256 amountOutMin) =
                abi.decode(data, (address, address, uint256, address, uint24, uint256));

            sellToUniswapV2(recipient, sellToken, bps, pool, swapInfo, amountOutMin);
        } else if (action == uint32(ISettlerActions.BASIC.selector)) {
            (IERC20 sellToken, uint256 bps, address pool, uint256 offset, bytes memory _data) =
                abi.decode(data, (IERC20, uint256, address, uint256, bytes));

            basicSellToPool(sellToken, bps, pool, offset, _data);
        } /* `VELODROME` is removed */
        else if (action == uint32(ISettlerActions.POSITIVE_SLIPPAGE.selector)) {
            (address recipient, IERC20 token, uint256 expectedAmount) = abi.decode(data, (address, IERC20, uint256));
            bool isETH = (token == ETH_ADDRESS);
            uint256 balance = isETH ? address(this).balance : token.fastBalanceOf(address(this));
            if (balance > expectedAmount) {
                unchecked {
                    balance -= expectedAmount;
                }
                if (isETH) {
                    payable(recipient).safeTransferETH(balance);
                } else {
                    token.safeTransfer(recipient, balance);
                }
            }
        } else if (action == uint32(ISettlerActions.UNISWAPV4.selector)) {
            revert("unimplemented");
        } else if (action == uint32(ISettlerActions.MAKERPSM.selector)) {
<<<<<<< HEAD
            revert("unimplemented");
=======
            (address recipient, uint256 bps, bool buyGem, uint256 amountOutMin) =
                abi.decode(data, (address, uint256, bool, uint256));

            sellToMakerPsm(recipient, bps, buyGem, amountOutMin);
        } else if (action == uint32(ISettlerActions.EULERSWAP.selector)) {
            (address recipient, IERC20 sellToken, uint256 bps, IEulerSwap pool, bool zeroForOne, uint256 amountOutMin) =
                abi.decode(data, (address, IERC20, uint256, IEulerSwap, bool, uint256));

            sellToEulerSwap(recipient, sellToken, bps, pool, zeroForOne, amountOutMin);
>>>>>>> a2ca15a3
        } else if (action == uint32(ISettlerActions.BALANCERV3.selector)) {
            revert("unimplemented");
        } else if (action == uint32(ISettlerActions.MAVERICKV2.selector)) {
            (
                address recipient,
                IERC20 sellToken,
                uint256 bps,
                IMaverickV2Pool pool,
                bool tokenAIn,
                uint256 minBuyAmount
            ) = abi.decode(data, (address, IERC20, uint256, IMaverickV2Pool, bool, uint256));

            sellToMaverickV2(recipient, sellToken, bps, pool, tokenAIn, minBuyAmount);
        } else if (action == uint32(ISettlerActions.EKUBO.selector)) {
            revert("unimplemented");
        } else if (action == uint32(ISettlerActions.DODOV2.selector)) {
            (address recipient, IERC20 sellToken, uint256 bps, IDodoV2 dodo, bool quoteForBase, uint256 minBuyAmount) =
                abi.decode(data, (address, IERC20, uint256, IDodoV2, bool, uint256));

            sellToDodoV2(recipient, sellToken, bps, dodo, quoteForBase, minBuyAmount);
        } else if (action == uint32(ISettlerActions.DODOV1.selector)) {
            (IERC20 sellToken, uint256 bps, IDodoV1 dodo, bool quoteForBase, uint256 minBuyAmount) =
                abi.decode(data, (IERC20, uint256, IDodoV1, bool, uint256));

            sellToDodoV1(sellToken, bps, dodo, quoteForBase, minBuyAmount);
        } else {
            return false;
        }
        return true;
    }

    function _uniV3ForkInfo(uint8 forkId)
        internal
        pure
        override
        returns (address factory, bytes32 initHash, uint32 callbackSelector)
    {
        if (forkId == uniswapV3ForkId) {
            factory = uniswapV3MainnetFactory;
            initHash = uniswapV3InitHash;
            callbackSelector = uint32(IUniswapV3Callback.uniswapV3SwapCallback.selector);
        } else if (forkId == pancakeSwapV3ForkId) {
            factory = pancakeSwapV3Factory;
            initHash = pancakeSwapV3InitHash;
            callbackSelector = uint32(IPancakeSwapV3Callback.pancakeV3SwapCallback.selector);
        } else if (forkId == sushiswapV3ForkId) {
            factory = sushiswapV3MainnetFactory;
            initHash = uniswapV3InitHash;
            callbackSelector = uint32(IUniswapV3Callback.uniswapV3SwapCallback.selector);
        } else if (forkId == solidlyV3ForkId) {
            factory = solidlyV3Factory;
            initHash = solidlyV3InitHash;
            callbackSelector = uint32(ISolidlyV3Callback.solidlyV3SwapCallback.selector);
        } else {
            revertUnknownForkId(forkId);
        }
    }

    /*
    function _curveFactory() internal pure override returns (address) {
        return 0x0c0e5f2fF0ff18a3be9b835635039256dC4B4963;
    }
    */
<<<<<<< HEAD
=======

    function _POOL_MANAGER() internal pure override returns (IPoolManager) {
        return MAINNET_POOL_MANAGER;
    }

    function _EVC() internal pure override returns (IEVC) {
        return IEVC(0x0C9a3dd6b8F28529d72d7f9cE918D493519EE383);
    }
>>>>>>> a2ca15a3
}<|MERGE_RESOLUTION|>--- conflicted
+++ resolved
@@ -9,14 +9,7 @@
 // import {CurveTricrypto} from "../../core/CurveTricrypto.sol";
 import {DodoV1, IDodoV1} from "../../core/DodoV1.sol";
 import {DodoV2, IDodoV2} from "../../core/DodoV2.sol";
-<<<<<<< HEAD
-=======
-import {UniswapV4} from "../../core/UniswapV4.sol";
-import {IPoolManager} from "../../core/UniswapV4Types.sol";
-import {BalancerV3} from "../../core/BalancerV3.sol";
-import {Ekubo} from "../../core/Ekubo.sol";
 import {EulerSwap, IEVC, IEulerSwap} from "../../core/EulerSwap.sol";
->>>>>>> a2ca15a3
 
 import {SafeTransferLib} from "../../vendor/SafeTransferLib.sol";
 import {FreeMemory} from "../../utils/FreeMemory.sol";
@@ -54,15 +47,8 @@
     MaverickV2,
     //CurveTricrypto,
     DodoV1,
-<<<<<<< HEAD
-    DodoV2
-=======
     DodoV2,
-    UniswapV4,
-    BalancerV3,
-    Ekubo,
     EulerSwap
->>>>>>> a2ca15a3
 {
     using SafeTransferLib for IERC20;
     using SafeTransferLib for address payable;
@@ -125,19 +111,12 @@
         } else if (action == uint32(ISettlerActions.UNISWAPV4.selector)) {
             revert("unimplemented");
         } else if (action == uint32(ISettlerActions.MAKERPSM.selector)) {
-<<<<<<< HEAD
             revert("unimplemented");
-=======
-            (address recipient, uint256 bps, bool buyGem, uint256 amountOutMin) =
-                abi.decode(data, (address, uint256, bool, uint256));
-
-            sellToMakerPsm(recipient, bps, buyGem, amountOutMin);
         } else if (action == uint32(ISettlerActions.EULERSWAP.selector)) {
             (address recipient, IERC20 sellToken, uint256 bps, IEulerSwap pool, bool zeroForOne, uint256 amountOutMin) =
                 abi.decode(data, (address, IERC20, uint256, IEulerSwap, bool, uint256));
 
             sellToEulerSwap(recipient, sellToken, bps, pool, zeroForOne, amountOutMin);
->>>>>>> a2ca15a3
         } else if (action == uint32(ISettlerActions.BALANCERV3.selector)) {
             revert("unimplemented");
         } else if (action == uint32(ISettlerActions.MAVERICKV2.selector)) {
@@ -201,15 +180,8 @@
         return 0x0c0e5f2fF0ff18a3be9b835635039256dC4B4963;
     }
     */
-<<<<<<< HEAD
-=======
-
-    function _POOL_MANAGER() internal pure override returns (IPoolManager) {
-        return MAINNET_POOL_MANAGER;
-    }
 
     function _EVC() internal pure override returns (IEVC) {
         return IEVC(0x0C9a3dd6b8F28529d72d7f9cE918D493519EE383);
     }
->>>>>>> a2ca15a3
 }