--- conflicted
+++ resolved
@@ -8,12 +8,6 @@
 import {CurveTricrypto} from "../../core/CurveTricrypto.sol";
 import {DodoV1, IDodoV1} from "../../core/DodoV1.sol";
 import {DodoV2, IDodoV2} from "../../core/DodoV2.sol";
-<<<<<<< HEAD
-=======
-import {UniswapV4} from "../../core/UniswapV4.sol";
-import {IPoolManager} from "../../core/UniswapV4Types.sol";
-import {BalancerV3} from "../../core/BalancerV3.sol";
->>>>>>> 18255c3d
 import {FreeMemory} from "../../utils/FreeMemory.sol";
 
 import {ISettlerActions} from "../../ISettlerActions.sol";
@@ -40,8 +34,6 @@
     ISolidlyV3Callback
 } from "../../core/univ3forks/SolidlyV3.sol";
 
-import {MAINNET_POOL_MANAGER} from "../../core/UniswapV4Addresses.sol";
-
 import {DEPLOYER} from "../../deployer/DeployerAddress.sol";
 import {IOwnable} from "../../deployer/TwoStepOwnable.sol";
 
@@ -54,13 +46,7 @@
     MaverickV2,
     CurveTricrypto,
     DodoV1,
-<<<<<<< HEAD
     DodoV2
-=======
-    DodoV2,
-    UniswapV4,
-    BalancerV3
->>>>>>> 18255c3d
 {
     constructor() {
         assert(block.chainid == 1 || block.chainid == 31337);
@@ -78,27 +64,9 @@
         } else if (action == uint32(ISettlerActions.UNISWAPV4.selector)) {
             revert("unimplemented");
         } else if (action == uint32(ISettlerActions.MAKERPSM.selector)) {
-<<<<<<< HEAD
             revert("unimplemented");
-=======
-            (address recipient, uint256 bps, bool buyGem, uint256 amountOutMin) =
-                abi.decode(data, (address, uint256, bool, uint256));
-
-            sellToMakerPsm(recipient, bps, buyGem, amountOutMin);
         } else if (action == uint32(ISettlerActions.BALANCERV3.selector)) {
-            (
-                address recipient,
-                IERC20 sellToken,
-                uint256 bps,
-                bool feeOnTransfer,
-                uint256 hashMul,
-                uint256 hashMod,
-                bytes memory fills,
-                uint256 amountOutMin
-            ) = abi.decode(data, (address, IERC20, uint256, bool, uint256, uint256, bytes, uint256));
-
-            sellToBalancerV3(recipient, sellToken, bps, feeOnTransfer, hashMul, hashMod, fills, amountOutMin);
->>>>>>> 18255c3d
+            revert("unimplemented");
         } else if (action == uint32(ISettlerActions.MAVERICKV2.selector)) {
             (
                 address recipient,
@@ -157,10 +125,6 @@
         return 0x0c0e5f2fF0ff18a3be9b835635039256dC4B4963;
     }
 
-    function _POOL_MANAGER() internal pure override returns (IPoolManager) {
-        return MAINNET_POOL_MANAGER;
-    }
-
     function rebateClaimer() external view returns (address) {
         return IOwnable(DEPLOYER).owner();
     }
