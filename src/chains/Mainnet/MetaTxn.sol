--- conflicted
+++ resolved
@@ -25,39 +25,10 @@
     {
         if (super._dispatchVIP(action, data, sig)) {
             return true;
-<<<<<<< HEAD
-        } else if (action == uint32(ISettlerActions.UNISWAPV4_VIP.selector)) {
+        } else if (action == uint32(ISettlerActions.METATXN_UNISWAPV4_VIP.selector)) {
             revert("unimplemented");
-=======
-        } else if (action == uint32(ISettlerActions.METATXN_UNISWAPV4_VIP.selector)) {
-            (
-                address recipient,
-                bool feeOnTransfer,
-                uint256 hashMul,
-                uint256 hashMod,
-                bytes memory fills,
-                ISignatureTransfer.PermitTransferFrom memory permit,
-                uint256 amountOutMin
-            ) = abi.decode(
-                data, (address, bool, uint256, uint256, bytes, ISignatureTransfer.PermitTransferFrom, uint256)
-            );
-
-            sellToUniswapV4VIP(recipient, feeOnTransfer, hashMul, hashMod, fills, permit, sig, amountOutMin);
         } else if (action == uint32(ISettlerActions.METATXN_BALANCERV3_VIP.selector)) {
-            (
-                address recipient,
-                bool feeOnTransfer,
-                uint256 hashMul,
-                uint256 hashMod,
-                bytes memory fills,
-                ISignatureTransfer.PermitTransferFrom memory permit,
-                uint256 amountOutMin
-            ) = abi.decode(
-                data, (address, bool, uint256, uint256, bytes, ISignatureTransfer.PermitTransferFrom, uint256)
-            );
-
-            sellToBalancerV3VIP(recipient, feeOnTransfer, hashMul, hashMod, fills, permit, sig, amountOutMin);
->>>>>>> 18255c3d
+            revert("unimplemented");
         } else if (action == uint32(ISettlerActions.METATXN_MAVERICKV2_VIP.selector)) {
             (
                 address recipient,
