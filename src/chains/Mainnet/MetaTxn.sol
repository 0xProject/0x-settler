--- conflicted
+++ resolved
@@ -64,11 +64,7 @@
             ) = abi.decode(data, (address, bytes32, bool, ISignatureTransfer.PermitTransferFrom, uint256));
 
             sellToMaverickV2VIP(recipient, salt, tokenAIn, permit, sig, minBuyAmount);
-<<<<<<< HEAD
-        } else if (action == uint32(ISettlerActions.METATXN_PANCAKE_INFINITY_VIP.selector)) {
-=======
         } else if (action == uint32(ISettlerActions.METATXN_EKUBO_VIP.selector)) {
->>>>>>> f1de03b2
             (
                 address recipient,
                 bool feeOnTransfer,
@@ -77,17 +73,25 @@
                 bytes memory fills,
                 ISignatureTransfer.PermitTransferFrom memory permit,
                 uint256 amountOutMin
-<<<<<<< HEAD
+            ) = abi.decode(
+                data, (address, bool, uint256, uint256, bytes, ISignatureTransfer.PermitTransferFrom, uint256)
+            );
+
+            sellToEkuboVIP(recipient, feeOnTransfer, hashMul, hashMod, fills, permit, sig, amountOutMin);
+        } else if (action == uint32(ISettlerActions.METATXN_PANCAKE_INFINITY_VIP.selector)) {
+            (
+                address recipient,
+                bool feeOnTransfer,
+                uint256 hashMul,
+                uint256 hashMod,
+                bytes memory fills,
+                ISignatureTransfer.PermitTransferFrom memory permit,
+                uint256 amountOutMin
             ) = abi.decode(
                 data, (address, bool, uint256, uint256, bytes, ISignatureTransfer.PermitTransferFrom, uint256)
             );
 
             sellToPancakeInfinityVIP(recipient, feeOnTransfer, hashMul, hashMod, fills, permit, sig, amountOutMin);
-=======
-            ) = abi.decode(data, (address, bool, uint256, uint256, bytes, ISignatureTransfer.PermitTransferFrom, uint256));
-
-            sellToEkuboVIP(recipient, feeOnTransfer, hashMul, hashMod, fills, permit, sig, amountOutMin);
->>>>>>> f1de03b2
         } /* else if (action == uint32(ISettlerActions.METATXN_CURVE_TRICRYPTO_VIP.selector)) {
             (
                 address recipient,
