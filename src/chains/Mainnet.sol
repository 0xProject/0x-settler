// SPDX-License-Identifier: MIT
pragma solidity =0.8.25;

import {SettlerBase} from "../SettlerBase.sol";
import {Settler} from "../Settler.sol";
import {SettlerMetaTxn} from "../SettlerMetaTxn.sol";

<<<<<<< HEAD
import {IERC20} from "forge-std/interfaces/IERC20.sol";
=======
import {IERC20} from "@forge-std/interfaces/IERC20.sol";
import {IPSM, MakerPSM} from "../core/MakerPSM.sol";
>>>>>>> befab212
import {MaverickV2, IMaverickV2Pool} from "../core/MaverickV2.sol";
import {CurveTricrypto} from "../core/CurveTricrypto.sol";
import {DodoV1, IDodoV1} from "../core/DodoV1.sol";
import {DodoV2, IDodoV2} from "../core/DodoV2.sol";
import {UniswapV4} from "../core/UniswapV4.sol";
import {FreeMemory} from "../utils/FreeMemory.sol";

import {ISettlerActions} from "../ISettlerActions.sol";
import {ISignatureTransfer} from "@permit2/interfaces/ISignatureTransfer.sol";
import {UnknownForkId} from "../core/SettlerErrors.sol";

import {
    uniswapV3MainnetFactory,
    uniswapV3InitHash,
    uniswapV3ForkId,
    IUniswapV3Callback
} from "../core/univ3forks/UniswapV3.sol";
import {
    pancakeSwapV3Factory,
    pancakeSwapV3InitHash,
    pancakeSwapV3ForkId,
    IPancakeSwapV3Callback
} from "../core/univ3forks/PancakeSwapV3.sol";
import {sushiswapV3MainnetFactory, sushiswapV3ForkId} from "../core/univ3forks/SushiswapV3.sol";
import {
    solidlyV3Factory, solidlyV3InitHash, solidlyV3ForkId, ISolidlyV3Callback
} from "../core/univ3forks/SolidlyV3.sol";

// Solidity inheritance is stupid
import {SettlerAbstract} from "../SettlerAbstract.sol";
import {AbstractContext} from "../Context.sol";
import {Permit2PaymentAbstract} from "../core/Permit2PaymentAbstract.sol";

<<<<<<< HEAD
abstract contract MainnetMixin is FreeMemory, SettlerBase, MaverickV2, CurveTricrypto, DodoV1, DodoV2 {
=======
abstract contract MainnetMixin is
    FreeMemory,
    SettlerBase,
    MakerPSM,
    MaverickV2,
    CurveTricrypto,
    DodoV1,
    DodoV2,
    UniswapV4
{
>>>>>>> befab212
    constructor() {
        assert(block.chainid == 1 || block.chainid == 31337);
    }

    function _dispatch(uint256 i, uint256 action, bytes calldata data)
        internal
        virtual
        override(SettlerAbstract, SettlerBase)
        DANGEROUS_freeMemory
        returns (bool)
    {
        if (super._dispatch(i, action, data)) {
            return true;
<<<<<<< HEAD
        } else if (action == ISettlerActions.MAKERPSM.selector) {
            revert("unimplemented");
        } else if (action == ISettlerActions.MAVERICKV2.selector) {
=======
        } else if (action == uint32(ISettlerActions.UNISWAPV4.selector)) {
            (
                address recipient,
                IERC20 sellToken,
                uint256 bps,
                bool feeOnTransfer,
                uint256 hashMul,
                uint256 hashMod,
                bytes memory fills,
                uint256 amountOutMin
            ) = abi.decode(data, (address, IERC20, uint256, bool, uint256, uint256, bytes, uint256));

            sellToUniswapV4(recipient, sellToken, bps, feeOnTransfer, hashMul, hashMod, fills, amountOutMin);
        } else if (action == uint32(ISettlerActions.MAKERPSM.selector)) {
            (address recipient, uint256 bps, bool buyGem, uint256 amountOutMin) =
                abi.decode(data, (address, uint256, bool, uint256));

            sellToMakerPsm(recipient, bps, buyGem, amountOutMin);
        } else if (action == uint32(ISettlerActions.MAVERICKV2.selector)) {
>>>>>>> befab212
            (
                address recipient,
                IERC20 sellToken,
                uint256 bps,
                IMaverickV2Pool pool,
                bool tokenAIn,
                uint256 minBuyAmount
            ) = abi.decode(data, (address, IERC20, uint256, IMaverickV2Pool, bool, uint256));

            sellToMaverickV2(recipient, sellToken, bps, pool, tokenAIn, minBuyAmount);
        } else if (action == uint32(ISettlerActions.DODOV2.selector)) {
            (address recipient, IERC20 sellToken, uint256 bps, IDodoV2 dodo, bool quoteForBase, uint256 minBuyAmount) =
                abi.decode(data, (address, IERC20, uint256, IDodoV2, bool, uint256));

            sellToDodoV2(recipient, sellToken, bps, dodo, quoteForBase, minBuyAmount);
        } else if (action == uint32(ISettlerActions.DODOV1.selector)) {
            (IERC20 sellToken, uint256 bps, IDodoV1 dodo, bool quoteForBase, uint256 minBuyAmount) =
                abi.decode(data, (IERC20, uint256, IDodoV1, bool, uint256));

            sellToDodoV1(sellToken, bps, dodo, quoteForBase, minBuyAmount);
        } else {
            return false;
        }
        return true; // this is unreachable due to non-Cancun-related refactors
    }

    function _uniV3ForkInfo(uint8 forkId)
        internal
        pure
        override
        returns (address factory, bytes32 initHash, uint32 callbackSelector)
    {
        if (forkId == uniswapV3ForkId) {
            factory = uniswapV3MainnetFactory;
            initHash = uniswapV3InitHash;
            callbackSelector = uint32(IUniswapV3Callback.uniswapV3SwapCallback.selector);
        } else if (forkId == pancakeSwapV3ForkId) {
            factory = pancakeSwapV3Factory;
            initHash = pancakeSwapV3InitHash;
            callbackSelector = uint32(IPancakeSwapV3Callback.pancakeV3SwapCallback.selector);
        } else if (forkId == sushiswapV3ForkId) {
            factory = sushiswapV3MainnetFactory;
            initHash = uniswapV3InitHash;
            callbackSelector = uint32(IUniswapV3Callback.uniswapV3SwapCallback.selector);
        } else if (forkId == solidlyV3ForkId) {
            factory = solidlyV3Factory;
            initHash = solidlyV3InitHash;
            callbackSelector = uint32(ISolidlyV3Callback.solidlyV3SwapCallback.selector);
        } else {
            revert UnknownForkId(forkId);
        }
    }

    function _curveFactory() internal pure override returns (address) {
        return 0x0c0e5f2fF0ff18a3be9b835635039256dC4B4963;
    }
}

/// @custom:security-contact security@0x.org
contract MainnetSettler is Settler, MainnetMixin {
    constructor(bytes20 gitCommit) Settler(gitCommit) {}

    function _dispatchVIP(uint256 action, bytes calldata data) internal override DANGEROUS_freeMemory returns (bool) {
        if (super._dispatchVIP(action, data)) {
            return true;
        } else if (action == uint32(ISettlerActions.UNISWAPV4_VIP.selector)) {
            (
                address recipient,
                bool feeOnTransfer,
                uint256 hashMul,
                uint256 hashMod,
                bytes memory fills,
                ISignatureTransfer.PermitTransferFrom memory permit,
                bytes memory sig,
                uint256 amountOutMin
            ) = abi.decode(
                data, (address, bool, uint256, uint256, bytes, ISignatureTransfer.PermitTransferFrom, bytes, uint256)
            );

            sellToUniswapV4VIP(recipient, feeOnTransfer, hashMul, hashMod, fills, permit, sig, amountOutMin);
        } else if (action == uint32(ISettlerActions.MAVERICKV2_VIP.selector)) {
            (
                address recipient,
                bytes32 salt,
                bool tokenAIn,
                ISignatureTransfer.PermitTransferFrom memory permit,
                bytes memory sig,
                uint256 minBuyAmount
            ) = abi.decode(data, (address, bytes32, bool, ISignatureTransfer.PermitTransferFrom, bytes, uint256));

            sellToMaverickV2VIP(recipient, salt, tokenAIn, permit, sig, minBuyAmount);
        } else if (action == uint32(ISettlerActions.CURVE_TRICRYPTO_VIP.selector)) {
            (
                address recipient,
                uint80 poolInfo,
                ISignatureTransfer.PermitTransferFrom memory permit,
                bytes memory sig,
                uint256 minBuyAmount
            ) = abi.decode(data, (address, uint80, ISignatureTransfer.PermitTransferFrom, bytes, uint256));

            sellToCurveTricryptoVIP(recipient, poolInfo, permit, sig, minBuyAmount);
        } else {
            return false;
        }
        return true;
    }

    // Solidity inheritance is stupid
    function _isRestrictedTarget(address target)
        internal
        pure
        override(Settler, Permit2PaymentAbstract)
        returns (bool)
    {
        return super._isRestrictedTarget(target);
    }

    function _dispatch(uint256 i, uint256 action, bytes calldata data)
        internal
        override(SettlerAbstract, SettlerBase, MainnetMixin)
        returns (bool)
    {
        return super._dispatch(i, action, data);
    }

    function _msgSender() internal view override(Settler, AbstractContext) returns (address) {
        return super._msgSender();
    }
}

/// @custom:security-contact security@0x.org
contract MainnetSettlerMetaTxn is SettlerMetaTxn, MainnetMixin {
    constructor(bytes20 gitCommit) SettlerMetaTxn(gitCommit) {}

    function _dispatchVIP(uint256 action, bytes calldata data, bytes calldata sig)
        internal
        override
        DANGEROUS_freeMemory
        returns (bool)
    {
        if (super._dispatchVIP(action, data, sig)) {
            return true;
        } else if (action == uint32(ISettlerActions.UNISWAPV4_VIP.selector)) {
            (
                address recipient,
                bool feeOnTransfer,
                uint256 hashMul,
                uint256 hashMod,
                bytes memory fills,
                ISignatureTransfer.PermitTransferFrom memory permit,
                uint256 amountOutMin
            ) = abi.decode(
                data, (address, bool, uint256, uint256, bytes, ISignatureTransfer.PermitTransferFrom, uint256)
            );

            sellToUniswapV4VIP(recipient, feeOnTransfer, hashMul, hashMod, fills, permit, sig, amountOutMin);
        } else if (action == uint32(ISettlerActions.METATXN_MAVERICKV2_VIP.selector)) {
            (
                address recipient,
                bytes32 salt,
                bool tokenAIn,
                ISignatureTransfer.PermitTransferFrom memory permit,
                uint256 minBuyAmount
            ) = abi.decode(data, (address, bytes32, bool, ISignatureTransfer.PermitTransferFrom, uint256));

            sellToMaverickV2VIP(recipient, salt, tokenAIn, permit, sig, minBuyAmount);
        } else if (action == uint32(ISettlerActions.METATXN_CURVE_TRICRYPTO_VIP.selector)) {
            (
                address recipient,
                uint80 poolInfo,
                ISignatureTransfer.PermitTransferFrom memory permit,
                uint256 minBuyAmount
            ) = abi.decode(data, (address, uint80, ISignatureTransfer.PermitTransferFrom, uint256));

            sellToCurveTricryptoVIP(recipient, poolInfo, permit, sig, minBuyAmount);
        } else {
            return false;
        }
        return true;
    }

    // Solidity inheritance is stupid
    function _dispatch(uint256 i, uint256 action, bytes calldata data)
        internal
        override(SettlerAbstract, SettlerBase, MainnetMixin)
        returns (bool)
    {
        return super._dispatch(i, action, data);
    }

    function _msgSender() internal view override(SettlerMetaTxn, AbstractContext) returns (address) {
        return super._msgSender();
    }
}<|MERGE_RESOLUTION|>--- conflicted
+++ resolved
@@ -5,17 +5,11 @@
 import {Settler} from "../Settler.sol";
 import {SettlerMetaTxn} from "../SettlerMetaTxn.sol";
 
-<<<<<<< HEAD
-import {IERC20} from "forge-std/interfaces/IERC20.sol";
-=======
 import {IERC20} from "@forge-std/interfaces/IERC20.sol";
-import {IPSM, MakerPSM} from "../core/MakerPSM.sol";
->>>>>>> befab212
 import {MaverickV2, IMaverickV2Pool} from "../core/MaverickV2.sol";
 import {CurveTricrypto} from "../core/CurveTricrypto.sol";
 import {DodoV1, IDodoV1} from "../core/DodoV1.sol";
 import {DodoV2, IDodoV2} from "../core/DodoV2.sol";
-import {UniswapV4} from "../core/UniswapV4.sol";
 import {FreeMemory} from "../utils/FreeMemory.sol";
 
 import {ISettlerActions} from "../ISettlerActions.sol";
@@ -44,20 +38,14 @@
 import {AbstractContext} from "../Context.sol";
 import {Permit2PaymentAbstract} from "../core/Permit2PaymentAbstract.sol";
 
-<<<<<<< HEAD
-abstract contract MainnetMixin is FreeMemory, SettlerBase, MaverickV2, CurveTricrypto, DodoV1, DodoV2 {
-=======
 abstract contract MainnetMixin is
     FreeMemory,
     SettlerBase,
-    MakerPSM,
     MaverickV2,
     CurveTricrypto,
     DodoV1,
-    DodoV2,
-    UniswapV4
+    DodoV2
 {
->>>>>>> befab212
     constructor() {
         assert(block.chainid == 1 || block.chainid == 31337);
     }
@@ -71,31 +59,11 @@
     {
         if (super._dispatch(i, action, data)) {
             return true;
-<<<<<<< HEAD
-        } else if (action == ISettlerActions.MAKERPSM.selector) {
-            revert("unimplemented");
-        } else if (action == ISettlerActions.MAVERICKV2.selector) {
-=======
         } else if (action == uint32(ISettlerActions.UNISWAPV4.selector)) {
-            (
-                address recipient,
-                IERC20 sellToken,
-                uint256 bps,
-                bool feeOnTransfer,
-                uint256 hashMul,
-                uint256 hashMod,
-                bytes memory fills,
-                uint256 amountOutMin
-            ) = abi.decode(data, (address, IERC20, uint256, bool, uint256, uint256, bytes, uint256));
-
-            sellToUniswapV4(recipient, sellToken, bps, feeOnTransfer, hashMul, hashMod, fills, amountOutMin);
+            revert("unimplemented");
         } else if (action == uint32(ISettlerActions.MAKERPSM.selector)) {
-            (address recipient, uint256 bps, bool buyGem, uint256 amountOutMin) =
-                abi.decode(data, (address, uint256, bool, uint256));
-
-            sellToMakerPsm(recipient, bps, buyGem, amountOutMin);
+            revert("unimplemented");
         } else if (action == uint32(ISettlerActions.MAVERICKV2.selector)) {
->>>>>>> befab212
             (
                 address recipient,
                 IERC20 sellToken,
@@ -162,20 +130,7 @@
         if (super._dispatchVIP(action, data)) {
             return true;
         } else if (action == uint32(ISettlerActions.UNISWAPV4_VIP.selector)) {
-            (
-                address recipient,
-                bool feeOnTransfer,
-                uint256 hashMul,
-                uint256 hashMod,
-                bytes memory fills,
-                ISignatureTransfer.PermitTransferFrom memory permit,
-                bytes memory sig,
-                uint256 amountOutMin
-            ) = abi.decode(
-                data, (address, bool, uint256, uint256, bytes, ISignatureTransfer.PermitTransferFrom, bytes, uint256)
-            );
-
-            sellToUniswapV4VIP(recipient, feeOnTransfer, hashMul, hashMod, fills, permit, sig, amountOutMin);
+            revert("unimplemented");
         } else if (action == uint32(ISettlerActions.MAVERICKV2_VIP.selector)) {
             (
                 address recipient,
@@ -239,19 +194,7 @@
         if (super._dispatchVIP(action, data, sig)) {
             return true;
         } else if (action == uint32(ISettlerActions.UNISWAPV4_VIP.selector)) {
-            (
-                address recipient,
-                bool feeOnTransfer,
-                uint256 hashMul,
-                uint256 hashMod,
-                bytes memory fills,
-                ISignatureTransfer.PermitTransferFrom memory permit,
-                uint256 amountOutMin
-            ) = abi.decode(
-                data, (address, bool, uint256, uint256, bytes, ISignatureTransfer.PermitTransferFrom, uint256)
-            );
-
-            sellToUniswapV4VIP(recipient, feeOnTransfer, hashMul, hashMod, fills, permit, sig, amountOutMin);
+            revert("unimplemented");
         } else if (action == uint32(ISettlerActions.METATXN_MAVERICKV2_VIP.selector)) {
             (
                 address recipient,
