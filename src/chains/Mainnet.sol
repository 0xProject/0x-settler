--- conflicted
+++ resolved
@@ -39,18 +39,8 @@
     {
         if (super._dispatch(i, action, data)) {
             return true;
-<<<<<<< HEAD
-        } else if (action == ISettlerActions.MAKERPSM_SELL.selector) {
+        } else if (action == ISettlerActions.MAKERPSM.selector) {
             revert("unimplemented");
-        } else if (action == ISettlerActions.MAKERPSM_BUY.selector) {
-            revert("unimplemented");
-=======
-        } else if (action == ISettlerActions.MAKERPSM.selector) {
-            (address recipient, IERC20Meta gemToken, uint256 bps, IPSM psm, bool buyGem) =
-                abi.decode(data, (address, IERC20Meta, uint256, IPSM, bool));
-
-            sellToMakerPsm(recipient, gemToken, bps, psm, buyGem);
->>>>>>> 5d45798b
         } else if (action == ISettlerActions.DODOV1.selector) {
             (IERC20 sellToken, uint256 bps, address dodo, bool quoteForBase, uint256 minBuyAmount) =
                 abi.decode(data, (IERC20, uint256, address, bool, uint256));
