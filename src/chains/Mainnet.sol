// SPDX-License-Identifier: MIT
pragma solidity ^0.8.25;

import {SettlerBase} from "../SettlerBase.sol";
import {Settler} from "../Settler.sol";
import {SettlerMetaTxn} from "../SettlerMetaTxn.sol";

<<<<<<< HEAD
=======
import {IERC20, IERC20Meta} from "../IERC20.sol";
import {IPSM, MakerPSM} from "../core/MakerPSM.sol";
>>>>>>> 200f91b6
import {CurveTricrypto} from "../core/CurveTricrypto.sol";
import {DodoV1} from "../core/DodoV1.sol";
import {FreeMemory} from "../utils/FreeMemory.sol";

import {ISettlerActions} from "../ISettlerActions.sol";
import {ISignatureTransfer} from "permit2/src/interfaces/ISignatureTransfer.sol";
import {UnknownForkId} from "../core/SettlerErrors.sol";

import {uniswapV3MainnetFactory, uniswapV3InitHash, IUniswapV3Callback} from "../core/univ3forks/UniswapV3.sol";
import {
    pancakeSwapV3MainnetFactory,
    pancakeSwapV3InitHash,
    IPancakeSwapV3Callback
} from "../core/univ3forks/PancakeSwapV3.sol";
import {solidlyV3Factory, solidlyV3InitHash, ISolidlyV3Callback} from "../core/univ3forks/SolidlyV3.sol";

// Solidity inheritance is stupid
import {SettlerAbstract} from "../SettlerAbstract.sol";
import {AbstractContext} from "../Context.sol";
import {Permit2PaymentBase} from "../core/Permit2Payment.sol";
import {Permit2PaymentAbstract} from "../core/Permit2PaymentAbstract.sol";

<<<<<<< HEAD
abstract contract MainnetMixin is FreeMemory, SettlerBase, CurveTricrypto {
=======
abstract contract MainnetMixin is FreeMemory, SettlerBase, MakerPSM, CurveTricrypto, DodoV1 {
>>>>>>> 200f91b6
    constructor() {
        assert(block.chainid == 1 || block.chainid == 31337);
    }

    function _dispatch(uint256 i, bytes4 action, bytes calldata data)
        internal
        virtual
        override(SettlerAbstract, SettlerBase)
        DANGEROUS_freeMemory
        returns (bool)
    {
        if (super._dispatch(i, action, data)) {
            return true;
        } else if (action == ISettlerActions.MAKERPSM_SELL.selector) {
<<<<<<< HEAD
            revert("unimplemented");
        } else if (action == ISettlerActions.MAKERPSM_BUY.selector) {
            revert("unimplemented");
=======
            (address recipient, IERC20Meta gemToken, uint256 bps, IPSM psm) =
                abi.decode(data, (address, IERC20Meta, uint256, IPSM));

            makerPsmSellGem(recipient, gemToken, bps, psm);
        } else if (action == ISettlerActions.MAKERPSM_BUY.selector) {
            (address recipient, IERC20Meta gemToken, uint256 bps, IPSM psm) =
                abi.decode(data, (address, IERC20Meta, uint256, IPSM));

            makerPsmBuyGem(recipient, gemToken, bps, psm);
        } else if (action == ISettlerActions.DODOV1.selector) {
            (IERC20 sellToken, uint256 bps, address dodo, bool quoteForBase, uint256 minBuyAmount) =
                abi.decode(data, (IERC20, uint256, address, bool, uint256));

            sellToDodoV1(sellToken, bps, dodo, quoteForBase, minBuyAmount);
>>>>>>> 200f91b6
        } else {
            return false;
        }
        return true; // this is unreachable due to non-Cancun-related refactors
    }

    function _uniV3ForkInfo(uint8 forkId)
        internal
        pure
        override
        returns (address factory, bytes32 initHash, bytes4 callbackSelector)
    {
        if (forkId == 0) {
            factory = uniswapV3MainnetFactory;
            initHash = uniswapV3InitHash;
            callbackSelector = IUniswapV3Callback.uniswapV3SwapCallback.selector;
        } else if (forkId == 1) {
            factory = pancakeSwapV3MainnetFactory;
            initHash = pancakeSwapV3InitHash;
            callbackSelector = IPancakeSwapV3Callback.pancakeV3SwapCallback.selector;
        } else if (forkId == 2) {
            factory = solidlyV3Factory;
            initHash = solidlyV3InitHash;
            callbackSelector = ISolidlyV3Callback.solidlyV3SwapCallback.selector;
        } else {
            revert UnknownForkId(forkId);
        }
    }
}

/// @custom:security-contact security@0x.org
contract MainnetSettler is Settler, MainnetMixin {
    constructor(bytes20 gitCommit) SettlerBase(gitCommit) {}

    function _dispatchVIP(bytes4 action, bytes calldata data) internal override DANGEROUS_freeMemory returns (bool) {
        if (super._dispatchVIP(action, data)) {
            return true;
        } else if (action == ISettlerActions.CURVE_TRICRYPTO_VIP.selector) {
            (
                address recipient,
                uint80 poolInfo,
                ISignatureTransfer.PermitTransferFrom memory permit,
                bytes memory sig,
                uint256 minBuyAmount
            ) = abi.decode(data, (address, uint80, ISignatureTransfer.PermitTransferFrom, bytes, uint256));

            sellToCurveTricryptoVIP(recipient, poolInfo, permit, sig, minBuyAmount);
        } else {
            return false;
        }
        return true;
    }

    // Solidity inheritance is stupid
    function _isRestrictedTarget(address target)
        internal
        pure
        override(Settler, Permit2PaymentBase, Permit2PaymentAbstract)
        returns (bool)
    {
        return super._isRestrictedTarget(target);
    }

    function _dispatch(uint256 i, bytes4 action, bytes calldata data)
        internal
        override(SettlerBase, MainnetMixin)
        returns (bool)
    {
        return super._dispatch(i, action, data);
    }

    function _msgSender() internal view override(Settler, Permit2PaymentBase, AbstractContext) returns (address) {
        return super._msgSender();
    }
}

/// @custom:security-contact security@0x.org
contract MainnetSettlerMetaTxn is SettlerMetaTxn, MainnetMixin {
    constructor(bytes20 gitCommit) SettlerBase(gitCommit) {}

    function _dispatchVIP(bytes4 action, bytes calldata data, bytes calldata sig)
        internal
        override
        DANGEROUS_freeMemory
        returns (bool)
    {
        if (super._dispatchVIP(action, data, sig)) {
            return true;
        } else if (action == ISettlerActions.METATXN_CURVE_TRICRYPTO_VIP.selector) {
            (
                address recipient,
                uint80 poolInfo,
                ISignatureTransfer.PermitTransferFrom memory permit,
                uint256 minBuyAmount
            ) = abi.decode(data, (address, uint80, ISignatureTransfer.PermitTransferFrom, uint256));

            sellToCurveTricryptoVIP(recipient, poolInfo, permit, sig, minBuyAmount);
        } else {
            return false;
        }
        return true;
    }

    // Solidity inheritance is stupid
    function _dispatch(uint256 i, bytes4 action, bytes calldata data)
        internal
        override(SettlerBase, MainnetMixin)
        returns (bool)
    {
        return super._dispatch(i, action, data);
    }

    function _msgSender()
        internal
        view
        override(SettlerMetaTxn, Permit2PaymentBase, AbstractContext)
        returns (address)
    {
        return super._msgSender();
    }
}<|MERGE_RESOLUTION|>--- conflicted
+++ resolved
@@ -5,11 +5,6 @@
 import {Settler} from "../Settler.sol";
 import {SettlerMetaTxn} from "../SettlerMetaTxn.sol";
 
-<<<<<<< HEAD
-=======
-import {IERC20, IERC20Meta} from "../IERC20.sol";
-import {IPSM, MakerPSM} from "../core/MakerPSM.sol";
->>>>>>> 200f91b6
 import {CurveTricrypto} from "../core/CurveTricrypto.sol";
 import {DodoV1} from "../core/DodoV1.sol";
 import {FreeMemory} from "../utils/FreeMemory.sol";
@@ -32,11 +27,7 @@
 import {Permit2PaymentBase} from "../core/Permit2Payment.sol";
 import {Permit2PaymentAbstract} from "../core/Permit2PaymentAbstract.sol";
 
-<<<<<<< HEAD
-abstract contract MainnetMixin is FreeMemory, SettlerBase, CurveTricrypto {
-=======
-abstract contract MainnetMixin is FreeMemory, SettlerBase, MakerPSM, CurveTricrypto, DodoV1 {
->>>>>>> 200f91b6
+abstract contract MainnetMixin is FreeMemory, SettlerBase, CurveTricrypto, DodoV1 {
     constructor() {
         assert(block.chainid == 1 || block.chainid == 31337);
     }
@@ -51,26 +42,14 @@
         if (super._dispatch(i, action, data)) {
             return true;
         } else if (action == ISettlerActions.MAKERPSM_SELL.selector) {
-<<<<<<< HEAD
             revert("unimplemented");
         } else if (action == ISettlerActions.MAKERPSM_BUY.selector) {
             revert("unimplemented");
-=======
-            (address recipient, IERC20Meta gemToken, uint256 bps, IPSM psm) =
-                abi.decode(data, (address, IERC20Meta, uint256, IPSM));
-
-            makerPsmSellGem(recipient, gemToken, bps, psm);
-        } else if (action == ISettlerActions.MAKERPSM_BUY.selector) {
-            (address recipient, IERC20Meta gemToken, uint256 bps, IPSM psm) =
-                abi.decode(data, (address, IERC20Meta, uint256, IPSM));
-
-            makerPsmBuyGem(recipient, gemToken, bps, psm);
         } else if (action == ISettlerActions.DODOV1.selector) {
             (IERC20 sellToken, uint256 bps, address dodo, bool quoteForBase, uint256 minBuyAmount) =
                 abi.decode(data, (IERC20, uint256, address, bool, uint256));
 
             sellToDodoV1(sellToken, bps, dodo, quoteForBase, minBuyAmount);
->>>>>>> 200f91b6
         } else {
             return false;
         }
