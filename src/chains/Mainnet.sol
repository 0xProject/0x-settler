--- conflicted
+++ resolved
@@ -5,11 +5,6 @@
 import {Settler} from "../Settler.sol";
 import {SettlerMetaTxn} from "../SettlerMetaTxn.sol";
 
-<<<<<<< HEAD
-=======
-import {IERC20Meta} from "../IERC20.sol";
-import {IPSM, MakerPSM} from "../core/MakerPSM.sol";
->>>>>>> 59a941dc
 import {CurveTricrypto} from "../core/CurveTricrypto.sol";
 import {FreeMemory} from "../utils/FreeMemory.sol";
 
@@ -39,11 +34,7 @@
 import {AbstractContext} from "../Context.sol";
 import {Permit2PaymentAbstract} from "../core/Permit2PaymentAbstract.sol";
 
-<<<<<<< HEAD
-abstract contract MainnetMixin is FreeMemory, SettlerBase, CurveTricrypto, DodoV1 {
-=======
-abstract contract MainnetMixin is FreeMemory, SettlerBase, MakerPSM, CurveTricrypto {
->>>>>>> 59a941dc
+abstract contract MainnetMixin is FreeMemory, SettlerBase, CurveTricrypto {
     constructor() {
         assert(block.chainid == 1 || block.chainid == 31337);
     }
@@ -58,19 +49,7 @@
         if (super._dispatch(i, action, data)) {
             return true;
         } else if (action == ISettlerActions.MAKERPSM.selector) {
-<<<<<<< HEAD
             revert("unimplemented");
-        } else if (action == ISettlerActions.DODOV1.selector) {
-            (IERC20 sellToken, uint256 bps, address dodo, bool quoteForBase, uint256 minBuyAmount) =
-                abi.decode(data, (IERC20, uint256, address, bool, uint256));
-
-            sellToDodoV1(sellToken, bps, dodo, quoteForBase, minBuyAmount);
-=======
-            (address recipient, IERC20Meta gemToken, uint256 bps, IPSM psm, bool buyGem) =
-                abi.decode(data, (address, IERC20Meta, uint256, IPSM, bool));
-
-            sellToMakerPsm(recipient, gemToken, bps, psm, buyGem);
->>>>>>> 59a941dc
         } else {
             return false;
         }
