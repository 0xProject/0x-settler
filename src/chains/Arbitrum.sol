--- conflicted
+++ resolved
@@ -13,14 +13,11 @@
 import {UnknownForkId} from "../core/SettlerErrors.sol";
 
 import {uniswapV3MainnetFactory, uniswapV3InitHash, IUniswapV3Callback} from "../core/univ3forks/UniswapV3.sol";
-<<<<<<< HEAD
-import {IAlgebraCallback} from "../core/univ3forks/Algebra.sol";
-import {camelotV3Factory, camelotV3InitHash} from "../core/univ3forks/CamelotV3.sol";
-=======
 import {
     pancakeSwapV3Factory, pancakeSwapV3InitHash, IPancakeSwapV3Callback
 } from "../core/univ3forks/PancakeSwapV3.sol";
->>>>>>> 3364b939
+import {IAlgebraCallback} from "../core/univ3forks/Algebra.sol";
+import {camelotV3Factory, camelotV3InitHash} from "../core/univ3forks/CamelotV3.sol";
 
 // Solidity inheritance is stupid
 import {SettlerAbstract} from "../SettlerAbstract.sol";
@@ -53,16 +50,14 @@
             initHash = uniswapV3InitHash;
             callbackSelector = IUniswapV3Callback.uniswapV3SwapCallback.selector;
         } else if (forkId == 1) {
-<<<<<<< HEAD
-            factory = camelotV3Factory;
-            initHash = camelotV3InitHash;
-            callbackSelector = IAlgebraCallback.algebraSwapCallback.selector;
-=======
             factory = pancakeSwapV3Factory;
             initHash = pancakeSwapV3InitHash;
             callbackSelector = IPancakeSwapV3Callback.pancakeV3SwapCallback.selector;
         // forkId == 2 is reserved for sushi
->>>>>>> 3364b939
+        } else if (forkId == 3) {
+            factory = camelotV3Factory;
+            initHash = camelotV3InitHash;
+            callbackSelector = IAlgebraCallback.algebraSwapCallback.selector;
         } else {
             revert UnknownForkId(forkId);
         }
