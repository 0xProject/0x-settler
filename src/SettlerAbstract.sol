--- conflicted
+++ resolved
@@ -24,11 +24,7 @@
 
     function _hasMetaTxn() internal pure virtual returns (bool);
 
-<<<<<<< HEAD
     function _tokenId() internal pure virtual returns (uint256);
 
-    function _dispatch(uint256 i, bytes4 action, bytes calldata data) internal virtual returns (bool);
-=======
     function _dispatch(uint256 i, uint256 action, bytes calldata data) internal virtual returns (bool);
->>>>>>> 86355aaf
 }