// SPDX-License-Identifier: MIT
pragma solidity ^0.8.25;

import {IERC20} from "@forge-std/interfaces/IERC20.sol";
import {ISignatureTransfer} from "@permit2/interfaces/ISignatureTransfer.sol";
import {SafeTransferLib} from "../vendor/SafeTransferLib.sol";
import {SettlerAbstract} from "../SettlerAbstract.sol";

import {Panic} from "../utils/Panic.sol";
import {UnsafeMath} from "../utils/UnsafeMath.sol";

import {TooMuchSlippage, DeltaNotPositive, DeltaNotNegative, ZeroSellAmount} from "./SettlerErrors.sol";

import {
    BalanceDelta, IHooks, IPoolManager, UnsafePoolManager, IUnlockCallback
} from "./UniswapV4Types.sol";
import {Encoder, NotesLib, StateLib, Decoder, Take} from "./FlashAccountingCommon.sol";

library CreditDebt {
    using UnsafeMath for int256;

    function asCredit(int256 delta, IERC20 token) internal pure returns (uint256) {
        if (delta < 0) {
            revert DeltaNotPositive(token);
        }
        return uint256(delta);
    }

    function asDebt(int256 delta, IERC20 token) internal pure returns (uint256) {
        if (delta > 0) {
            revert DeltaNotNegative(token);
        }
        return uint256(delta.unsafeNeg());
    }
}

abstract contract UniswapV4 is SettlerAbstract {
    using SafeTransferLib for IERC20;
    using UnsafeMath for uint256;
    using UnsafeMath for int256;
    using CreditDebt for int256;
    using UnsafePoolManager for IPoolManager;
    using NotesLib for NotesLib.Note;
    using NotesLib for NotesLib.Note[];
    using StateLib for StateLib.State;

<<<<<<< HEAD
    function _POOL_MANAGER() internal view virtual returns (IPoolManager);
=======
    constructor() {
        assert(BASIS == Encoder.BASIS);
        assert(BASIS == Decoder.BASIS);
        assert(ETH_ADDRESS == Decoder.ETH_ADDRESS);
    }
>>>>>>> c817b01f

    //// These two functions are the entrypoints to this set of actions. Because UniV4 has a
    //// mandatory callback, and the vast majority of the business logic has to be executed inside
    //// the callback, they're pretty minimal. Both end up inside the last function in this file
    //// `unlockCallback`, which is where most of the business logic lives. Primarily, these
    //// functions are concerned with correctly encoding the argument to
    //// `POOL_MANAGER.unlock(...)`. Pay special attention to the `payer` field, which is what
    //// signals to the callback whether we should be spending a coupon.

    //// How to generate `fills` for UniV4:
    ////
    //// Linearize your DAG of fills by doing a topological sort on the tokens involved. In the
    //// topological sort of tokens, when there is a choice of the next token, break ties by
    //// preferring a token if it is the lexicographically largest token that is bought among fills
    //// with sell token equal to the previous token in the topological sort. Then sort the fills
    //// belonging to each sell token by their buy token. This technique isn't *quite* optimal, but
    //// it's pretty close. The buy token of the final fill is special-cased. It is the token that
    //// will be transferred to `recipient` and have its slippage checked against `amountOutMin`. In
    //// the event that you are encoding a series of fills with more than one output token, ensure
    //// that at least one of the global buy token's fills is positioned appropriately.
    ////
    //// Now that you have a list of fills, encode each fill as follows.
    //// First encode the `bps` for the fill as 2 bytes. Remember that this `bps` is relative to the
    //// running balance at the moment that the fill is settled.
    //// Second, encode the packing key for that fill as 1 byte. The packing key byte depends on the
    //// tokens involved in the previous fill. The packing key for the first fill must be 1;
    //// i.e. encode only the buy token for the first fill.
    ////   0 -> sell and buy tokens remain unchanged from the previous fill (pure multiplex)
    ////   1 -> sell token remains unchanged from the previous fill, buy token is encoded (diamond multiplex)
    ////   2 -> sell token becomes the buy token from the previous fill, new buy token is encoded (multihop)
    ////   3 -> both sell and buy token are encoded
    //// Obviously, after encoding the packing key, you encode 0, 1, or 2 tokens (each as 20 bytes),
    //// as appropriate.
    //// The remaining fields of the fill are mandatory.
    //// Third, encode the pool fee as 3 bytes, and the pool tick spacing as 3 bytes.
    //// Fourth, encode the hook address as 20 bytes.
    //// Fifth, encode the hook data for the fill. Encode the length of the hook data as 3 bytes,
    //// then append the hook data itself.
    ////
    //// Repeat the process for each fill and concatenate the results without padding.

    function sellToUniswapV4(
        address recipient,
        IERC20 sellToken,
        uint256 bps,
        bool feeOnTransfer,
        uint256 hashMul,
        uint256 hashMod,
        bytes memory fills,
        uint256 amountOutMin
    ) internal returns (uint256 buyAmount) {
        bytes memory data = Encoder.encode(
            uint32(IPoolManager.unlock.selector),
            recipient,
            sellToken,
            bps,
            feeOnTransfer,
            hashMul,
            hashMod,
            fills,
            amountOutMin
        );
        bytes memory encodedBuyAmount = _setOperatorAndCall(
            address(_POOL_MANAGER()), data, uint32(IUnlockCallback.unlockCallback.selector), _uniV4Callback
        );
        // buyAmount = abi.decode(abi.decode(encodedBuyAmount, (bytes)), (uint256));
        assembly ("memory-safe") {
            // We can skip all the checks performed by `abi.decode` because we know that this is the
            // verbatim result from `unlockCallback` and that `unlockCallback` encoded the buy
            // amount correctly.
            buyAmount := mload(add(0x60, encodedBuyAmount))
        }
    }

    function sellToUniswapV4VIP(
        address recipient,
        bool feeOnTransfer,
        uint256 hashMul,
        uint256 hashMod,
        bytes memory fills,
        ISignatureTransfer.PermitTransferFrom memory permit,
        bytes memory sig,
        uint256 amountOutMin
    ) internal returns (uint256 buyAmount) {
        bytes memory data = Encoder.encodeVIP(
            uint32(IPoolManager.unlock.selector),
            recipient,
            feeOnTransfer,
            hashMul,
            hashMod,
            fills,
            permit,
            sig,
            _isForwarded(),
            amountOutMin
        );
        bytes memory encodedBuyAmount = _setOperatorAndCall(
            address(_POOL_MANAGER()), data, uint32(IUnlockCallback.unlockCallback.selector), _uniV4Callback
        );
        // buyAmount = abi.decode(abi.decode(encodedBuyAmount, (bytes)), (uint256));
        assembly ("memory-safe") {
            // We can skip all the checks performed by `abi.decode` because we know that this is the
            // verbatim result from `unlockCallback` and that `unlockCallback` encoded the buy
            // amount correctly.
            buyAmount := mload(add(0x60, encodedBuyAmount))
        }
    }

    function _uniV4Callback(bytes calldata data) private returns (bytes memory) {
        // We know that our calldata is well-formed. Therefore, the first slot is 0x20 and the
        // second slot is the length of the strict ABIEncoded payload
        assembly ("memory-safe") {
            data.length := calldataload(add(0x20, data.offset))
            data.offset := add(0x40, data.offset)
        }
        return unlockCallback(data);
    }

    //// The following functions are the helper functions for `unlockCallback`. They abstract much
    //// of the complexity of tracking which tokens need to be zeroed out at the end of the
    //// callback.
    ////
    //// The two major pieces of state that are maintained through the callback are `Note[] memory
    //// notes` and `State memory state`
    ////
    //// `notes` keeps track of the list of the tokens that have been touched throughout the
    //// callback that have nonzero credit. At the end of the fills, all tokens with credit will be
    //// swept back to Settler. These are the global buy token (against which slippage is checked)
    //// and any other multiplex-out tokens. Only the global sell token is allowed to have debt, but
    //// it is accounted slightly differently from the other tokens. The function `_take` is
    //// responsible for iterating over the list of tokens and withdrawing any credit to the
    //// appropriate recipient.
    ////
    //// `state` exists to reduce stack pressure and to simplify/gas-optimize the process of
    //// swapping. By keeping track of the sell and buy token on each hop, we're able to compress
    //// the representation of the fills required to satisfy the swap. Most often in a swap, the
    //// tokens in adjacent fills are somewhat in common. By caching, we avoid having them appear
    //// multiple times in the calldata.

    // the mandatory fields are
    // 2 - sell bps
    // 1 - pool key tokens case
    // 3 - pool fee
    // 3 - pool tick spacing
    // 20 - pool hooks
    // 3 - hook data length
    uint256 private constant _HOP_DATA_LENGTH = 32;

    uint256 private constant _ADDRESS_MASK = 0x00ffffffffffffffffffffffffffffffffffffffff;

    /// Decode a `PoolKey` from its packed representation in `bytes` and the token information in
    /// `state`. Returns the `zeroForOne` flag and the suffix of the bytes that are not consumed in
    /// the decoding process.
    function _setPoolKey(IPoolManager.PoolKey memory key, StateLib.State memory state, bytes calldata data)
        private
        pure
        returns (bool, bytes calldata)
    {
        (IERC20 sellToken, IERC20 buyToken) = (state.sell.token, state.buy.token);
        bool zeroForOne;
        assembly ("memory-safe") {
            sellToken := and(_ADDRESS_MASK, sellToken)
            buyToken := and(_ADDRESS_MASK, buyToken)
            zeroForOne :=
                or(
                    eq(sellToken, 0xeeeeeeeeeeeeeeeeeeeeeeeeeeeeeeeeeeeeeeee),
                    and(iszero(eq(buyToken, 0xeeeeeeeeeeeeeeeeeeeeeeeeeeeeeeeeeeeeeeee)), lt(sellToken, buyToken))
                )
        }
        (key.token0, key.token1) = zeroForOne ? (sellToken, buyToken) : (buyToken, sellToken);

        uint256 packed;
        assembly ("memory-safe") {
            packed := shr(0x30, calldataload(data.offset))

            data.offset := add(0x1a, data.offset)
            data.length := sub(data.length, 0x1a)
            // we don't check for array out-of-bounds here; we will check it later in `Decoder.overflowCheck`
        }

        key.fee = uint24(packed >> 184);
        key.tickSpacing = int24(uint24(packed >> 160));
        key.hooks = IHooks.wrap(address(uint160(packed)));

        return (zeroForOne, data);
    }

    function _pay(
        IERC20 sellToken,
        address payer,
        uint256 sellAmount,
        ISignatureTransfer.PermitTransferFrom calldata permit,
        bool isForwarded,
        bytes calldata sig
    ) private returns (uint256) {
        IPoolManager(msg.sender).unsafeSync(sellToken);
        if (payer == address(this)) {
            sellToken.safeTransfer(msg.sender, sellAmount);
        } else {
            // assert(payer == address(0));
            ISignatureTransfer.SignatureTransferDetails memory transferDetails =
                ISignatureTransfer.SignatureTransferDetails({to: msg.sender, requestedAmount: sellAmount});
            _transferFrom(permit, transferDetails, sig, isForwarded);
        }
        return IPoolManager(msg.sender).unsafeSettle();
    }

    function unlockCallback(bytes calldata data) private returns (bytes memory) {
        address recipient;
        uint256 minBuyAmount;
        uint256 hashMul;
        uint256 hashMod;
        bool feeOnTransfer;
        address payer;
        (data, recipient, minBuyAmount, hashMul, hashMod, feeOnTransfer, payer) = Decoder.decodeHeader(data);

        // Set up `state` and `notes`. The other values are ancillary and might be used when we need
        // to settle global sell token debt at the end of swapping.
        (
            bytes calldata newData,
            StateLib.State memory state,
            NotesLib.Note[] memory notes,
            ISignatureTransfer.PermitTransferFrom calldata permit,
            bool isForwarded,
            bytes calldata sig
        ) = Decoder.initialize(data, hashMul, hashMod, payer);
        if (payer != address(this)) {
            state.globalSell.amount = _permitToSellAmountCalldata(permit);
        }
        if (feeOnTransfer) {
            state.globalSell.amount =
                _pay(state.globalSell.token, payer, state.globalSell.amount, permit, isForwarded, sig);
        }
        if (state.globalSell.amount == 0) {
            revert ZeroSellAmount(state.globalSell.token);
        }
        state.globalSellAmount = state.globalSell.amount;
        data = newData;

        // Now that we've unpacked and decoded the header, we can begin decoding the array of swaps
        // and executing them.
        IPoolManager.PoolKey memory key;
        IPoolManager.SwapParams memory params;
        while (data.length >= _HOP_DATA_LENGTH) {
            uint16 bps;
            assembly ("memory-safe") {
                bps := shr(0xf0, calldataload(data.offset))

                data.offset := add(0x02, data.offset)
                data.length := sub(data.length, 0x02)
                // we don't check for array out-of-bounds here; we will check it later in `Decoder.overflowCheck`
            }

            data = Decoder.updateState(state, notes, data);
            bool zeroForOne;
            (zeroForOne, data) = _setPoolKey(key, state, data);
            bytes calldata hookData;
            (data, hookData) = Decoder.decodeBytes(data);
            Decoder.overflowCheck(data);

            params.zeroForOne = zeroForOne;
            unchecked {
                params.amountSpecified = int256((state.sell.amount * bps).unsafeDiv(BASIS)).unsafeNeg();
            }
            // TODO: price limits
            params.sqrtPriceLimitX96 = zeroForOne ? 4295128740 : 1461446703485210103287273052203988822378723970341;

            BalanceDelta delta = IPoolManager(msg.sender).unsafeSwap(key, params, hookData);
            {
                (int256 settledSellAmount, int256 settledBuyAmount) =
                    zeroForOne ? (delta.amount0(), delta.amount1()) : (delta.amount1(), delta.amount0());
                // Some insane hooks may increase the sell amount; obviously this may result in
                // unavoidable reverts in some cases. But we still need to make sure that we don't
                // underflow to avoid wildly unexpected behavior. The pool manager enforces that the
                // settled sell amount cannot be positive
                state.sell.amount -= uint256(settledSellAmount.unsafeNeg());
                // If `state.buy.amount()` overflows an `int128`, we'll get a revert inside the pool
                // manager later. We cannot overflow a `uint256`.
                unchecked {
                    state.buy.amount += settledBuyAmount.asCredit(state.buy.token);
                }
            }
        }

        // `data` has been consumed. All that remains is to settle out the net result of all the
        // swaps. Any credit in any token other than `state.buy.token` will be swept to
        // Settler. `state.buy.token` will be sent to `recipient`.
        {
            (IERC20 globalSellToken, uint256 globalSellAmount) = (state.globalSell.token, state.globalSell.amount);
            uint256 globalBuyAmount =
                Take.take(state, notes, uint32(IPoolManager.take.selector), recipient, minBuyAmount);
            if (feeOnTransfer) {
                // We've already transferred the sell token to the pool manager and
                // `settle`'d. `globalSellAmount` is the verbatim credit in that token stored by the
                // pool manager. We only need to handle the case of incomplete filling.
                if (globalSellAmount != 0) {
                    Take._callSelector(
                        uint32(IPoolManager.take.selector),
                        globalSellToken,
                        payer == address(this) ? address(this) : _msgSender(),
                        globalSellAmount
                    );
                }
            } else {
                // While `notes` records a credit value, the pool manager actually records a debt
                // for the global sell token. We recover the exact amount of that debt and then pay
                // it.
                // `globalSellAmount` is _usually_ zero, but if it isn't it represents a partial
                // fill. This subtraction recovers the actual debt recorded in the pool manager.
                uint256 debt;
                unchecked {
                    debt = state.globalSellAmount - globalSellAmount;
                }
                if (debt == 0) {
                    revert ZeroSellAmount(globalSellToken);
                }
                if (globalSellToken == ETH_ADDRESS) {
                    IPoolManager(msg.sender).unsafeSync(IERC20(address(0)));
                    IPoolManager(msg.sender).unsafeSettle(debt);
                } else {
                    _pay(globalSellToken, payer, debt, permit, isForwarded, sig);
                }
            }

            bytes memory returndata;
            assembly ("memory-safe") {
                returndata := mload(0x40)
                mstore(returndata, 0x60)
                mstore(add(0x20, returndata), 0x20)
                mstore(add(0x40, returndata), 0x20)
                mstore(add(0x60, returndata), globalBuyAmount)
                mstore(0x40, add(0x80, returndata))
            }
            return returndata;
        }
    }
}<|MERGE_RESOLUTION|>--- conflicted
+++ resolved
@@ -44,15 +44,13 @@
     using NotesLib for NotesLib.Note[];
     using StateLib for StateLib.State;
 
-<<<<<<< HEAD
-    function _POOL_MANAGER() internal view virtual returns (IPoolManager);
-=======
     constructor() {
         assert(BASIS == Encoder.BASIS);
         assert(BASIS == Decoder.BASIS);
         assert(ETH_ADDRESS == Decoder.ETH_ADDRESS);
     }
->>>>>>> c817b01f
+
+    function _POOL_MANAGER() internal view virtual returns (IPoolManager);
 
     //// These two functions are the entrypoints to this set of actions. Because UniV4 has a
     //// mandatory callback, and the vast majority of the business logic has to be executed inside
