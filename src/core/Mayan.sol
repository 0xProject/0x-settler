--- conflicted
+++ resolved
@@ -7,7 +7,6 @@
 contract Mayan {
     using SafeTransferLib for IERC20;
 
-<<<<<<< HEAD
     function bridgeERC20ToMayan(address forwarder, bytes memory protocolAndData) internal {
         IERC20 token;
         assembly ("memory-safe") {
@@ -16,50 +15,27 @@
             // then, token is at 0x84 
             token := mload(add(0x84, protocolAndData))
         }
-=======
-    function bridgeERC20ToMayan(IERC20 token, address forwarder, address mayanProtocol, bytes memory protocolData)
-        internal
-    {
->>>>>>> 2283b9e3
+
         uint256 amount = token.fastBalanceOf(address(this));
         token.safeApproveIfBelow(forwarder, amount);
         assembly ("memory-safe") {
             let ptr := mload(0x40)
-<<<<<<< HEAD
             
             let size := mload(protocolAndData)
             mstore(add(0x14, ptr), token)
             // selector for `forwardERC20(address,uint256,(uint256,uint256,uint8,bytes32,bytes32),address,bytes)` with `token` padding
             mstore(ptr, 0xe4269fc4000000000000000000000000) 
             mstore(add(0x34, ptr), amount)
-=======
-
-            let size := mload(protocolData)
-            mcopy(add(0x134, ptr), protocolData, add(0x20, size))
-            mstore(add(0x114, ptr), 0x120)
-            mstore(add(0xf4, ptr), and(0xffffffffffffffffffffffffffffffffffffffff, mayanProtocol))
->>>>>>> 2283b9e3
             // permit data is not going to be used as we are approving forwarder.
             // As it is not used, then we can send anything we have in memory
             // which is most likely empty but might be dirty. Even if it is dirty,
             // permit's contents are not even verified so compiler will not complain.
             // Permit data is 0xa0 bytes long
-<<<<<<< HEAD
             mcopy(add(0xf4, ptr), add(0x20, protocolAndData), size)
             // override protocolData offset to point to the start of the upcoming call calldata
             mstore(add(0x114, ptr), 0x120)
             // modify copied amount in protocolData which starts at 0x134
             // then, amountIn is at 0x178 after skipping size (0x20), selector (0x04) and token (0x20)
-=======
-            mstore(add(0x34, ptr), amount)
-            mstore(add(0x14, ptr), token)
-            // selector for `forwardERC20(address,uint256,(uint256,uint256,uint8,bytes32,bytes32),address,bytes)` with `token` padding
-            mstore(ptr, 0xe4269fc4000000000000000000000000)
-
-            // modify copied amount in protocolData
-            // protocolData is (4 bytes selector, 32 bytes token, 32 bytes amount, ...anything else)
-            // it is stored at 0x134, so we need to skip size (0x20), selector (0x04) and token (0x20)
->>>>>>> 2283b9e3
             mstore(add(0x178, ptr), amount)
             
             // `forwarder` is user provided and we don't check if it is a restricted target before calling it.
