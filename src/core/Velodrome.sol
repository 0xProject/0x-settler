// SPDX-License-Identifier: MIT
pragma solidity ^0.8.25;

import {IERC20} from "@forge-std/interfaces/IERC20.sol";
import {UnsafeMath} from "../utils/UnsafeMath.sol";
import {FullMath} from "../vendor/FullMath.sol";
import {SafeTransferLib} from "../vendor/SafeTransferLib.sol";
import {TooMuchSlippage} from "./SettlerErrors.sol";
//import {Panic} from "../utils/Panic.sol";

import {SettlerAbstract} from "../SettlerAbstract.sol";

interface IVelodromePair {
    function metadata()
        external
        view
        returns (
            uint256 basis0,
            uint256 basis1,
            uint256 reserve0,
            uint256 reserve1,
            bool stable,
            IERC20 token0,
            IERC20 token1
        );
    function swap(uint256 amount0Out, uint256 amount1Out, address to, bytes calldata data) external;
}

abstract contract Velodrome is SettlerAbstract {
    using UnsafeMath for uint256;
    using FullMath for uint256;
    using SafeTransferLib for IERC20;

    // This is the basis used for token balances. The original token may have fewer decimals, in
    // which case we scale up by the appropriate factor to give this basis.
    uint256 internal constant _VELODROME_TOKEN_BASIS = 1 ether;

    // When computing `k`, to minimize rounding error, we use a significantly larger basis. This
    // also allows us to save work in the Newton-Raphson step because dividing a quantity with this
    // basis by a quantity with `_VELODROME_TOKEN_BASIS` basis gives that same
    // `_VELODROME_TOKEN_BASIS` basis. Convenient *and* accurate.
    uint256 private constant _VELODROME_INTERNAL_BASIS = _VELODROME_TOKEN_BASIS * _VELODROME_TOKEN_BASIS;

<<<<<<< HEAD
    uint256 private constant _VELODROME_INTERNAL_TO_TOKEN_RATIO = _VELODROME_INTERNAL_BASIS / _VELODROME_TOKEN_BASIS;
=======
    uint256 internal constant _VELODROME_INTERNAL_TO_TOKEN_RATIO = _VELODROME_INTERNAL_BASIS / _VELODROME_TOKEN_BASIS;
>>>>>>> b3c05dc2

    // When computing `d` we need to compute the cube of a token quantity and format the result with
    // `_VELODROME_TOKEN_BASIS`. In order to avoid overflow, we must divide the squared token
    // quantity by this before multiplying again by the token quantity. Setting this value as small
    // as possible preserves precision. This gives a result in an awkward basis, but we'll correct
    // that with `_VELODROME_CUBE_STEP_BASIS` after the cubing
    uint256 private constant _VELODROME_SQUARE_STEP_BASIS = 54210109;

    // After squaring a token quantity (in `_VELODROME_TOKEN_BASIS`), we need to multiply again by a
    // token quantity and then divide out the awkward basis to get back to
    // `_VELODROME_TOKEN_BASIS`. This constant is what gets us back to the original token quantity
    // basis. `_VELODROME_TOKEN_BASIS * _VELODROME_TOKEN_BASIS / _VELODROME_SQUARE_STEP_BASIS *
    // _VELODROME_TOKEN_BASIS / _VELODROME_CUBE_STEP_BASIS == _VELODROME_TOKEN_BASIS`
    uint256 private constant _VELODROME_CUBE_STEP_BASIS = 18446743945857035631490798146;

    // The maximum balance in the AMM's implementation of `k` is `b` such that `b * b / 1 ether * b
    // / 1 ether * b` does not overflow. This that quantity, `b`.
    uint256 internal constant _VELODROME_MAX_BALANCE = 18446744073709551616000000000;

    // This is the `k = x^3 * y + y^3 * x` constant function. Unlike the original formulation, the
    // result has a basis of `_VELODROME_INTERNAL_BASIS` instead of `_VELODROME_TOKEN_BASIS`
<<<<<<< HEAD
    function _k(uint256 x, uint256 y) private pure returns (uint256) {
=======
    function _k(uint256 x, uint256 y) internal pure returns (uint256) {
>>>>>>> b3c05dc2
        unchecked {
            return _k(x, y, x * x);
        }
    }

    function _k(uint256 x, uint256 y, uint256 x_squared) private pure returns (uint256) {
        unchecked {
            return _k(x, y, x_squared, y * y);
        }
    }

    function _k(uint256 x, uint256 y, uint256 x_squared, uint256 y_squared) private pure returns (uint256) {
        unchecked {
            return (x * y).unsafeMulDivAlt(x_squared + y_squared, _VELODROME_INTERNAL_BASIS);
<<<<<<< HEAD
        }
    }

    function _k_compat(uint256 x, uint256 y) internal pure returns (uint256) {
        unchecked {
            return (x * y).unsafeMulDivAlt(x * x + y * y, _VELODROME_INTERNAL_BASIS * _VELODROME_TOKEN_BASIS);
=======
>>>>>>> b3c05dc2
        }
    }

    // For numerically approximating a solution to the `k = x^3 * y + y^3 * x` constant function
    // using Newton-Raphson, this is `∂k/∂y = 3 * x * y^2 + x^3`. The result has a basis of
    // `_VELODROME_TOKEN_BASIS`.
<<<<<<< HEAD
    function _d(uint256 y, uint256 x) private pure returns (uint256) {
=======
    function _d(uint256 y, uint256 x) internal pure returns (uint256) {
>>>>>>> b3c05dc2
        unchecked {
            return _d(y, 3 * x, x * x / _VELODROME_SQUARE_STEP_BASIS * x / _VELODROME_CUBE_STEP_BASIS);
        }
    }

    function _d(uint256 y, uint256 three_x, uint256 x_cubed) private pure returns (uint256) {
        unchecked {
            return _d(y, three_x, x_cubed, y * y / _VELODROME_SQUARE_STEP_BASIS);
        }
    }

    function _d(uint256, uint256 three_x, uint256 x_cubed, uint256 y_squared) private pure returns (uint256) {
        unchecked {
            return y_squared * three_x / _VELODROME_CUBE_STEP_BASIS + x_cubed;
        }
    }

    error NotConverged();

    // Using Newton-Raphson iterations, compute the smallest `new_y` such that `_k(x + dx, new_y) >=
    // _k(x, y)`. As a function of `new_y`, we find the root of `_k(x + dx, new_y) - _k(x, y)`.
    function _get_y(uint256 x, uint256 dx, uint256 y) internal pure returns (uint256) {
        unchecked {
            uint256 k_orig = _k(x, y);
            // `k_orig` has a basis much greater than is actually required for correctness. To
            // achieve wei-level accuracy, we perform our final comparisons agains `k_target`
            // instead, which has the same precision as the AMM itself.
            uint256 k_target = k_orig / _VELODROME_INTERNAL_TO_TOKEN_RATIO;

            // Now that we have `k` computed, we offset `x` to account for the sell amount and use
            // the constant-product formula to compute an initial estimate for `y`.
            x += dx;
            y -= (dx * y).unsafeDiv(x);

            // These intermediate values do not change throughout the Newton-Raphson iterations, so
            // precomputing and caching them saves us gas.
            uint256 three_x = 3 * x;
            uint256 x_squared_raw = x * x;
            uint256 x_cubed = x_squared_raw / _VELODROME_SQUARE_STEP_BASIS * x / _VELODROME_CUBE_STEP_BASIS;

            for (uint256 i; i < 255; i++) {
                uint256 y_squared_raw = y * y;
                uint256 k = _k(x, y, x_squared_raw, y_squared_raw);
                uint256 d = _d(y, three_x, x_cubed, y_squared_raw / _VELODROME_SQUARE_STEP_BASIS);

                if (k < k_orig) {
                    uint256 dy = (k_orig - k).unsafeDiv(d);
                    // there are two cases where `dy == 0`
                    // case 1: The `y` is converged and we find the correct answer
                    // case 2: `_d(y, x)` is too large compare to `(k_orig - k)` and the rounding
                    //         error screwed us.
                    //         In this case, we need to increase `y` by 1
                    if (dy == 0) {
                        uint256 k_next = _k(x, y + 1, x_squared_raw) / _VELODROME_INTERNAL_TO_TOKEN_RATIO;
                        if (k_next >= k_target) {
                            // If `_k(x, y + 1) >= k_orig`, then we are close to the correct answer.
                            // There's no closer answer than `y + 1`
                            return y + 1;
                        }
                        // `y + 1` does not give us the condition `k >= k_orig`, so we have to do at
                        // least 1 more iteration to find a satisfactory `y` value
                        dy = 2;
                    }
                    y += dy;
                    if (y > _VELODROME_MAX_BALANCE) {
                        y = _VELODROME_MAX_BALANCE;
                    }
                } else {
                    uint256 dy = (k - k_orig).unsafeDiv(d);
                    if (dy == 0) {
                        if (k / _VELODROME_INTERNAL_TO_TOKEN_RATIO == k_target) {
                            // Likewise, if `k == k_orig`, we found the correct answer.
<<<<<<< HEAD
                            return y;
                        }
                        uint256 k_next = _k(x, y - 1, x_squared_raw) / _VELODROME_INTERNAL_TO_TOKEN_RATIO;
                        if (k_next < k_target) {
                            // If `_k(x, y - 1) < k_orig`, then we are close to the correct answer.
                            // There's no closer answer than `y`
                            // It's worth mentioning that we need to find `y` where `_k(x, y) >=
                            // k_orig`
                            // As a result, we can't return `y - 1` even it's closer to the correct
                            // answer
                            return y;
                        }
=======
                            return y;
                        }
                        uint256 k_next = _k(x, y - 1, x_squared_raw) / _VELODROME_INTERNAL_TO_TOKEN_RATIO;
                        if (k_next < k_target) {
                            // If `_k(x, y - 1) < k_orig`, then we are close to the correct answer.
                            // There's no closer answer than `y`
                            // It's worth mentioning that we need to find `y` where `_k(x, y) >=
                            // k_orig`
                            // As a result, we can't return `y - 1` even it's closer to the correct
                            // answer
                            return y;
                        }
>>>>>>> b3c05dc2
                        if (k_next == k_target) {
                            return y - 1;
                        }
                        // It's possible that `y - 1` is the correct answer. To know that, we must
                        // check that `y - 2` gives `k < k_orig`. We must do at least 1 more
                        // iteration to determine this.
                        dy = 2;
                    }
                    y -= dy;
                }
            }
            revert NotConverged();
        }
    }

    function sellToVelodrome(address recipient, uint256 bps, IVelodromePair pair, uint24 swapInfo, uint256 minAmountOut)
        internal
    {
        // Preventing calls to Permit2 or AH is not explicitly required as neither of these contracts implement the `swap` nor `transfer` selector

        // |7|6|5|4|3|2|1|0| - bit positions in swapInfo (uint8)
        // |0|0|0|0|0|0|F|Z| - Z: zeroForOne flag, F: sellTokenHasFee flag
        bool zeroForOne = (swapInfo & 1) == 1; // Extract the least significant bit (bit 0)
        bool sellTokenHasFee = (swapInfo & 2) >> 1 == 1; // Extract the second least significant bit (bit 1) and shift it right
        uint256 feeBps = swapInfo >> 8;

        (
            uint256 sellBasis,
            uint256 buyBasis,
            uint256 sellReserve,
            uint256 buyReserve,
            bool stable,
            IERC20 sellToken,
            IERC20 buyToken
        ) = pair.metadata();
        assert(stable);
        if (!zeroForOne) {
            (sellBasis, buyBasis, sellReserve, buyReserve, sellToken, buyToken) =
                (buyBasis, sellBasis, buyReserve, sellReserve, buyToken, sellToken);
        }

        uint256 buyAmount;
        unchecked {
            // Compute sell amount in native units
            uint256 sellAmount;
            if (bps != 0) {
                // It must be possible to square the sell token balance of the pool, otherwise it
                // will revert with an overflow. Therefore, it can't be so large that multiplying by
                // a "reasonable" `bps` value could overflow. We don't care to protect against
                // unreasonable `bps` values because that just means the taker is griefing themself.
                sellAmount = (sellToken.fastBalanceOf(address(this)) * bps).unsafeDiv(BASIS);
            }
            if (sellAmount != 0) {
                sellToken.safeTransfer(address(pair), sellAmount);
            }
            if (sellAmount == 0 || sellTokenHasFee) {
                sellAmount = sellToken.fastBalanceOf(address(pair)) - sellReserve;
            }

            // Convert reserves from native units to `_VELODROME_TOKEN_BASIS`
            sellReserve = (sellReserve * _VELODROME_TOKEN_BASIS).unsafeDiv(sellBasis);
            buyReserve = (buyReserve * _VELODROME_TOKEN_BASIS).unsafeDiv(buyBasis);

            // This check is commented because values that are too large will
            // result in reverts inside the pool anyways. We don't need to
            // bother.
            /*
            // Check for overflow
            if (buyReserve > _VELODROME_MAX_BALANCE) {
                Panic.panic(Panic.ARITHMETIC_OVERFLOW);
            }
            if (sellReserve + (sellAmount * _VELODROME_TOKEN_BASIS).unsafeDiv(sellBasis) > _VELODROME_MAX_BALANCE) {
                Panic.panic(Panic.ARITHMETIC_OVERFLOW);
            }
            */

            // Apply the fee in native units
            sellAmount -= sellAmount * feeBps / 10_000; // can't overflow
            // Convert sell amount from native units to `_VELODROME_TOKEN_BASIS`
            sellAmount = (sellAmount * _VELODROME_TOKEN_BASIS).unsafeDiv(sellBasis);

            // Solve the constant function numerically to get `buyAmount` from `sellAmount`
            buyAmount = buyReserve - _get_y(sellReserve, sellAmount, buyReserve);

            // Convert `buyAmount` from `_VELODROME_TOKEN_BASIS` to native units
            buyAmount = buyAmount * buyBasis / _VELODROME_TOKEN_BASIS;
        }
        buyAmount--;
        if (buyAmount < minAmountOut) {
            revert TooMuchSlippage(sellToken, minAmountOut, buyAmount);
        }

        {
            (uint256 buyAmount0, uint256 buyAmount1) = zeroForOne ? (uint256(0), buyAmount) : (buyAmount, uint256(0));
            pair.swap(buyAmount0, buyAmount1, recipient, new bytes(0));
        }
    }
}<|MERGE_RESOLUTION|>--- conflicted
+++ resolved
@@ -41,11 +41,7 @@
     // `_VELODROME_TOKEN_BASIS` basis. Convenient *and* accurate.
     uint256 private constant _VELODROME_INTERNAL_BASIS = _VELODROME_TOKEN_BASIS * _VELODROME_TOKEN_BASIS;
 
-<<<<<<< HEAD
     uint256 private constant _VELODROME_INTERNAL_TO_TOKEN_RATIO = _VELODROME_INTERNAL_BASIS / _VELODROME_TOKEN_BASIS;
-=======
-    uint256 internal constant _VELODROME_INTERNAL_TO_TOKEN_RATIO = _VELODROME_INTERNAL_BASIS / _VELODROME_TOKEN_BASIS;
->>>>>>> b3c05dc2
 
     // When computing `d` we need to compute the cube of a token quantity and format the result with
     // `_VELODROME_TOKEN_BASIS`. In order to avoid overflow, we must divide the squared token
@@ -67,11 +63,7 @@
 
     // This is the `k = x^3 * y + y^3 * x` constant function. Unlike the original formulation, the
     // result has a basis of `_VELODROME_INTERNAL_BASIS` instead of `_VELODROME_TOKEN_BASIS`
-<<<<<<< HEAD
     function _k(uint256 x, uint256 y) private pure returns (uint256) {
-=======
-    function _k(uint256 x, uint256 y) internal pure returns (uint256) {
->>>>>>> b3c05dc2
         unchecked {
             return _k(x, y, x * x);
         }
@@ -86,26 +78,19 @@
     function _k(uint256 x, uint256 y, uint256 x_squared, uint256 y_squared) private pure returns (uint256) {
         unchecked {
             return (x * y).unsafeMulDivAlt(x_squared + y_squared, _VELODROME_INTERNAL_BASIS);
-<<<<<<< HEAD
         }
     }
 
     function _k_compat(uint256 x, uint256 y) internal pure returns (uint256) {
         unchecked {
             return (x * y).unsafeMulDivAlt(x * x + y * y, _VELODROME_INTERNAL_BASIS * _VELODROME_TOKEN_BASIS);
-=======
->>>>>>> b3c05dc2
         }
     }
 
     // For numerically approximating a solution to the `k = x^3 * y + y^3 * x` constant function
     // using Newton-Raphson, this is `∂k/∂y = 3 * x * y^2 + x^3`. The result has a basis of
     // `_VELODROME_TOKEN_BASIS`.
-<<<<<<< HEAD
     function _d(uint256 y, uint256 x) private pure returns (uint256) {
-=======
-    function _d(uint256 y, uint256 x) internal pure returns (uint256) {
->>>>>>> b3c05dc2
         unchecked {
             return _d(y, 3 * x, x * x / _VELODROME_SQUARE_STEP_BASIS * x / _VELODROME_CUBE_STEP_BASIS);
         }
@@ -178,7 +163,6 @@
                     if (dy == 0) {
                         if (k / _VELODROME_INTERNAL_TO_TOKEN_RATIO == k_target) {
                             // Likewise, if `k == k_orig`, we found the correct answer.
-<<<<<<< HEAD
                             return y;
                         }
                         uint256 k_next = _k(x, y - 1, x_squared_raw) / _VELODROME_INTERNAL_TO_TOKEN_RATIO;
@@ -191,20 +175,6 @@
                             // answer
                             return y;
                         }
-=======
-                            return y;
-                        }
-                        uint256 k_next = _k(x, y - 1, x_squared_raw) / _VELODROME_INTERNAL_TO_TOKEN_RATIO;
-                        if (k_next < k_target) {
-                            // If `_k(x, y - 1) < k_orig`, then we are close to the correct answer.
-                            // There's no closer answer than `y`
-                            // It's worth mentioning that we need to find `y` where `_k(x, y) >=
-                            // k_orig`
-                            // As a result, we can't return `y - 1` even it's closer to the correct
-                            // answer
-                            return y;
-                        }
->>>>>>> b3c05dc2
                         if (k_next == k_target) {
                             return y - 1;
                         }
