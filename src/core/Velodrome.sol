--- conflicted
+++ resolved
@@ -48,29 +48,18 @@
     // quantity by this before multiplying again by the token quantity. Setting this value as small
     // as possible preserves precision. This gives a result in an awkward basis, but we'll correct
     // that with `_VELODROME_CUBE_STEP_BASIS` after the cubing
-<<<<<<< HEAD
-    uint256 private constant _VELODROME_SQUARE_STEP_BASIS = 32233524;
-=======
     uint256 private constant _VELODROME_SQUARE_STEP_BASIS = 216840435;
->>>>>>> cab995b5
 
     // After squaring a token quantity (in `_VELODROME_TOKEN_BASIS`), we need to multiply again by a
     // token quantity and then divide out the awkward basis to get back to
     // `_VELODROME_TOKEN_BASIS`. This constant is what gets us back to the original token quantity
     // basis. `_VELODROME_TOKEN_BASIS * _VELODROME_TOKEN_BASIS / _VELODROME_SQUARE_STEP_BASIS *
     // _VELODROME_TOKEN_BASIS / _VELODROME_CUBE_STEP_BASIS == _VELODROME_TOKEN_BASIS`
-<<<<<<< HEAD
-    uint256 private constant _VELODROME_CUBE_STEP_BASIS = 31023601390899735319042373399;
-
-    // The maximum balance in the AMM's implementation of `k` is `b` such that `b * b / 1 ether * b
-    // / 1 ether * b * 2` does not overflow. This that quantity, `b`.
-=======
     uint256 private constant _VELODROME_CUBE_STEP_BASIS = 4611686007731906643703237360;
 
     // The maximum balance in the AMM's reference implementation of `k` is `b` such that `(b * b) /
     // 1 ether * ((b * b) / 1 ether + (b * b) / 1 ether)` does not overflow. This that quantity,
     // `b`. This is roughly 15.5 billion ether.
->>>>>>> cab995b5
     uint256 internal constant _VELODROME_MAX_BALANCE = 15511800964685064948225197537;
 
     // This is the `k = x^3 * y + y^3 * x` constant function. Unlike the original formulation, the
