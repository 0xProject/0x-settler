--- conflicted
+++ resolved
@@ -236,11 +236,7 @@
         }
         transferDetails.requestedAmount = transferDetails.requestedAmount.unsafeMulDiv(takerAmount, maxTakerAmount);
 
-<<<<<<< HEAD
-        _permit2TransferFrom(permit, transferDetails, maker, witness, CONSIDERATION_WITNESS, sig, false);
-=======
-        _permit2TransferFrom(permit, transferDetails, maker, witness, CONSIDERATION_WITNESS, makerSig);
->>>>>>> cfc04600
+        _permit2TransferFrom(permit, transferDetails, maker, witness, CONSIDERATION_WITNESS, makerSig, false);
         takerToken.safeTransfer(maker, takerAmount);
 
         emit OtcOrderFilled(
