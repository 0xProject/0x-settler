--- conflicted
+++ resolved
@@ -75,11 +75,7 @@
         }
     }
 
-<<<<<<< HEAD
-    function _hashTakerMetatxnConsideration(Consideration memory consideration, address recipient, bytes32 witness)
-=======
-    function _hashTakerMetatxnConsideration(bytes32 considerationHash, address recipient)
->>>>>>> 6990cf97
+    function _hashTakerMetatxnConsideration(bytes32 considerationHash, address recipient, bytes32 witness)
         internal
         pure
         returns (bytes32 result)
@@ -88,14 +84,9 @@
             mstore(0x00, TAKER_METATXN_CONSIDERATION_TYPEHASH)
             mstore(0x20, considerationHash)
             let ptr := mload(0x40)
-<<<<<<< HEAD
-            mstore(0x40, recipient)
+            mstore(0x40, and(0xffffffffffffffffffffffffffffffffffffffff, recipient))
             mstore(0x60, witness)
             result := keccak256(0x00, 0x80)
-=======
-            mstore(0x40, and(0xffffffffffffffffffffffffffffffffffffffff, recipient))
-            result := keccak256(0x00, 0x60)
->>>>>>> 6990cf97
             mstore(0x40, ptr)
             mstore(0x60, 0)
         }
@@ -195,18 +186,14 @@
         makerConsideration.counterparty = taker;
 
         bytes32 makerWitness = _hashConsideration(makerConsideration);
-<<<<<<< HEAD
-        bytes32 takerWitness = _hashTakerMetatxnConsideration(takerConsideration, recipient, witness);
-=======
         bytes32 takerWitness = _hashConsideration(takerConsideration);
->>>>>>> 6990cf97
 
         _permit2TransferFrom(makerPermit, makerTransferDetails, maker, makerWitness, CONSIDERATION_WITNESS, makerSig);
         _permit2TransferFrom(
             takerPermit,
             takerTransferDetails,
             taker,
-            _hashTakerMetatxnConsideration(takerWitness, recipient),
+            _hashTakerMetatxnConsideration(takerWitness, recipient, witness),
             TAKER_METATXN_CONSIDERATION_WITNESS,
             takerSig
         );
