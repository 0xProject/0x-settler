--- conflicted
+++ resolved
@@ -19,25 +19,6 @@
         bool partialFillAllowed;
     }
 
-<<<<<<< HEAD
-    /// @dev Emitted whenever an Otc order is filled.
-    /// @param orderHash The canonical hash of the order. Formed as an EIP712 struct hash. See below.
-    /// @param maker The maker of the order.
-    /// @param taker The taker of the order.
-    /// @param makerTokenFilledAmount Amount of maker token filled.
-    /// @param takerTokenFilledAmount Amount of taker token filled.
-    event OtcOrderFilled(
-        bytes32 indexed orderHash,
-        address maker,
-        address taker,
-        address makerToken,
-        address takerToken,
-        uint256 makerTokenFilledAmount,
-        uint256 takerTokenFilledAmount
-    );
-
-=======
->>>>>>> 13219315
     string internal constant CONSIDERATION_TYPE =
         "Consideration(address token,uint256 amount,address counterparty,bool partialFillAllowed)";
     // `string.concat` isn't recognized by solc as compile-time constant, but `abi.encodePacked` is
@@ -110,25 +91,13 @@
         // Taker pays Maker
         // We don't need to include a witness here. Taker is `_msgSender()`, so
         // `recipient` and the maker's details are already authenticated. We're just
-<<<<<<< HEAD
         // using Permit2 or AllowanceHolder to move tokens, not to provide authentication.
-        _transferFrom(takerPermit, takerTransferDetails, _msgSender(), takerSig);
-
-        emit OtcOrderFilled(
-            _hashOtcOrder(
-                witness,
-                _hashConsideration(
-                    Consideration({token: buyToken, amount: buyAmount, counterparty: maker, partialFillAllowed: false})
-                )
-=======
-        // using PERMIT2 to move tokens, not to provide authentication.
         _transferFrom(takerPermit, takerTransferDetails, taker, takerSig);
 
         _logOtcOrder(
             witness,
             _hashConsideration(
                 Consideration({token: buyToken, amount: buyAmount, counterparty: maker, partialFillAllowed: false})
->>>>>>> 13219315
             ),
             uint128(buyAmount)
         );
