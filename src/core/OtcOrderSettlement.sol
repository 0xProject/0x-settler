// SPDX-License-Identifier: MIT
pragma solidity ^0.8.21;

import {ERC20} from "solmate/src/tokens/ERC20.sol";
import {ISignatureTransfer} from "permit2/src/interfaces/ISignatureTransfer.sol";
import {SettlerAbstract} from "../SettlerAbstract.sol";

import {SafeTransferLib} from "../utils/SafeTransferLib.sol";
import {FullMath} from "../utils/FullMath.sol";

abstract contract OtcOrderSettlement is SettlerAbstract {
    using SafeTransferLib for ERC20;
    using FullMath for uint256;

    struct Consideration {
        address token;
        uint256 amount;
        address counterparty;
        bool partialFillAllowed;
    }

    /// @dev Emitted whenever an OTC order is filled.
    /// @param orderHash The canonical hash of the order. Formed as an EIP712 struct hash. See below.
    /// @param maker The maker of the order.
    /// @param taker The taker of the order.
    /// @param makerTokenFilledAmount How much maker token was filled.
    /// @param takerTokenFilledAmount How much taker token was filled.
    event OtcOrderFilled(
        bytes32 indexed orderHash,
        address maker,
        address taker,
        address makerToken,
        address takerToken,
        uint256 makerTokenFilledAmount,
        uint256 takerTokenFilledAmount
    );

    string internal constant CONSIDERATION_TYPE =
        "Consideration(address token,uint256 amount,address counterparty,bool partialFillAllowed)";
    // `string.concat` isn't recognized by solc as compile-time constant, but `abi.encodePacked` is
    string internal constant CONSIDERATION_WITNESS =
        string(abi.encodePacked("Consideration consideration)", CONSIDERATION_TYPE, TOKEN_PERMISSIONS_TYPE));
    bytes32 internal constant CONSIDERATION_TYPEHASH =
        0x7d806873084f389a66fd0315dead7adaad8ae6e8b6cf9fb0d3db61e5a91c3ffa;

    string internal constant OTC_ORDER_TYPE =
        "OtcOrder(Consideration makerConsideration,Consideration takerConsideration)";
    string internal constant OTC_ORDER_TYPE_RECURSIVE = string(abi.encodePacked(OTC_ORDER_TYPE, CONSIDERATION_TYPE));
    bytes32 internal constant OTC_ORDER_TYPEHASH = 0x4efcac36537dd5721596376472101aec5ff380b23b286c66cdfe70a509c0cef3;

    function _hashConsideration(Consideration memory consideration) internal pure returns (bytes32 result) {
        assembly ("memory-safe") {
            let ptr := sub(consideration, 0x20)
            let oldValue := mload(ptr)
            mstore(ptr, CONSIDERATION_TYPEHASH)
            result := keccak256(ptr, 0xa0)
            mstore(ptr, oldValue)
        }
    }

    function _hashOtcOrder(bytes32 makerConsiderationHash, bytes32 takerConsiderationHash)
        internal
        pure
        returns (bytes32 result)
    {
        assembly ("memory-safe") {
            mstore(0x00, OTC_ORDER_TYPEHASH)
            mstore(0x20, makerConsiderationHash)
            let ptr := mload(0x40)
            mstore(0x40, takerConsiderationHash)
            result := keccak256(0x00, 0x60)
            mstore(0x40, ptr)
        }
    }

    constructor() {
        assert(CONSIDERATION_TYPEHASH == keccak256(bytes(CONSIDERATION_TYPE)));
        assert(OTC_ORDER_TYPEHASH == keccak256(bytes(OTC_ORDER_TYPE_RECURSIVE)));
    }

    /// @dev Settle an OtcOrder between maker and taker transfering funds directly between
    /// the counterparties. Two Permit2 signatures are consumed, with the maker Permit2 containing
    /// a witness of the OtcOrder.
    /// This variant also includes a fee where the taker or maker pays the fee recipient
    function fillOtcOrder(
        address recipient,
        ISignatureTransfer.PermitTransferFrom memory makerPermit,
        address maker,
        bytes memory makerSig,
        ISignatureTransfer.PermitTransferFrom memory takerPermit,
        bytes memory takerSig
    ) internal {
        (ISignatureTransfer.SignatureTransferDetails memory makerTransferDetails, address buyToken, uint256 buyAmount) =
            _permitToTransferDetails(makerPermit, recipient);

        ISignatureTransfer.SignatureTransferDetails memory takerTransferDetails;
        Consideration memory consideration;
        (takerTransferDetails, consideration.token, consideration.amount) = _permitToTransferDetails(takerPermit, maker);
        consideration.counterparty = msg.sender;

        bytes32 witness = _hashConsideration(consideration);
        // There is no taker witness (see below)

        // Maker pays recipient (optional fee)
        _permit2TransferFrom(makerPermit, makerTransferDetails, maker, witness, CONSIDERATION_WITNESS, makerSig);
        // Taker pays Maker (optional fee)
        // We don't need to include a witness here. Taker is `msg.sender`, so
        // `recipient` and the maker's details are already authenticated. We're just
        // using PERMIT2 to move tokens, not to provide authentication.
        _permit2TransferFrom(takerPermit, takerTransferDetails, msg.sender, takerSig);

        emit OtcOrderFilled(
            _hashOtcOrder(
                witness,
                _hashConsideration(
                    Consideration({token: buyToken, amount: buyAmount, counterparty: maker, partialFillAllowed: false})
                )
            ),
            maker,
            msg.sender,
            buyToken,
            consideration.token,
            buyAmount,
            consideration.amount
        );
    }

    /// @dev Settle an OtcOrder between maker and taker transfering funds directly between
    /// the counterparties. Both Maker and Taker have signed the same order, and submission
    /// is via a third party
    function fillOtcOrderMetaTxn(
        address recipient,
        ISignatureTransfer.PermitTransferFrom memory makerPermit,
        address maker,
        bytes memory makerSig,
        ISignatureTransfer.PermitTransferFrom memory takerPermit,
        address taker,
<<<<<<< HEAD
        bytes memory takerSig
=======
        bytes memory takerSig,
        bytes32 takerWitness
>>>>>>> 42e213b9
    ) internal {
        ISignatureTransfer.SignatureTransferDetails memory makerTransferDetails;
        Consideration memory takerConsideration;
        (makerTransferDetails, takerConsideration.token, takerConsideration.amount) =
            _permitToTransferDetails(makerPermit, recipient);
        takerConsideration.counterparty = maker;

        ISignatureTransfer.SignatureTransferDetails memory takerTransferDetails;
        Consideration memory makerConsideration;
        (takerTransferDetails, makerConsideration.token, makerConsideration.amount) =
            _permitToTransferDetails(takerPermit, maker);
        makerConsideration.counterparty = taker;

        bytes32 makerWitness = _hashConsideration(makerConsideration);

        _permit2TransferFrom(makerPermit, makerTransferDetails, maker, makerWitness, CONSIDERATION_WITNESS, makerSig);
        _permit2TransferFrom(
            takerPermit, takerTransferDetails, taker, takerWitness, ACTIONS_AND_SLIPPAGE_WITNESS, takerSig
        );

        emit OtcOrderFilled(
            _hashOtcOrder(makerWitness, _hashConsideration(takerConsideration)),
            maker,
            taker,
            takerConsideration.token,
            makerConsideration.token,
            takerConsideration.amount,
            makerConsideration.amount
        );
    }

    /// @dev Settle an OtcOrder between maker and Settler retaining funds in this contract.
    /// @dev pre-condition: msgSender has been authenticated against the requestor
    /// One Permit2 signature is consumed, with the maker Permit2 containing a witness of the OtcOrder.
    // In this variant, Maker pays Settler and Settler pays Maker
    function fillOtcOrderSelfFunded(
        address recipient,
        ISignatureTransfer.PermitTransferFrom memory permit,
        address maker,
        bytes memory makerSig,
        ERC20 takerToken,
        uint256 maxTakerAmount,
        address msgSender
    ) internal {
        ISignatureTransfer.SignatureTransferDetails memory transferDetails;
        Consideration memory takerConsideration;
        takerConsideration.partialFillAllowed = true;
        (transferDetails, takerConsideration.token, takerConsideration.amount) =
            _permitToTransferDetails(permit, recipient);
        takerConsideration.counterparty = maker;

        Consideration memory makerConsideration = Consideration({
            token: address(takerToken),
            amount: maxTakerAmount,
            counterparty: msgSender,
            partialFillAllowed: true
        });
        bytes32 witness = _hashConsideration(makerConsideration);

        uint256 takerAmount = takerToken.balanceOf(address(this));
        if (takerAmount >= maxTakerAmount) {
            takerAmount = maxTakerAmount;
        }
        transferDetails.requestedAmount = transferDetails.requestedAmount.unsafeMulDiv(takerAmount, maxTakerAmount);

        _permit2TransferFrom(permit, transferDetails, maker, witness, CONSIDERATION_WITNESS, makerSig);
        takerToken.safeTransfer(maker, takerAmount);

        emit OtcOrderFilled(
            _hashOtcOrder(witness, _hashConsideration(takerConsideration)),
            maker,
            msgSender,
            takerConsideration.token,
            address(takerToken),
            transferDetails.requestedAmount,
            takerAmount
        );
    }
}<|MERGE_RESOLUTION|>--- conflicted
+++ resolved
@@ -135,12 +135,8 @@
         bytes memory makerSig,
         ISignatureTransfer.PermitTransferFrom memory takerPermit,
         address taker,
-<<<<<<< HEAD
-        bytes memory takerSig
-=======
         bytes memory takerSig,
         bytes32 takerWitness
->>>>>>> 42e213b9
     ) internal {
         ISignatureTransfer.SignatureTransferDetails memory makerTransferDetails;
         Consideration memory takerConsideration;
