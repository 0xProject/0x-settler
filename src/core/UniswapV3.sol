--- conflicted
+++ resolved
@@ -4,6 +4,7 @@
 import {ERC20} from "solmate/src/tokens/ERC20.sol";
 import {SafeTransferLib} from "../utils/SafeTransferLib.sol";
 import {ISignatureTransfer} from "permit2/src/interfaces/ISignatureTransfer.sol";
+import {FullMath} from "../utils/FullMath.sol";
 import {Panic} from "../utils/Panic.sol";
 import {SafeTransferLib} from "../utils/SafeTransferLib.sol";
 
@@ -29,6 +30,7 @@
 }
 
 abstract contract UniswapV3 {
+    using FullMath for uint256;
     using SafeTransferLib for ERC20;
 
     /// @dev UniswapV3 Factory contract address prepended with '0xff' and left-aligned.
@@ -63,27 +65,16 @@
 
     /// @dev Sell a token for another token directly against uniswap v3.
     /// @param encodedPath Uniswap-encoded path.
-<<<<<<< HEAD
     /// @param bips proportion of current balance of the first token in the path to sell.
-    /// @param recipient The recipient of the bought tokens. Can be zero for sender.
+    /// @param recipient The recipient of the bought tokens.
     /// @return buyAmount Amount of the last token in the path bought.
     function sellTokenForTokenToUniswapV3(bytes memory encodedPath, uint256 bips, address recipient)
-=======
-    /// @param sellAmount amount of the first token in the path to sell.
-    /// @param recipient The recipient of the bought tokens. Can be zero for sender.
-    /// @return buyAmount Amount of the last token in the path bought.
-    function sellTokenForTokenToUniswapV3(bytes memory encodedPath, uint256 sellAmount, address recipient)
->>>>>>> 5e66cf67
         internal
         returns (uint256 buyAmount)
     {
         buyAmount = _swap(
             encodedPath,
-<<<<<<< HEAD
-            bips * ERC20(address(bytes20(encodedPath))).balanceOf(address(this)) / 10_000,
-=======
-            sellAmount,
->>>>>>> 5e66cf67
+            ERC20(address(bytes20(encodedPath))).balanceOf(address(this)).mulDiv(bips, 10_000),
             address(this), // payer
             recipient,
             new bytes(0)
@@ -104,17 +95,7 @@
         address payer,
         bytes memory permit2Data
     ) internal returns (uint256 buyAmount) {
-<<<<<<< HEAD
         buyAmount = _swap(encodedPath, sellAmount, payer, recipient, permit2Data);
-=======
-        buyAmount = _swap(
-            encodedPath,
-            sellAmount,
-            msg.sender, // payer
-            recipient,
-            permit2Data
-        );
->>>>>>> 5e66cf67
     }
 
     // Executes successive swaps along an encoded uniswap path.
