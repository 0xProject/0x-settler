--- conflicted
+++ resolved
@@ -30,13 +30,8 @@
     ) external returns (int256 amount0, int256 amount1);
 }
 
-<<<<<<< HEAD
 abstract contract UniswapV3 is SettlerAbstract, VIPBase {
-    using FullMath for uint256;
-=======
-abstract contract UniswapV3 is Permit2PaymentAbstract, VIPBase {
     using UnsafeMath for uint256;
->>>>>>> d5607189
     using SafeTransferLib for ERC20;
 
     /// @dev UniswapV3 Factory contract address prepended with '0xff' and left-aligned.
@@ -215,16 +210,10 @@
             Panic.panic(Panic.ARRAY_OUT_OF_BOUNDS);
         }
         assembly ("memory-safe") {
-<<<<<<< HEAD
             // Solidity cleans dirty bits automatically
-            inputToken := mload(add(0x14, encodedPath))
-            fee := mload(add(0x17, encodedPath))
-            outputToken := mload(add(SINGLE_HOP_PATH_SIZE, encodedPath))
-=======
             inputToken := mload(add(encodedPath, 0x14))
             fee := mload(add(encodedPath, 0x17))
-            outputToken := mload(add(encodedPath, 0x2b))
->>>>>>> d5607189
+            outputToken := mload(add(encodedPath, SINGLE_HOP_PATH_SIZE))
         }
     }
 
