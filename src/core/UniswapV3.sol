--- conflicted
+++ resolved
@@ -2,7 +2,6 @@
 pragma solidity ^0.8.21;
 
 import {ERC20} from "solmate/src/tokens/ERC20.sol";
-import {SafeTransferLib} from "../utils/SafeTransferLib.sol";
 import {ISignatureTransfer} from "permit2/src/interfaces/ISignatureTransfer.sol";
 import {FullMath} from "../utils/FullMath.sol";
 import {Panic} from "../utils/Panic.sol";
@@ -55,7 +54,7 @@
     /// @dev Minimum tick price sqrt ratio.
     uint160 private constant MAX_PRICE_SQRT_RATIO = 1461446703485210103287273052203988822378723970342;
     /// @dev Mask of lower 20 bytes.
-    uint256 internal constant ADDRESS_MASK = 0x00ffffffffffffffffffffffffffffffffffffffff;
+    uint256 private constant ADDRESS_MASK = 0x00ffffffffffffffffffffffffffffffffffffffff;
     /// @dev Mask of lower 3 bytes.
     uint256 private constant UINT24_MASK = 0xffffff;
 
@@ -67,17 +66,6 @@
     /// @dev Sell a token for another token directly against uniswap v3.
     /// @param encodedPath Uniswap-encoded path.
     /// @param bips proportion of current balance of the first token in the path to sell.
-<<<<<<< HEAD
-    /// @param recipient The recipient of the bought tokens.
-    /// @return buyAmount Amount of the last token in the path bought.
-    function sellTokenForTokenToUniswapV3(bytes memory encodedPath, uint256 bips, address recipient)
-        internal
-        returns (uint256 buyAmount)
-    {
-        buyAmount = _swap(
-            encodedPath,
-            ERC20(address(bytes20(encodedPath))).balanceOf(address(this)).mulDiv(bips, 10_000),
-=======
     /// @param minBuyAmount Minimum amount of the last token in the path to buy.
     /// @param recipient The recipient of the bought tokens.
     /// @return buyAmount Amount of the last token in the path bought.
@@ -91,7 +79,6 @@
             encodedPath,
             ERC20(address(bytes20(encodedPath))).balanceOf(address(this)).mulDiv(bips, 10_000),
             minBuyAmount,
->>>>>>> 6cc89cd2
             address(this), // payer
             recipient,
             ""
@@ -114,11 +101,7 @@
         address payer,
         bytes memory permit2Data
     ) internal returns (uint256 buyAmount) {
-<<<<<<< HEAD
-        buyAmount = _swap(encodedPath, sellAmount, payer, recipient, permit2Data);
-=======
         buyAmount = _swap(encodedPath, sellAmount, minBuyAmount, payer, recipient, permit2Data);
->>>>>>> 6cc89cd2
     }
 
     // Executes successive swaps along an encoded uniswap path.
@@ -137,22 +120,15 @@
         // TODO don't allocate permit2 data is empty (e.g a multhop where we are paying)
         // Perform a swap for each hop in the path.
         bytes memory swapCallbackData = new bytes(SWAP_CALLBACK_PREFIX_DATA_SIZE + permit2Data.length);
-<<<<<<< HEAD
-=======
         ERC20 outputToken;
->>>>>>> 6cc89cd2
         while (true) {
             bool isPathMultiHop = _isPathMultiHop(encodedPath);
             bool zeroForOne;
             IUniswapV3Pool pool;
             {
-<<<<<<< HEAD
-                (ERC20 inputToken, uint24 fee, ERC20 outputToken) = _decodeFirstPoolInfoFromPath(encodedPath);
-=======
                 ERC20 inputToken;
                 uint24 fee;
                 (inputToken, fee, outputToken) = _decodeFirstPoolInfoFromPath(encodedPath);
->>>>>>> 6cc89cd2
                 pool = _toPool(inputToken, fee, outputToken);
                 zeroForOne = inputToken < outputToken;
                 _updateSwapCallbackData(swapCallbackData, inputToken, outputToken, fee, payer, permit2Data);
