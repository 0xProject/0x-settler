// SPDX-License-Identifier: MIT
pragma solidity ^0.8.21;

import {ERC20} from "solmate/src/tokens/ERC20.sol";
import {SafeTransferLib} from "../utils/SafeTransferLib.sol";
import {ISignatureTransfer} from "permit2/src/interfaces/ISignatureTransfer.sol";

interface IUniswapV3Pool {
    /// @notice Swap token0 for token1, or token1 for token0
    /// @dev The caller of this method receives a callback in the form of IUniswapV3SwapCallback#uniswapV3SwapCallback
    /// @param recipient The address to receive the output of the swap
    /// @param zeroForOne The direction of the swap, true for token0 to token1, false for token1 to token0
    /// @param amountSpecified The amount of the swap, which implicitly configures the swap as exact input (positive),
    /// or exact output (negative)
    /// @param sqrtPriceLimitX96 The Q64.96 sqrt price limit. If zero for one, the price cannot be less than this
    /// value after the swap. If one for zero, the price cannot be greater than this value after the swap
    /// @param data Any data to be passed through to the callback
    /// @return amount0 The delta of the balance of token0 of the pool, exact when negative, minimum when positive
    /// @return amount1 The delta of the balance of token1 of the pool, exact when negative, minimum when positive
    function swap(
        address recipient,
        bool zeroForOne,
        int256 amountSpecified,
        uint160 sqrtPriceLimitX96,
        bytes calldata data
    ) external returns (int256 amount0, int256 amount1);
}

abstract contract UniswapV3 {
    using SafeTransferLib for ERC20;

    /// @dev UniswapV3 Factory contract address prepended with '0xff' and left-aligned.
    bytes32 private immutable UNI_FF_FACTORY_ADDRESS;
    /// @dev UniswapV3 pool init code hash.
    bytes32 private immutable UNI_POOL_INIT_CODE_HASH;
    /// @dev Minimum size of an encoded swap path:
    ///      sizeof(address(inputToken) | uint24(fee) | address(outputToken))
    uint256 private constant SINGLE_HOP_PATH_SIZE = 20 + 3 + 20;
    /// @dev How many bytes to skip ahead in an encoded path to start at the next hop:
    ///      sizeof(address(inputToken) | uint24(fee))
    uint256 private constant PATH_SKIP_HOP_SIZE = 20 + 3;
    /// @dev The size of the swap callback prefix data before the Permit2 data.
    uint256 private constant SWAP_CALLBACK_PREFIX_DATA_SIZE = 0x80;
    /// @dev Minimum tick price sqrt ratio.
    uint160 internal constant MIN_PRICE_SQRT_RATIO = 4295128739;
    /// @dev Minimum tick price sqrt ratio.
    uint160 internal constant MAX_PRICE_SQRT_RATIO = 1461446703485210103287273052203988822378723970342;
    /// @dev Mask of lower 20 bytes.
    uint256 internal constant ADDRESS_MASK = 0x00ffffffffffffffffffffffffffffffffffffffff;
    /// @dev Mask of lower 3 bytes.
    uint256 private constant UINT24_MASK = 0xffffff;

    /// @dev Permit2 address
    ISignatureTransfer private immutable PERMIT2;

    constructor(address uniFactory, bytes32 poolInitCodeHash, address permit2) {
        UNI_FF_FACTORY_ADDRESS = bytes32((uint256(0xff) << 248) | (uint256(uint160(uniFactory)) << 88));
        UNI_POOL_INIT_CODE_HASH = poolInitCodeHash;
        PERMIT2 = ISignatureTransfer(permit2);
    }

    /// @dev Sell a token for another token directly against uniswap v3.
    /// @param encodedPath Uniswap-encoded path.
    /// @param bips proportion of current balance of the first token in the path to sell.
    /// @param recipient The recipient of the bought tokens. Can be zero for sender.
    /// @return buyAmount Amount of the last token in the path bought.
    function sellTokenForTokenToUniswapV3(bytes memory encodedPath, uint256 bips, address recipient)
        internal
        returns (uint256 buyAmount)
    {
        buyAmount = _swap(
            encodedPath,
            bips * ERC20(address(bytes20(encodedPath))).balanceOf(address(this)) / 10_000,
            address(this), // payer
            recipient,
            new bytes(0)
        );
    }

    /// @dev Sell a token for another token directly against uniswap v3. Payment is from the msg.sender
    ///      using a Permit2 signature.
    /// @param encodedPath Uniswap-encoded path.
    /// @param sellAmount amount of the first token in the path to sell.
    /// @param recipient The recipient of the bought tokens. Can be zero for sender.
    /// @param permit2Data The concatenated PermitTransferFrom, and (v,r,s) signature
    /// @return buyAmount Amount of the last token in the path bought.
    function sellTokenForTokenToUniswapV3(
        bytes memory encodedPath,
        uint256 sellAmount,
        address recipient,
        address payer,
        bytes memory permit2Data
    ) internal returns (uint256 buyAmount) {
        buyAmount = _swap(encodedPath, sellAmount, payer, recipient, permit2Data);
    }

    // Executes successive swaps along an encoded uniswap path.
    function _swap(
        bytes memory encodedPath,
        uint256 sellAmount,
        address payer,
        address recipient,
        bytes memory permit2Data
    ) private returns (uint256 buyAmount) {
        if (sellAmount != 0) {
            require(sellAmount <= uint256(type(int256).max), "UniswapV3Feature/SELL_AMOUNT_OVERFLOW");

            // Perform a swap for each hop in the path.
            bytes memory swapCallbackData;
            if (permit2Data.length != 0) {
                swapCallbackData = new bytes(SWAP_CALLBACK_PREFIX_DATA_SIZE + permit2Data.length);
            }
            while (true) {
                bool isPathMultiHop = _isPathMultiHop(encodedPath);
                bool zeroForOne;
                IUniswapV3Pool pool;
                {
                    (ERC20 inputToken, uint24 fee, ERC20 outputToken) = _decodeFirstPoolInfoFromPath(encodedPath);
                    pool = _toPool(inputToken, fee, outputToken);
                    zeroForOne = inputToken < outputToken;
                    if (permit2Data.length != 0) {
                        _updateSwapCallbackData(swapCallbackData, inputToken, outputToken, fee, payer, permit2Data);
                    }
                }
                (int256 amount0, int256 amount1) = pool.swap(
                    // Intermediate tokens go to this contract.
                    isPathMultiHop ? address(this) : recipient,
                    zeroForOne,
                    int256(sellAmount),
                    zeroForOne ? MIN_PRICE_SQRT_RATIO + 1 : MAX_PRICE_SQRT_RATIO - 1,
                    swapCallbackData
                );
                {
                    int256 _buyAmount = -(zeroForOne ? amount1 : amount0);
                    require(_buyAmount >= 0, "UniswapV3Feature/INVALID_BUY_AMOUNT");
                    buyAmount = uint256(_buyAmount);
                }
                if (!isPathMultiHop) {
                    // Done.
                    break;
                }
                // Continue with next hop.
                payer = address(this); // Subsequent hops are paid for by us.
                sellAmount = buyAmount;
                // Skip to next hop along path.
                encodedPath = _shiftHopFromPathInPlace(encodedPath);
                // TODO: for multi-hop, do we need to truncate `permit2Data` and `swapCallbackData`?
            }
        }
    }

    // Return whether or not an encoded uniswap path contains more than one hop.
    function _isPathMultiHop(bytes memory encodedPath) private pure returns (bool isMultiHop) {
        return encodedPath.length > SINGLE_HOP_PATH_SIZE;
    }

    function _decodeFirstPoolInfoFromPath(bytes memory encodedPath)
        private
        pure
        returns (ERC20 inputToken, uint24 fee, ERC20 outputToken)
    {
        require(encodedPath.length >= SINGLE_HOP_PATH_SIZE, "UniswapV3Feature/BAD_PATH_ENCODING");
        assembly ("memory-safe") {
            let p := add(encodedPath, 32)
            inputToken := shr(96, mload(p))
            p := add(p, 20)
            fee := shr(232, mload(p))
            p := add(p, 3)
            outputToken := shr(96, mload(p))
        }
    }

    // Skip past the first hop of an encoded uniswap path in-place.
    function _shiftHopFromPathInPlace(bytes memory encodedPath)
        private
        pure
        returns (bytes memory shiftedEncodedPath)
    {
        require(encodedPath.length >= PATH_SKIP_HOP_SIZE, "UniswapV3Feature/BAD_PATH_ENCODING");
        uint256 shiftSize = PATH_SKIP_HOP_SIZE;
        uint256 newSize = encodedPath.length - shiftSize;
        assembly ("memory-safe") {
            shiftedEncodedPath := add(encodedPath, shiftSize)
            mstore(shiftedEncodedPath, newSize)
        }
    }

    // Update `swapCallbackData` in place with new values.
    function _updateSwapCallbackData(
        bytes memory swapCallbackData,
        ERC20 inputToken,
        ERC20 outputToken,
        uint24 fee,
        address payer,
        bytes memory permit2Data
<<<<<<< HEAD
    ) private {
=======
    ) private pure {
        uint256 permit2DataLength = permit2Data.length;
>>>>>>> 3ceff241
        assembly ("memory-safe") {
            mstore(add(swapCallbackData, 0x20), and(ADDRESS_MASK, inputToken))
            mstore(add(swapCallbackData, 0x40), and(ADDRESS_MASK, outputToken))
            mstore(add(swapCallbackData, 0x60), and(UINT24_MASK, fee))
            mstore(add(swapCallbackData, 0x80), and(ADDRESS_MASK, payer))
            for {
                let dst := add(swapCallbackData, 0xa0)
                let src := add(permit2Data, 0x20)
                let end := add(src, mload(permit2Data))
            } lt(src, end) {
                src := add(0x20, src)
                dst := add(0x20, dst)
            } { mstore(dst, mload(src)) }
        }
    }

    // Compute the pool address given two tokens and a fee.
    function _toPool(ERC20 inputToken, uint24 fee, ERC20 outputToken) private view returns (IUniswapV3Pool pool) {
        // address(keccak256(abi.encodePacked(
        //     hex"ff",
        //     UNI_FACTORY_ADDRESS,
        //     keccak256(abi.encode(inputToken, outputToken, fee)),
        //     UNI_POOL_INIT_CODE_HASH
        // )))
        bytes32 ffFactoryAddress = UNI_FF_FACTORY_ADDRESS;
        bytes32 poolInitCodeHash = UNI_POOL_INIT_CODE_HASH;
        (ERC20 token0, ERC20 token1) = inputToken < outputToken ? (inputToken, outputToken) : (outputToken, inputToken);
        assembly ("memory-safe") {
            let s := mload(0x40)
            let p := s
            mstore(p, ffFactoryAddress)
            p := add(p, 0x15)
            // Compute the inner hash in-place
            mstore(p, and(ADDRESS_MASK, token0))
            mstore(add(p, 0x20), and(ADDRESS_MASK, token1))
            mstore(add(p, 0x40), and(UINT24_MASK, fee))
            mstore(p, keccak256(p, 0x60))
            // compute the address
            mstore(add(p, 0x20), poolInitCodeHash)
            pool := keccak256(s, 0x55) // solidity clears dirty bits for us
        }
    }

    /// @dev The UniswapV3 pool swap callback which pays the funds requested
    ///      by the caller/pool to the pool. Can only be called by a valid
    ///      UniswapV3 pool.
    /// @param amount0Delta Token0 amount owed.
    /// @param amount1Delta Token1 amount owed.
    /// @param data Arbitrary data forwarded from swap() caller. An ABI-encoded
    ///        struct of: inputToken, outputToken, fee, payer
    function uniswapV3SwapCallback(int256 amount0Delta, int256 amount1Delta, bytes calldata data) external {
        ERC20 token0;
        ERC20 token1;
        address payer;
        uint256 permit2DataLength = data.length - SWAP_CALLBACK_PREFIX_DATA_SIZE;
        bytes memory permit2Data = new bytes(permit2DataLength);
        {
            uint24 fee;
            // Decode the data.
            assembly ("memory-safe") {
                let p := add(36, calldataload(68))
                token0 := calldataload(p)
                token1 := calldataload(add(p, 32))
                fee := calldataload(add(p, 64))
                payer := calldataload(add(p, 96))

                let z := add(permit2Data, 32)
                for { let i := 0 } lt(i, div(permit2DataLength, 32)) { i := add(1, i) } {
                    mstore(add(z, mul(32, i)), calldataload(add(add(p, 128), mul(32, i))))
                }
            }
            (token0, token1) = token0 < token1 ? (token0, token1) : (token1, token0);
            // Only a valid pool contract can call this function.
            require(
                msg.sender == address(_toPool(token0, fee, token1)), "UniswapV3Feature/INVALID_SWAP_CALLBACK_CALLER"
            );
        }
        // Pay the amount owed to the pool.
        if (amount0Delta > 0) {
            _pay(token0, payer, msg.sender, uint256(amount0Delta), permit2Data);
        } else if (amount1Delta > 0) {
            _pay(token1, payer, msg.sender, uint256(amount1Delta), permit2Data);
        } else {
            revert("UniswapV3Feature/INVALID_SWAP_AMOUNTS");
        }
    }

    function _pay(ERC20 token, address payer, address to, uint256 amount, bytes memory permit2Data) private {
        if (payer == address(this)) {
            token.safeTransfer(to, amount);
        } else {
            // Single transfer permit2
            if (permit2Data.length == 288) {
                (ISignatureTransfer.PermitTransferFrom memory permit, bytes memory sig) =
                    abi.decode(permit2Data, (ISignatureTransfer.PermitTransferFrom, bytes));

                ISignatureTransfer.SignatureTransferDetails memory transferDetails =
                    ISignatureTransfer.SignatureTransferDetails({to: to, requestedAmount: amount});
                PERMIT2.permitTransferFrom(permit, transferDetails, payer, sig);
            } else {
                // Batch transfer permit2
                (ISignatureTransfer.PermitBatchTransferFrom memory permit, bytes memory sig) =
                    abi.decode(permit2Data, (ISignatureTransfer.PermitBatchTransferFrom, bytes));
                // TODO we only support a max batch size of 2
                require(permit.permitted.length <= 2, "too many permits");
                ISignatureTransfer.SignatureTransferDetails[] memory transferDetails =
                    new ISignatureTransfer.SignatureTransferDetails[](permit.permitted.length);
                transferDetails[0] = ISignatureTransfer.SignatureTransferDetails({to: to, requestedAmount: amount});
                if (permit.permitted.length > 1) {
                    // TODO scale fee amount by the above ratio?
                    // TODO fee recipient
                    transferDetails[1] = ISignatureTransfer.SignatureTransferDetails({
                        to: 0x2222222222222222222222222222222222222222,
                        requestedAmount: permit.permitted[1].amount
                    });
                }
                PERMIT2.permitTransferFrom(permit, transferDetails, payer, sig);
            }
        }
    }
}<|MERGE_RESOLUTION|>--- conflicted
+++ resolved
@@ -193,12 +193,7 @@
         uint24 fee,
         address payer,
         bytes memory permit2Data
-<<<<<<< HEAD
-    ) private {
-=======
     ) private pure {
-        uint256 permit2DataLength = permit2Data.length;
->>>>>>> 3ceff241
         assembly ("memory-safe") {
             mstore(add(swapCallbackData, 0x20), and(ADDRESS_MASK, inputToken))
             mstore(add(swapCallbackData, 0x40), and(ADDRESS_MASK, outputToken))
