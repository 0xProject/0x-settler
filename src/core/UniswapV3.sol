--- conflicted
+++ resolved
@@ -10,11 +10,8 @@
 import {UnsafeMath} from "../utils/UnsafeMath.sol";
 import {Panic} from "../utils/Panic.sol";
 import {SafeTransferLib} from "../utils/SafeTransferLib.sol";
-<<<<<<< HEAD
-=======
 import {VIPBase} from "./VIPBase.sol";
 import {SettlerAbstract} from "../SettlerAbstract.sol";
->>>>>>> c4189770
 
 interface IUniswapV3Pool {
     /// @notice Swap token0 for token1, or token1 for token0
@@ -37,15 +34,9 @@
     ) external returns (int256 amount0, int256 amount1);
 }
 
-<<<<<<< HEAD
-abstract contract UniswapV3 is Permit2PaymentAbstract, VIPBase {
-    using FullMath for uint256;
-    using SafeTransferLib for IERC20;
-=======
 abstract contract UniswapV3 is SettlerAbstract, VIPBase {
     using UnsafeMath for uint256;
-    using SafeTransferLib for ERC20;
->>>>>>> c4189770
+    using SafeTransferLib for IERC20;
 
     /// @dev UniswapV3 Factory contract address prepended with '0xff' and left-aligned.
     bytes32 private immutable UNI_FF_FACTORY_ADDRESS;
@@ -92,14 +83,10 @@
         buyAmount = _swap(
             recipient,
             encodedPath,
-<<<<<<< HEAD
-            IERC20(address(uint160(bytes20(encodedPath)))).balanceOf(address(this)).mulDiv(bips, 10_000),
-=======
             // We don't care about phantom overflow here because reserves are
             // limited to 128 bits. Any token balance that would overflow here
             // would also break UniV3.
-            (ERC20(address(bytes20(encodedPath))).balanceOf(address(this)) * bips).unsafeDiv(10_000),
->>>>>>> c4189770
+            (IERC20(address(bytes20(encodedPath))).balanceOf(address(this)) * bips).unsafeDiv(10_000),
             minBuyAmount,
             address(this), // payer
             new bytes(SWAP_CALLBACK_PREFIX_DATA_SIZE)
@@ -119,11 +106,7 @@
         bytes memory encodedPath,
         uint256 sellAmount,
         uint256 minBuyAmount,
-<<<<<<< HEAD
-        address recipient,
-=======
         address payer,
->>>>>>> c4189770
         ISignatureTransfer.PermitTransferFrom memory permit,
         bytes memory sig
     ) internal returns (uint256 buyAmount) {
@@ -132,11 +115,7 @@
         );
         _encodePermit2Data(swapCallbackData, permit, bytes32(0), sig, _isForwarded());
 
-<<<<<<< HEAD
-        buyAmount = _swap(encodedPath, sellAmount, minBuyAmount, _msgSender(), recipient, swapCallbackData);
-=======
         buyAmount = _swap(recipient, encodedPath, sellAmount, minBuyAmount, payer, swapCallbackData);
->>>>>>> c4189770
     }
 
     /// @dev Sell a token for another token directly against uniswap v3. Payment is using a Permit2 signature.
@@ -186,22 +165,13 @@
             bool zeroForOne;
             IUniswapV3Pool pool;
             {
-<<<<<<< HEAD
-                IERC20 inputToken;
-                uint24 fee;
-                (inputToken, fee, outputToken) = _decodeFirstPoolInfoFromPath(encodedPath);
-                pool = _toPool(inputToken, fee, outputToken);
-                zeroForOne = inputToken < outputToken;
-                _updateSwapCallbackData(swapCallbackData, inputToken, outputToken, fee, payer);
-=======
-                (ERC20 token0, uint24 fee, ERC20 token1) = _decodeFirstPoolInfoFromPath(encodedPath);
+                (IERC20 token0, uint24 fee, IERC20 token1) = _decodeFirstPoolInfoFromPath(encodedPath);
                 outputToken = token1;
                 if (!(zeroForOne = token0 < token1)) {
                     (token0, token1) = (token1, token0);
                 }
                 pool = _toPool(token0, fee, token1);
                 _updateSwapCallbackData(swapCallbackData, token0, fee, token1, payer);
->>>>>>> c4189770
             }
             (int256 amount0, int256 amount1) = pool.swap(
                 // Intermediate tokens go to this contract.
@@ -308,14 +278,9 @@
     // Update `swapCallbackData` in place with new values.
     function _updateSwapCallbackData(
         bytes memory swapCallbackData,
-<<<<<<< HEAD
-        IERC20 inputToken,
-        IERC20 outputToken,
-=======
-        ERC20 token0,
->>>>>>> c4189770
+        IERC20 token0,
         uint24 fee,
-        ERC20 token1,
+        IERC20 token1,
         address payer
     ) private pure {
         assembly ("memory-safe") {
@@ -329,11 +294,7 @@
     }
 
     // Compute the pool address given two tokens and a fee.
-<<<<<<< HEAD
     function _toPool(IERC20 inputToken, uint24 fee, IERC20 outputToken) private view returns (IUniswapV3Pool pool) {
-=======
-    function _toPool(ERC20 token0, uint24 fee, ERC20 token1) private view returns (IUniswapV3Pool pool) {
->>>>>>> c4189770
         // address(keccak256(abi.encodePacked(
         //     hex"ff",
         //     UNI_FACTORY_ADDRESS,
@@ -342,11 +303,8 @@
         // )))
         bytes32 ffFactoryAddress = UNI_FF_FACTORY_ADDRESS;
         bytes32 poolInitCodeHash = UNI_POOL_INIT_CODE_HASH;
-<<<<<<< HEAD
         (IERC20 token0, IERC20 token1) =
             inputToken < outputToken ? (inputToken, outputToken) : (outputToken, inputToken);
-=======
->>>>>>> c4189770
         assembly ("memory-safe") {
             let s := mload(0x40)
             mstore(s, ffFactoryAddress)
@@ -372,13 +330,9 @@
     /// @param data Arbitrary data forwarded from swap() caller. A packed encoding of: inputToken, outputToken, fee, payer, abi.encode(permit, witness)
     function uniswapV3SwapCallback(int256 amount0Delta, int256 amount1Delta, bytes calldata data) external {
         // Decode the data.
-<<<<<<< HEAD
-        (IERC20 token0, IERC20 token1, uint24 fee, address payer) = abi.decode(data, (IERC20, IERC20, uint24, address));
-        (token0, token1) = token0 < token1 ? (token0, token1) : (token1, token0);
-=======
-        ERC20 token0;
+        IERC20 token0;
         uint24 fee;
-        ERC20 token1;
+        IERC20 token1;
         address payer;
         assembly ("memory-safe") {
             {
@@ -389,7 +343,6 @@
             token1 := calldataload(add(data.offset, 0xb))
             payer := calldataload(add(data.offset, 0x1f))
         }
->>>>>>> c4189770
         // Only a valid pool contract can call this function.
         if (msg.sender != address(_toPool(token0, fee, token1))) revert InvalidSender();
 
@@ -416,11 +369,7 @@
             if (witness == bytes32(0)) {
                 _transferFrom(permit, transferDetails, payer, sig, isForwarded);
             } else {
-<<<<<<< HEAD
-                _transferFrom(permit, transferDetails, payer, witness, _uniV3WitnessTypeString(), sig, isForwarded);
-=======
-                _permit2TransferFrom(permit, transferDetails, payer, witness, ACTIONS_AND_SLIPPAGE_WITNESS, sig);
->>>>>>> c4189770
+                _transferFrom(permit, transferDetails, payer, witness, ACTIONS_AND_SLIPPAGE_WITNESS, sig, isForwarded);
             }
         }
     }
