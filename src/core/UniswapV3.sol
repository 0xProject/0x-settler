--- conflicted
+++ resolved
@@ -6,10 +6,7 @@
 import {FullMath} from "../utils/FullMath.sol";
 import {Panic} from "../utils/Panic.sol";
 import {SafeTransferLib} from "../utils/SafeTransferLib.sol";
-<<<<<<< HEAD
-=======
 import {VIPBase} from "./VIPBase.sol";
->>>>>>> cfc04600
 import {Permit2PaymentAbstract} from "./Permit2Payment.sol";
 
 interface IUniswapV3Pool {
@@ -33,15 +30,9 @@
     ) external returns (int256 amount0, int256 amount1);
 }
 
-<<<<<<< HEAD
-abstract contract UniswapV3 is Permit2PaymentAbstract {
-=======
 abstract contract UniswapV3 is Permit2PaymentAbstract, VIPBase {
->>>>>>> cfc04600
     using FullMath for uint256;
     using SafeTransferLib for ERC20;
-
-    error TooMuchSlippage(address token, uint256 expected, uint256 actual);
 
     /// @dev UniswapV3 Factory contract address prepended with '0xff' and left-aligned.
     bytes32 private immutable UNI_FF_FACTORY_ADDRESS;
@@ -57,10 +48,7 @@
     uint256 private constant SWAP_CALLBACK_PREFIX_DATA_SIZE = 0x80;
     /// @dev The offset from the pointer to the length of the swap callback prefix data to the start of the Permit2 data.
     uint256 private constant SWAP_CALLBACK_PERMIT2DATA_OFFSET = 0xa0;
-<<<<<<< HEAD
-=======
     uint256 private constant PERMIT_DATA_SIZE = 0x80;
->>>>>>> cfc04600
     /// @dev Minimum tick price sqrt ratio.
     uint160 private constant MIN_PRICE_SQRT_RATIO = 4295128739;
     /// @dev Minimum tick price sqrt ratio.
@@ -93,11 +81,7 @@
             minBuyAmount,
             address(this), // payer
             recipient,
-<<<<<<< HEAD
-            ""
-=======
             new bytes(SWAP_CALLBACK_PREFIX_DATA_SIZE)
->>>>>>> cfc04600
         );
     }
 
@@ -105,14 +89,9 @@
     /// @param encodedPath Uniswap-encoded path.
     /// @param sellAmount amount of the first token in the path to sell.
     /// @param minBuyAmount Minimum amount of the last token in the path to buy.
-<<<<<<< HEAD
-    /// @param recipient The recipient of the bought tokens. Can be zero for sender.
-    /// @param permit2Data The concatenated PermitTransferFrom, and (v,r,s) signature
-=======
     /// @param recipient The recipient of the bought tokens.
     /// @param permit The PermitTransferFrom allowing this contract to spend the taker's tokens
     /// @param sig The taker's signature for Permit2
->>>>>>> cfc04600
     /// @return buyAmount Amount of the last token in the path bought.
     function sellTokenForTokenToUniswapV3(
         bytes memory encodedPath,
@@ -120,11 +99,6 @@
         uint256 minBuyAmount,
         address recipient,
         address payer,
-<<<<<<< HEAD
-        bytes memory permit2Data
-    ) internal returns (uint256 buyAmount) {
-        buyAmount = _swap(encodedPath, sellAmount, minBuyAmount, payer, recipient, permit2Data);
-=======
         ISignatureTransfer.PermitTransferFrom memory permit,
         bytes memory sig
     ) internal returns (uint256 buyAmount) {
@@ -132,7 +106,6 @@
         _encodePermit2Data(swapCallbackData, permit, bytes32(0), sig);
 
         buyAmount = _swap(encodedPath, sellAmount, minBuyAmount, payer, recipient, swapCallbackData);
->>>>>>> cfc04600
     }
 
     /// @dev Sell a token for another token directly against uniswap v3. Payment is using a Permit2 signature.
@@ -175,12 +148,6 @@
             Panic.panic(Panic.ARITHMETIC_OVERFLOW);
         }
 
-<<<<<<< HEAD
-        // TODO don't allocate permit2 data is empty (e.g a multhop where we are paying)
-        // Perform a swap for each hop in the path.
-        bytes memory swapCallbackData = new bytes(SWAP_CALLBACK_PREFIX_DATA_SIZE + permit2Data.length);
-=======
->>>>>>> cfc04600
         ERC20 outputToken;
         while (true) {
             bool isPathMultiHop = _isPathMultiHop(encodedPath);
@@ -192,11 +159,7 @@
                 (inputToken, fee, outputToken) = _decodeFirstPoolInfoFromPath(encodedPath);
                 pool = _toPool(inputToken, fee, outputToken);
                 zeroForOne = inputToken < outputToken;
-<<<<<<< HEAD
-                _updateSwapCallbackData(swapCallbackData, inputToken, outputToken, fee, payer, permit2Data);
-=======
                 _updateSwapCallbackData(swapCallbackData, inputToken, outputToken, fee, payer);
->>>>>>> cfc04600
             }
             (int256 amount0, int256 amount1) = pool.swap(
                 // Intermediate tokens go to this contract.
@@ -216,7 +179,6 @@
             if (!isPathMultiHop) {
                 // Done.
                 break;
-<<<<<<< HEAD
             }
             // Continue with next hop.
             payer = address(this); // Subsequent hops are paid for by us.
@@ -225,21 +187,7 @@
             encodedPath = _shiftHopFromPathInPlace(encodedPath);
             assembly ("memory-safe") {
                 mstore(swapCallbackData, SWAP_CALLBACK_PREFIX_DATA_SIZE)
-                mstore(permit2Data, 0)
-=======
->>>>>>> cfc04600
-            }
-            // Continue with next hop.
-            payer = address(this); // Subsequent hops are paid for by us.
-            sellAmount = buyAmount;
-            // Skip to next hop along path.
-            encodedPath = _shiftHopFromPathInPlace(encodedPath);
-            assembly ("memory-safe") {
-                mstore(swapCallbackData, SWAP_CALLBACK_PREFIX_DATA_SIZE)
-            }
-        }
-        if (buyAmount < minBuyAmount) {
-            revert TooMuchSlippage(address(outputToken), minBuyAmount, buyAmount);
+            }
         }
         if (buyAmount < minBuyAmount) {
             revert TooMuchSlippage(address(outputToken), minBuyAmount, buyAmount);
@@ -278,8 +226,6 @@
             let length := sub(mload(encodedPath), PATH_SKIP_HOP_SIZE)
             encodedPath := add(encodedPath, PATH_SKIP_HOP_SIZE)
             mstore(encodedPath, length)
-<<<<<<< HEAD
-=======
         }
         return encodedPath;
     }
@@ -308,9 +254,7 @@
                 add(sig, 0x20),
                 mload(sig)
             )
->>>>>>> cfc04600
-        }
-        return encodedPath;
+        }
     }
 
     // Update `swapCallbackData` in place with new values.
@@ -319,38 +263,13 @@
         ERC20 inputToken,
         ERC20 outputToken,
         uint24 fee,
-<<<<<<< HEAD
-        address payer,
-        bytes memory permit2Data
-    ) private view {
-=======
         address payer
     ) private pure {
->>>>>>> cfc04600
         assembly ("memory-safe") {
             mstore(add(swapCallbackData, 0x20), and(ADDRESS_MASK, inputToken))
             mstore(add(swapCallbackData, 0x40), and(ADDRESS_MASK, outputToken))
             mstore(add(swapCallbackData, 0x60), and(UINT24_MASK, fee))
             mstore(add(swapCallbackData, 0x80), and(ADDRESS_MASK, payer))
-<<<<<<< HEAD
-            let length := mload(permit2Data)
-            if length {
-                if or(
-                    iszero(returndatasize()),
-                    iszero(
-                        staticcall(
-                            gas(),
-                            0x04,
-                            add(permit2Data, 0x20),
-                            length,
-                            add(swapCallbackData, SWAP_CALLBACK_PERMIT2DATA_OFFSET),
-                            length
-                        )
-                    )
-                ) { invalid() }
-            }
-=======
->>>>>>> cfc04600
         }
     }
 
@@ -411,13 +330,6 @@
         if (payer == address(this)) {
             token.safeTransfer(msg.sender, amount);
         } else {
-<<<<<<< HEAD
-            (ISignatureTransfer.PermitTransferFrom memory permit, bytes memory sig) =
-                abi.decode(permit2Data, (ISignatureTransfer.PermitTransferFrom, bytes));
-            (ISignatureTransfer.SignatureTransferDetails memory transferDetails,,) =
-                _permitToTransferDetails(permit, msg.sender);
-            _permit2TransferFrom(permit, transferDetails, payer, sig);
-=======
             (ISignatureTransfer.PermitTransferFrom memory permit, bytes32 witness) =
                 abi.decode(permit2Data, (ISignatureTransfer.PermitTransferFrom, bytes32));
             bytes calldata sig = permit2Data[PERMIT_DATA_SIZE + 0x20:];
@@ -428,7 +340,6 @@
             } else {
                 _permit2TransferFrom(permit, transferDetails, payer, witness, _uniV3WitnessTypeString(), sig);
             }
->>>>>>> cfc04600
         }
     }
 }