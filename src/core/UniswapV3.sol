--- conflicted
+++ resolved
@@ -7,11 +7,7 @@
 import {Panic} from "../utils/Panic.sol";
 import {SafeTransferLib} from "../utils/SafeTransferLib.sol";
 import {VIPBase} from "./VIPBase.sol";
-<<<<<<< HEAD
-import {Permit2PaymentAbstract} from "./Permit2Payment.sol";
-=======
 import {SettlerAbstract} from "../SettlerAbstract.sol";
->>>>>>> 42e213b9
 
 interface IUniswapV3Pool {
     /// @notice Swap token0 for token1, or token1 for token0
@@ -34,11 +30,7 @@
     ) external returns (int256 amount0, int256 amount1);
 }
 
-<<<<<<< HEAD
-abstract contract UniswapV3 is Permit2PaymentAbstract, VIPBase {
-=======
 abstract contract UniswapV3 is SettlerAbstract, VIPBase {
->>>>>>> 42e213b9
     using FullMath for uint256;
     using SafeTransferLib for ERC20;
 
