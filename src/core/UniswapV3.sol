// SPDX-License-Identifier: MIT
pragma solidity ^0.8.21;

import {IERC20} from "../IERC20.sol";
import {ISignatureTransfer} from "permit2/src/interfaces/ISignatureTransfer.sol";
import {FullMath} from "../utils/FullMath.sol";
import {Panic} from "../utils/Panic.sol";
import {SafeTransferLib} from "../utils/SafeTransferLib.sol";
import {VIPBase} from "./VIPBase.sol";
import {Permit2PaymentAbstract} from "./Permit2Payment.sol";

interface IUniswapV3Pool {
    /// @notice Swap token0 for token1, or token1 for token0
    /// @dev The caller of this method receives a callback in the form of IUniswapV3SwapCallback#uniswapV3SwapCallback
    /// @param recipient The address to receive the output of the swap
    /// @param zeroForOne The direction of the swap, true for token0 to token1, false for token1 to token0
    /// @param amountSpecified The amount of the swap, which implicitly configures the swap as exact input (positive),
    /// or exact output (negative)
    /// @param sqrtPriceLimitX96 The Q64.96 sqrt price limit. If zero for one, the price cannot be less than this
    /// value after the swap. If one for zero, the price cannot be greater than this value after the swap
    /// @param data Any data to be passed through to the callback
    /// @return amount0 The delta of the balance of token0 of the pool, exact when negative, minimum when positive
    /// @return amount1 The delta of the balance of token1 of the pool, exact when negative, minimum when positive
    function swap(
        address recipient,
        bool zeroForOne,
        int256 amountSpecified,
        uint160 sqrtPriceLimitX96,
        bytes calldata data
    ) external returns (int256 amount0, int256 amount1);
}

abstract contract UniswapV3 is Permit2PaymentAbstract, VIPBase {
    using FullMath for uint256;
    using SafeTransferLib for IERC20;

    /// @dev UniswapV3 Factory contract address prepended with '0xff' and left-aligned.
    bytes32 private immutable UNI_FF_FACTORY_ADDRESS;
    /// @dev UniswapV3 pool init code hash.
    bytes32 private immutable UNI_POOL_INIT_CODE_HASH;
    /// @dev Minimum size of an encoded swap path:
    ///      sizeof(address(inputToken) | uint24(fee) | address(outputToken))
    uint256 private constant SINGLE_HOP_PATH_SIZE = 43;
    /// @dev How many bytes to skip ahead in an encoded path to start at the next hop:
    ///      sizeof(address(inputToken) | uint24(fee))
    uint256 private constant PATH_SKIP_HOP_SIZE = 23;
    /// @dev The size of the swap callback prefix data before the Permit2 data.
    uint256 private constant SWAP_CALLBACK_PREFIX_DATA_SIZE = 0x80;
    /// @dev The offset from the pointer to the length of the swap callback prefix data to the start of the Permit2 data.
    uint256 private constant SWAP_CALLBACK_PERMIT2DATA_OFFSET = 0xa0;
    uint256 private constant PERMIT_DATA_SIZE = 0x80;
    uint256 private constant WITNESS_AND_ISFORWARDED_DATA_SIZE = 0x40;
    /// @dev Minimum tick price sqrt ratio.
    uint160 private constant MIN_PRICE_SQRT_RATIO = 4295128739;
    /// @dev Minimum tick price sqrt ratio.
    uint160 private constant MAX_PRICE_SQRT_RATIO = 1461446703485210103287273052203988822378723970342;
    /// @dev Mask of lower 20 bytes.
    uint256 private constant ADDRESS_MASK = 0x00ffffffffffffffffffffffffffffffffffffffff;
    /// @dev Mask of lower 3 bytes.
    uint256 private constant UINT24_MASK = 0xffffff;

    constructor(address uniFactory, bytes32 poolInitCodeHash) {
        UNI_FF_FACTORY_ADDRESS = bytes32((uint256(0xff) << 248) | (uint256(uint160(uniFactory)) << 88));
        UNI_POOL_INIT_CODE_HASH = poolInitCodeHash;
    }

    /// @dev Sell a token for another token directly against uniswap v3.
    /// @param encodedPath Uniswap-encoded path.
    /// @param bips proportion of current balance of the first token in the path to sell.
    /// @param minBuyAmount Minimum amount of the last token in the path to buy.
    /// @param recipient The recipient of the bought tokens.
    /// @return buyAmount Amount of the last token in the path bought.
    function sellTokenForTokenToUniswapV3(
        bytes memory encodedPath,
        uint256 bips,
        uint256 minBuyAmount,
        address recipient
    ) internal returns (uint256 buyAmount) {
        buyAmount = _swap(
            encodedPath,
<<<<<<< HEAD
            ERC20(address(uint160(bytes20(encodedPath)))).balanceOf(address(this)).mulDiv(bips, 10_000),
=======
            IERC20(address(bytes20(encodedPath))).balanceOf(address(this)).mulDiv(bips, 10_000),
>>>>>>> 6cec0d77
            minBuyAmount,
            address(this), // payer
            recipient,
            new bytes(SWAP_CALLBACK_PREFIX_DATA_SIZE)
        );
    }

    /// @dev Sell a token for another token directly against uniswap v3. Payment is using a Permit2 signature.
    /// @param encodedPath Uniswap-encoded path.
    /// @param sellAmount amount of the first token in the path to sell.
    /// @param minBuyAmount Minimum amount of the last token in the path to buy.
    /// @param recipient The recipient of the bought tokens.
    /// @param permit The PermitTransferFrom allowing this contract to spend the taker's tokens
    /// @param sig The taker's signature for Permit2
    /// @return buyAmount Amount of the last token in the path bought.
    function sellTokenForTokenToUniswapV3(
        bytes memory encodedPath,
        uint256 sellAmount,
        uint256 minBuyAmount,
        address recipient,
        ISignatureTransfer.PermitTransferFrom memory permit,
        bytes memory sig
    ) internal returns (uint256 buyAmount) {
        bytes memory swapCallbackData =
        new bytes(SWAP_CALLBACK_PREFIX_DATA_SIZE + PERMIT_DATA_SIZE + WITNESS_AND_ISFORWARDED_DATA_SIZE + sig.length);
        _encodePermit2Data(swapCallbackData, permit, bytes32(0), sig, _isForwarded());

        buyAmount = _swap(encodedPath, sellAmount, minBuyAmount, _msgSender(), recipient, swapCallbackData);
    }

    /// @dev Sell a token for another token directly against uniswap v3. Payment is using a Permit2 signature.
    /// @param encodedPath Uniswap-encoded path.
    /// @param sellAmount amount of the first token in the path to sell.
    /// @param minBuyAmount Minimum amount of the last token in the path to buy.
    /// @param recipient The recipient of the bought tokens.
    /// @param payer The taker of the transaction and the signer of the permit
    /// @param permit The PermitTransferFrom allowing this contract to spend the taker's tokens
    /// @param sig The taker's signature for Permit2
    /// @param witness Hashed additional data to be combined with _uniV3WitnessTypeString(), signed over, and verified by Permit2
    /// @return buyAmount Amount of the last token in the path bought.
    function sellTokenForTokenToUniswapV3(
        bytes memory encodedPath,
        uint256 sellAmount,
        uint256 minBuyAmount,
        address recipient,
        address payer,
        ISignatureTransfer.PermitTransferFrom memory permit,
        bytes memory sig,
        bytes32 witness
    ) internal returns (uint256 buyAmount) {
        bytes memory swapCallbackData =
        new bytes(SWAP_CALLBACK_PREFIX_DATA_SIZE + PERMIT_DATA_SIZE + WITNESS_AND_ISFORWARDED_DATA_SIZE + sig.length);
        _encodePermit2Data(swapCallbackData, permit, witness, sig, _isForwarded());

        buyAmount = _swap(encodedPath, sellAmount, minBuyAmount, payer, recipient, swapCallbackData);
    }

    function _uniV3WitnessTypeString() internal view virtual returns (string memory);

    // Executes successive swaps along an encoded uniswap path.
    function _swap(
        bytes memory encodedPath,
        uint256 sellAmount,
        uint256 minBuyAmount,
        address payer,
        address recipient,
        bytes memory swapCallbackData
    ) private returns (uint256 buyAmount) {
        if (sellAmount > uint256(type(int256).max)) {
            Panic.panic(Panic.ARITHMETIC_OVERFLOW);
        }

        IERC20 outputToken;
        while (true) {
            bool isPathMultiHop = _isPathMultiHop(encodedPath);
            bool zeroForOne;
            IUniswapV3Pool pool;
            {
                IERC20 inputToken;
                uint24 fee;
                (inputToken, fee, outputToken) = _decodeFirstPoolInfoFromPath(encodedPath);
                pool = _toPool(inputToken, fee, outputToken);
                zeroForOne = inputToken < outputToken;
                _updateSwapCallbackData(swapCallbackData, inputToken, outputToken, fee, payer);
            }
            (int256 amount0, int256 amount1) = pool.swap(
                // Intermediate tokens go to this contract.
                isPathMultiHop ? address(this) : recipient,
                zeroForOne,
                int256(sellAmount),
                zeroForOne ? MIN_PRICE_SQRT_RATIO + 1 : MAX_PRICE_SQRT_RATIO - 1,
                swapCallbackData
            );
            {
                int256 _buyAmount = -(zeroForOne ? amount1 : amount0);
                if (_buyAmount < 0) {
                    Panic.panic(Panic.ARITHMETIC_OVERFLOW);
                }
                buyAmount = uint256(_buyAmount);
            }
            if (!isPathMultiHop) {
                // Done.
                break;
            }
            // Continue with next hop.
            payer = address(this); // Subsequent hops are paid for by us.
            sellAmount = buyAmount;
            // Skip to next hop along path.
            encodedPath = _shiftHopFromPathInPlace(encodedPath);
            assembly ("memory-safe") {
                mstore(swapCallbackData, SWAP_CALLBACK_PREFIX_DATA_SIZE)
            }
        }
        if (buyAmount < minBuyAmount) {
            revert TooMuchSlippage(address(outputToken), minBuyAmount, buyAmount);
        }
    }

    // Return whether or not an encoded uniswap path contains more than one hop.
    function _isPathMultiHop(bytes memory encodedPath) private pure returns (bool isMultiHop) {
        return encodedPath.length > SINGLE_HOP_PATH_SIZE;
    }

    function _decodeFirstPoolInfoFromPath(bytes memory encodedPath)
        private
        pure
        returns (IERC20 inputToken, uint24 fee, IERC20 outputToken)
    {
        if (encodedPath.length < SINGLE_HOP_PATH_SIZE) {
            Panic.panic(Panic.ARRAY_OUT_OF_BOUNDS);
        }
        assembly ("memory-safe") {
            let p := add(encodedPath, 0x20)
            inputToken := shr(0x60, mload(p))
            p := add(p, 0x14)
            fee := shr(0xe8, mload(p))
            p := add(p, 0x03)
            outputToken := shr(0x60, mload(p))
        }
    }

    // Skip past the first hop of an encoded uniswap path in-place.
    function _shiftHopFromPathInPlace(bytes memory encodedPath) private pure returns (bytes memory) {
        if (encodedPath.length < PATH_SKIP_HOP_SIZE) {
            Panic.panic(Panic.ARRAY_OUT_OF_BOUNDS);
        }
        assembly ("memory-safe") {
            let length := sub(mload(encodedPath), PATH_SKIP_HOP_SIZE)
            encodedPath := add(encodedPath, PATH_SKIP_HOP_SIZE)
            mstore(encodedPath, length)
        }
        return encodedPath;
    }

    function _encodePermit2Data(
        bytes memory swapCallbackData,
        ISignatureTransfer.PermitTransferFrom memory permit,
        bytes32 witness,
        bytes memory sig,
        bool isForwarded
    ) private view {
        assembly ("memory-safe") {
            function _memcpy(dst, src, len) {
                if or(iszero(returndatasize()), iszero(staticcall(gas(), 0x04, src, len, dst, len))) { invalid() }
            }

            {
                let permitted := mload(permit)
                mstore(add(swapCallbackData, SWAP_CALLBACK_PERMIT2DATA_OFFSET), mload(permitted))
                mstore(add(swapCallbackData, add(SWAP_CALLBACK_PERMIT2DATA_OFFSET, 0x20)), mload(add(permitted, 0x20)))
            }
            mstore(add(swapCallbackData, add(SWAP_CALLBACK_PERMIT2DATA_OFFSET, 0x40)), mload(add(permit, 0x20)))
            mstore(add(swapCallbackData, add(SWAP_CALLBACK_PERMIT2DATA_OFFSET, 0x60)), mload(add(permit, 0x40)))
            mstore(add(swapCallbackData, add(SWAP_CALLBACK_PERMIT2DATA_OFFSET, PERMIT_DATA_SIZE)), witness)
            mstore(
                add(swapCallbackData, add(add(SWAP_CALLBACK_PERMIT2DATA_OFFSET, PERMIT_DATA_SIZE), 0x20)),
                and(isForwarded, 1)
            )
            _memcpy(
                add(
                    swapCallbackData,
                    add(add(SWAP_CALLBACK_PERMIT2DATA_OFFSET, PERMIT_DATA_SIZE), WITNESS_AND_ISFORWARDED_DATA_SIZE)
                ),
                add(sig, 0x20),
                mload(sig)
            )
        }
    }

    // Update `swapCallbackData` in place with new values.
    function _updateSwapCallbackData(
        bytes memory swapCallbackData,
        IERC20 inputToken,
        IERC20 outputToken,
        uint24 fee,
        address payer
    ) private pure {
        assembly ("memory-safe") {
            mstore(add(swapCallbackData, 0x20), and(ADDRESS_MASK, inputToken))
            mstore(add(swapCallbackData, 0x40), and(ADDRESS_MASK, outputToken))
            mstore(add(swapCallbackData, 0x60), and(UINT24_MASK, fee))
            mstore(add(swapCallbackData, 0x80), and(ADDRESS_MASK, payer))
        }
    }

    // Compute the pool address given two tokens and a fee.
    function _toPool(IERC20 inputToken, uint24 fee, IERC20 outputToken) private view returns (IUniswapV3Pool pool) {
        // address(keccak256(abi.encodePacked(
        //     hex"ff",
        //     UNI_FACTORY_ADDRESS,
        //     keccak256(abi.encode(inputToken, outputToken, fee)),
        //     UNI_POOL_INIT_CODE_HASH
        // )))
        bytes32 ffFactoryAddress = UNI_FF_FACTORY_ADDRESS;
        bytes32 poolInitCodeHash = UNI_POOL_INIT_CODE_HASH;
        (IERC20 token0, IERC20 token1) =
            inputToken < outputToken ? (inputToken, outputToken) : (outputToken, inputToken);
        assembly ("memory-safe") {
            let s := mload(0x40)
            mstore(s, ffFactoryAddress)
            let p := add(s, 0x15)
            // Compute the inner hash in-place
            mstore(p, and(ADDRESS_MASK, token0))
            mstore(add(p, 0x20), and(ADDRESS_MASK, token1))
            mstore(add(p, 0x40), and(UINT24_MASK, fee))
            mstore(p, keccak256(p, 0x60))
            // compute the address
            mstore(add(p, 0x20), poolInitCodeHash)
            pool := keccak256(s, 0x55) // solidity clears dirty bits for us
        }
    }

    error ZeroSwapAmount();

    /// @dev The UniswapV3 pool swap callback which pays the funds requested
    ///      by the caller/pool to the pool. Can only be called by a valid
    ///      UniswapV3 pool.
    /// @param amount0Delta Token0 amount owed.
    /// @param amount1Delta Token1 amount owed.
    /// @param data Arbitrary data forwarded from swap() caller. An ABI-encoded
    ///        struct of: inputToken, outputToken, fee, payer
    function uniswapV3SwapCallback(int256 amount0Delta, int256 amount1Delta, bytes calldata data) external {
        // Decode the data.
        (IERC20 token0, IERC20 token1, uint24 fee, address payer) = abi.decode(data, (IERC20, IERC20, uint24, address));
        (token0, token1) = token0 < token1 ? (token0, token1) : (token1, token0);
        // Only a valid pool contract can call this function.
        require(msg.sender == address(_toPool(token0, fee, token1)));

        bytes calldata permit2Data = data[SWAP_CALLBACK_PREFIX_DATA_SIZE:];
        // Pay the amount owed to the pool.
        if (amount0Delta > 0) {
            _pay(token0, payer, uint256(amount0Delta), permit2Data);
        } else if (amount1Delta > 0) {
            _pay(token1, payer, uint256(amount1Delta), permit2Data);
        } else {
            revert ZeroSwapAmount();
        }
    }

    function _pay(IERC20 token, address payer, uint256 amount, bytes calldata permit2Data) private {
        if (payer == address(this)) {
            token.safeTransfer(msg.sender, amount);
        } else {
            (ISignatureTransfer.PermitTransferFrom memory permit, bytes32 witness, bool isForwarded) =
                abi.decode(permit2Data, (ISignatureTransfer.PermitTransferFrom, bytes32, bool));
            bytes calldata sig = permit2Data[PERMIT_DATA_SIZE + WITNESS_AND_ISFORWARDED_DATA_SIZE:];
            (ISignatureTransfer.SignatureTransferDetails memory transferDetails,,) =
                _permitToTransferDetails(permit, msg.sender);
            if (witness == bytes32(0)) {
                _permit2TransferFrom(permit, transferDetails, payer, sig, isForwarded);
            } else {
                _permit2TransferFrom(
                    permit, transferDetails, payer, witness, _uniV3WitnessTypeString(), sig, isForwarded
                );
            }
        }
    }
}<|MERGE_RESOLUTION|>--- conflicted
+++ resolved
@@ -78,11 +78,7 @@
     ) internal returns (uint256 buyAmount) {
         buyAmount = _swap(
             encodedPath,
-<<<<<<< HEAD
-            ERC20(address(uint160(bytes20(encodedPath)))).balanceOf(address(this)).mulDiv(bips, 10_000),
-=======
-            IERC20(address(bytes20(encodedPath))).balanceOf(address(this)).mulDiv(bips, 10_000),
->>>>>>> 6cec0d77
+            IERC20(address(uint160(bytes20(encodedPath)))).balanceOf(address(this)).mulDiv(bips, 10_000),
             minBuyAmount,
             address(this), // payer
             recipient,
