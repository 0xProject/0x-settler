// SPDX-License-Identifier: MIT
pragma solidity ^0.8.21;

import {ForwarderNotAllowed, InvalidSignatureLen} from "./SettlerErrors.sol";
import {ContextAbstract} from "../Context.sol";
import {AllowanceHolderContext} from "../AllowanceHolderContext.sol";
import {IAllowanceHolder} from "../IAllowanceHolder.sol";

import {ISignatureTransfer} from "permit2/src/interfaces/ISignatureTransfer.sol";
import {Panic} from "../utils/Panic.sol";
import {UnsafeMath} from "../utils/UnsafeMath.sol";

library UnsafeArray {
    function unsafeGet(ISignatureTransfer.TokenPermissions[] memory a, uint256 i)
        internal
        pure
        returns (ISignatureTransfer.TokenPermissions memory r)
    {
        assembly ("memory-safe") {
            r := mload(add(add(a, 0x20), shl(5, i)))
        }
    }

    function unsafeGet(ISignatureTransfer.SignatureTransferDetails[] memory a, uint256 i)
        internal
        pure
        returns (ISignatureTransfer.SignatureTransferDetails memory r)
    {
        assembly ("memory-safe") {
            r := mload(add(add(a, 0x20), shl(5, i)))
        }
    }
}

abstract contract Permit2PaymentAbstract is ContextAbstract {
    string internal constant TOKEN_PERMISSIONS_TYPE = "TokenPermissions(address token,uint256 amount)";

    function isRestrictedTarget(address) internal view virtual returns (bool);

    function _permitToTransferDetails(ISignatureTransfer.PermitTransferFrom memory permit, address recipient)
        internal
        pure
        virtual
        returns (ISignatureTransfer.SignatureTransferDetails memory transferDetails, address token, uint256 amount);

    function _transferFrom(
        ISignatureTransfer.PermitTransferFrom memory permit,
        ISignatureTransfer.SignatureTransferDetails memory transferDetails,
        address from,
        bytes32 witness,
        string memory witnessTypeString,
        bytes memory sig,
        bool isForwarded
    ) internal virtual;

    function _transferFrom(
        ISignatureTransfer.PermitTransferFrom memory permit,
        ISignatureTransfer.SignatureTransferDetails memory transferDetails,
        address from,
        bytes32 witness,
        string memory witnessTypeString,
        bytes memory sig
    ) internal virtual;

    function _transferFrom(
        ISignatureTransfer.PermitTransferFrom memory permit,
        ISignatureTransfer.SignatureTransferDetails memory transferDetails,
        address from,
        bytes memory sig,
        bool isForwarded
    ) internal virtual;

    function _transferFrom(
        ISignatureTransfer.PermitTransferFrom memory permit,
        ISignatureTransfer.SignatureTransferDetails memory transferDetails,
        address from,
        bytes memory sig
    ) internal virtual;
}

/// @dev Batch support for Permit2 payments
/// === WARNING: UNUSED ===
abstract contract Permit2BatchPaymentAbstract is ContextAbstract {
    string internal constant TOKEN_PERMISSIONS_TYPE = "TokenPermissions(address token,uint256 amount)";

    error FeeTokenMismatch(address paymentToken, address feeToken);

    function isRestrictedTarget(address) internal view virtual returns (bool);

    function _permitToTransferDetails(ISignatureTransfer.PermitBatchTransferFrom memory permit, address recipient)
        internal
        view
        virtual
        returns (ISignatureTransfer.SignatureTransferDetails[] memory transferDetails, address token, uint256 amount);

    function _transferFrom(
        ISignatureTransfer.PermitBatchTransferFrom memory permit,
        ISignatureTransfer.SignatureTransferDetails[] memory transferDetails,
        address from,
        bytes32 witness,
        string memory witnessTypeString,
        bytes memory sig,
        bool isForwarded
    ) internal virtual;

    function _transferFrom(
        ISignatureTransfer.PermitBatchTransferFrom memory permit,
        ISignatureTransfer.SignatureTransferDetails[] memory transferDetails,
        address from,
        bytes32 witness,
        string memory witnessTypeString,
        bytes memory sig
    ) internal virtual;

    function _transferFrom(
        ISignatureTransfer.PermitBatchTransferFrom memory permit,
        ISignatureTransfer.SignatureTransferDetails[] memory transferDetails,
        address from,
        bytes memory sig,
        bool isForwarded
    ) internal virtual;

    function _transferFrom(
        ISignatureTransfer.PermitBatchTransferFrom memory permit,
        ISignatureTransfer.SignatureTransferDetails[] memory transferDetails,
        address from,
        bytes memory sig
    ) internal virtual;
}

<<<<<<< HEAD
abstract contract Permit2Payment is Permit2PaymentAbstract, AllowanceHolderContext {
    using UnsafeMath for uint256;
    using UnsafeArray for ISignatureTransfer.TokenPermissions[];
    using UnsafeArray for ISignatureTransfer.SignatureTransferDetails[];

=======
contract Permit2PaymentBase is AllowanceHolderContext {
>>>>>>> 303954d0
    /// @dev Permit2 address
    ISignatureTransfer internal immutable _PERMIT2;
    address internal immutable _FEE_RECIPIENT;

    constructor(address permit2, address feeRecipient, address allowanceHolder)
        AllowanceHolderContext(allowanceHolder)
    {
        _PERMIT2 = ISignatureTransfer(permit2);
        _FEE_RECIPIENT = feeRecipient;
    }
}

abstract contract Permit2BatchPayment is Permit2PaymentBase, Permit2BatchPaymentAbstract {
    using UnsafeMath for uint256;
    using UnsafeArray for IAllowanceHolder.TransferDetails[];
    using UnsafeArray for ISignatureTransfer.TokenPermissions[];
    using UnsafeArray for ISignatureTransfer.SignatureTransferDetails[];

    constructor(address permit2, address feeRecipient, address allowanceHolder)
        Permit2PaymentBase(permit2, feeRecipient, allowanceHolder)
    {}

    function isRestrictedTarget(address target) internal view override returns (bool) {
        return target == address(_PERMIT2) || target == address(allowanceHolder);
    }

    function _permitToTransferDetails(ISignatureTransfer.PermitBatchTransferFrom memory permit, address recipient)
        internal
        view
        override
        returns (ISignatureTransfer.SignatureTransferDetails[] memory transferDetails, address token, uint256 amount)
    {
        // TODO: allow multiple fees
        if (permit.permitted.length > 2) {
            Panic.panic(Panic.ARRAY_OUT_OF_BOUNDS);
        }
        transferDetails = new ISignatureTransfer.SignatureTransferDetails[](permit.permitted.length);
        {
            ISignatureTransfer.SignatureTransferDetails memory transferDetail = transferDetails.unsafeGet(0);
            transferDetail.to = recipient;
            ISignatureTransfer.TokenPermissions memory permitted = permit.permitted.unsafeGet(0);
            transferDetail.requestedAmount = amount = permitted.amount;
            token = permitted.token;
        }
        if (permit.permitted.length > 1) {
            ISignatureTransfer.TokenPermissions memory permitted = permit.permitted.unsafeGet(1);
            if (token != permitted.token) {
                revert FeeTokenMismatch(token, permitted.token);
            }
            ISignatureTransfer.SignatureTransferDetails memory transferDetail = transferDetails.unsafeGet(1);
            transferDetail.to = _FEE_RECIPIENT;
            transferDetail.requestedAmount = permitted.amount;
        }
    }

    function _transferFrom(
        ISignatureTransfer.PermitBatchTransferFrom memory permit,
        ISignatureTransfer.SignatureTransferDetails[] memory transferDetails,
        address from,
        bytes32 witness,
        string memory witnessTypeString,
        bytes memory sig,
        bool isForwarded
    ) internal override {
        if (isForwarded) revert ForwarderNotAllowed();
        _PERMIT2.permitWitnessTransferFrom(permit, transferDetails, from, witness, witnessTypeString, sig);
    }

    function _transferFrom(
        ISignatureTransfer.PermitBatchTransferFrom memory permit,
        ISignatureTransfer.SignatureTransferDetails[] memory transferDetails,
        address from,
        bytes32 witness,
        string memory witnessTypeString,
        bytes memory sig
    ) internal override {
        _transferFrom(permit, transferDetails, from, witness, witnessTypeString, sig, _isForwarded());
    }

    function _transferFrom(
        ISignatureTransfer.PermitBatchTransferFrom memory permit,
        ISignatureTransfer.SignatureTransferDetails[] memory transferDetails,
        address from,
        bytes memory sig,
        bool isForwarded
    ) internal override {
        if (isForwarded) {
            if (sig.length != 0) revert InvalidSignatureLen();
            allowanceHolder.holderTransferFrom(from, _formatForAllowanceHolder(permit, transferDetails));
        } else {
            _PERMIT2.permitTransferFrom(permit, transferDetails, from, sig);
        }
    }

    function _transferFrom(
        ISignatureTransfer.PermitBatchTransferFrom memory permit,
        ISignatureTransfer.SignatureTransferDetails[] memory transferDetails,
        address from,
        bytes memory sig
    ) internal override {
        _transferFrom(permit, transferDetails, from, sig, _isForwarded());
    }

<<<<<<< HEAD
=======
    function _formatForAllowanceHolder(
        ISignatureTransfer.PermitBatchTransferFrom memory permit,
        ISignatureTransfer.SignatureTransferDetails[] memory transferDetails
    ) private pure returns (IAllowanceHolder.TransferDetails[] memory result) {
        uint256 length;
        // TODO: allow multiple fees
        if ((length = permit.permitted.length) != transferDetails.length || length > 2) {
            Panic.panic(Panic.ARRAY_OUT_OF_BOUNDS);
        }
        result = new IAllowanceHolder.TransferDetails[](length);
        for (uint256 i; i < length; i = i.unsafeInc()) {
            ISignatureTransfer.TokenPermissions memory permitted = permit.permitted.unsafeGet(i);
            ISignatureTransfer.SignatureTransferDetails memory oldDetail = transferDetails.unsafeGet(i);
            IAllowanceHolder.TransferDetails memory newDetail = result.unsafeGet(i);

            newDetail.token = permitted.token;
            newDetail.recipient = oldDetail.to;
            newDetail.amount = oldDetail.requestedAmount;
        }
    }
}

abstract contract Permit2Payment is Permit2PaymentBase, Permit2PaymentAbstract {
    using UnsafeMath for uint256;
    using UnsafeArray for IAllowanceHolder.TransferDetails[];
    using UnsafeArray for ISignatureTransfer.TokenPermissions[];
    using UnsafeArray for ISignatureTransfer.SignatureTransferDetails[];

    constructor(address permit2, address feeRecipient, address allowanceHolder)
        Permit2PaymentBase(permit2, feeRecipient, allowanceHolder)
    {}

    function isRestrictedTarget(address target) internal view override returns (bool) {
        return target == address(_PERMIT2) || target == address(allowanceHolder);
    }

    function _permitToTransferDetails(ISignatureTransfer.PermitTransferFrom memory permit, address recipient)
        internal
        pure
        override
        returns (ISignatureTransfer.SignatureTransferDetails memory transferDetails, address token, uint256 amount)
    {
        transferDetails.to = recipient;
        transferDetails.requestedAmount = amount = permit.permitted.amount;
        token = permit.permitted.token;
    }

    function _formatForAllowanceHolder(
        ISignatureTransfer.PermitTransferFrom memory permit,
        ISignatureTransfer.SignatureTransferDetails memory transferDetails
    ) private pure returns (IAllowanceHolder.TransferDetails[] memory result) {
        result = new IAllowanceHolder.TransferDetails[](1);
        IAllowanceHolder.TransferDetails memory newDetail = result.unsafeGet(0);
        newDetail.token = permit.permitted.token;
        newDetail.recipient = transferDetails.to;
        newDetail.amount = transferDetails.requestedAmount;
    }

>>>>>>> 303954d0
    function _transferFrom(
        ISignatureTransfer.PermitTransferFrom memory permit,
        ISignatureTransfer.SignatureTransferDetails memory transferDetails,
        address from,
        bytes32 witness,
        string memory witnessTypeString,
        bytes memory sig,
        bool isForwarded
    ) internal override {
        if (isForwarded) revert ForwarderNotAllowed();
        _PERMIT2.permitWitnessTransferFrom(permit, transferDetails, from, witness, witnessTypeString, sig);
    }

    function _transferFrom(
        ISignatureTransfer.PermitTransferFrom memory permit,
        ISignatureTransfer.SignatureTransferDetails memory transferDetails,
        address from,
        bytes32 witness,
        string memory witnessTypeString,
        bytes memory sig
    ) internal override {
        _transferFrom(permit, transferDetails, from, witness, witnessTypeString, sig, _isForwarded());
    }

    function _transferFrom(
<<<<<<< HEAD
        ISignatureTransfer.PermitBatchTransferFrom memory permit,
        ISignatureTransfer.SignatureTransferDetails[] memory transferDetails,
        address from,
        bytes memory sig,
        bool isForwarded
    ) internal override {
        if (isForwarded) {
            if (sig.length != 0) revert InvalidSignatureLen();
            {
                uint256 length;
                if ((length = permit.permitted.length) != transferDetails.length || length != 1) {
                    Panic.panic(Panic.ARRAY_OUT_OF_BOUNDS);
                }
            }
            allowanceHolder.transferFrom(
                permit.permitted.unsafeGet(0).token,
                from,
                transferDetails.unsafeGet(0).to,
                transferDetails.unsafeGet(0).requestedAmount
            );
        } else {
            _PERMIT2.permitTransferFrom(permit, transferDetails, from, sig);
        }
    }

    function _transferFrom(
        ISignatureTransfer.PermitBatchTransferFrom memory permit,
        ISignatureTransfer.SignatureTransferDetails[] memory transferDetails,
        address from,
        bytes memory sig
    ) internal override {
        _transferFrom(permit, transferDetails, from, sig, _isForwarded());
    }

    function _transferFrom(
=======
>>>>>>> 303954d0
        ISignatureTransfer.PermitTransferFrom memory permit,
        ISignatureTransfer.SignatureTransferDetails memory transferDetails,
        address from,
        bytes memory sig,
        bool isForwarded
    ) internal override {
        if (isForwarded) {
            if (sig.length != 0) revert InvalidSignatureLen();
            allowanceHolder.transferFrom(
                permit.permitted.token, from, transferDetails.to, transferDetails.requestedAmount
            );
        } else {
            _PERMIT2.permitTransferFrom(permit, transferDetails, from, sig);
        }
    }

    function _transferFrom(
        ISignatureTransfer.PermitTransferFrom memory permit,
        ISignatureTransfer.SignatureTransferDetails memory transferDetails,
        address from,
        bytes memory sig
    ) internal override {
        _transferFrom(permit, transferDetails, from, sig, _isForwarded());
    }
}<|MERGE_RESOLUTION|>--- conflicted
+++ resolved
@@ -4,7 +4,6 @@
 import {ForwarderNotAllowed, InvalidSignatureLen} from "./SettlerErrors.sol";
 import {ContextAbstract} from "../Context.sol";
 import {AllowanceHolderContext} from "../AllowanceHolderContext.sol";
-import {IAllowanceHolder} from "../IAllowanceHolder.sol";
 
 import {ISignatureTransfer} from "permit2/src/interfaces/ISignatureTransfer.sol";
 import {Panic} from "../utils/Panic.sol";
@@ -128,15 +127,7 @@
     ) internal virtual;
 }
 
-<<<<<<< HEAD
-abstract contract Permit2Payment is Permit2PaymentAbstract, AllowanceHolderContext {
-    using UnsafeMath for uint256;
-    using UnsafeArray for ISignatureTransfer.TokenPermissions[];
-    using UnsafeArray for ISignatureTransfer.SignatureTransferDetails[];
-
-=======
 contract Permit2PaymentBase is AllowanceHolderContext {
->>>>>>> 303954d0
     /// @dev Permit2 address
     ISignatureTransfer internal immutable _PERMIT2;
     address internal immutable _FEE_RECIPIENT;
@@ -149,9 +140,10 @@
     }
 }
 
+/// @dev Batch support for Permit2 payments
+/// === WARNING: UNUSED ===
 abstract contract Permit2BatchPayment is Permit2PaymentBase, Permit2BatchPaymentAbstract {
     using UnsafeMath for uint256;
-    using UnsafeArray for IAllowanceHolder.TransferDetails[];
     using UnsafeArray for ISignatureTransfer.TokenPermissions[];
     using UnsafeArray for ISignatureTransfer.SignatureTransferDetails[];
 
@@ -217,116 +209,6 @@
     }
 
     function _transferFrom(
-        ISignatureTransfer.PermitBatchTransferFrom memory permit,
-        ISignatureTransfer.SignatureTransferDetails[] memory transferDetails,
-        address from,
-        bytes memory sig,
-        bool isForwarded
-    ) internal override {
-        if (isForwarded) {
-            if (sig.length != 0) revert InvalidSignatureLen();
-            allowanceHolder.holderTransferFrom(from, _formatForAllowanceHolder(permit, transferDetails));
-        } else {
-            _PERMIT2.permitTransferFrom(permit, transferDetails, from, sig);
-        }
-    }
-
-    function _transferFrom(
-        ISignatureTransfer.PermitBatchTransferFrom memory permit,
-        ISignatureTransfer.SignatureTransferDetails[] memory transferDetails,
-        address from,
-        bytes memory sig
-    ) internal override {
-        _transferFrom(permit, transferDetails, from, sig, _isForwarded());
-    }
-
-<<<<<<< HEAD
-=======
-    function _formatForAllowanceHolder(
-        ISignatureTransfer.PermitBatchTransferFrom memory permit,
-        ISignatureTransfer.SignatureTransferDetails[] memory transferDetails
-    ) private pure returns (IAllowanceHolder.TransferDetails[] memory result) {
-        uint256 length;
-        // TODO: allow multiple fees
-        if ((length = permit.permitted.length) != transferDetails.length || length > 2) {
-            Panic.panic(Panic.ARRAY_OUT_OF_BOUNDS);
-        }
-        result = new IAllowanceHolder.TransferDetails[](length);
-        for (uint256 i; i < length; i = i.unsafeInc()) {
-            ISignatureTransfer.TokenPermissions memory permitted = permit.permitted.unsafeGet(i);
-            ISignatureTransfer.SignatureTransferDetails memory oldDetail = transferDetails.unsafeGet(i);
-            IAllowanceHolder.TransferDetails memory newDetail = result.unsafeGet(i);
-
-            newDetail.token = permitted.token;
-            newDetail.recipient = oldDetail.to;
-            newDetail.amount = oldDetail.requestedAmount;
-        }
-    }
-}
-
-abstract contract Permit2Payment is Permit2PaymentBase, Permit2PaymentAbstract {
-    using UnsafeMath for uint256;
-    using UnsafeArray for IAllowanceHolder.TransferDetails[];
-    using UnsafeArray for ISignatureTransfer.TokenPermissions[];
-    using UnsafeArray for ISignatureTransfer.SignatureTransferDetails[];
-
-    constructor(address permit2, address feeRecipient, address allowanceHolder)
-        Permit2PaymentBase(permit2, feeRecipient, allowanceHolder)
-    {}
-
-    function isRestrictedTarget(address target) internal view override returns (bool) {
-        return target == address(_PERMIT2) || target == address(allowanceHolder);
-    }
-
-    function _permitToTransferDetails(ISignatureTransfer.PermitTransferFrom memory permit, address recipient)
-        internal
-        pure
-        override
-        returns (ISignatureTransfer.SignatureTransferDetails memory transferDetails, address token, uint256 amount)
-    {
-        transferDetails.to = recipient;
-        transferDetails.requestedAmount = amount = permit.permitted.amount;
-        token = permit.permitted.token;
-    }
-
-    function _formatForAllowanceHolder(
-        ISignatureTransfer.PermitTransferFrom memory permit,
-        ISignatureTransfer.SignatureTransferDetails memory transferDetails
-    ) private pure returns (IAllowanceHolder.TransferDetails[] memory result) {
-        result = new IAllowanceHolder.TransferDetails[](1);
-        IAllowanceHolder.TransferDetails memory newDetail = result.unsafeGet(0);
-        newDetail.token = permit.permitted.token;
-        newDetail.recipient = transferDetails.to;
-        newDetail.amount = transferDetails.requestedAmount;
-    }
-
->>>>>>> 303954d0
-    function _transferFrom(
-        ISignatureTransfer.PermitTransferFrom memory permit,
-        ISignatureTransfer.SignatureTransferDetails memory transferDetails,
-        address from,
-        bytes32 witness,
-        string memory witnessTypeString,
-        bytes memory sig,
-        bool isForwarded
-    ) internal override {
-        if (isForwarded) revert ForwarderNotAllowed();
-        _PERMIT2.permitWitnessTransferFrom(permit, transferDetails, from, witness, witnessTypeString, sig);
-    }
-
-    function _transferFrom(
-        ISignatureTransfer.PermitTransferFrom memory permit,
-        ISignatureTransfer.SignatureTransferDetails memory transferDetails,
-        address from,
-        bytes32 witness,
-        string memory witnessTypeString,
-        bytes memory sig
-    ) internal override {
-        _transferFrom(permit, transferDetails, from, witness, witnessTypeString, sig, _isForwarded());
-    }
-
-    function _transferFrom(
-<<<<<<< HEAD
         ISignatureTransfer.PermitBatchTransferFrom memory permit,
         ISignatureTransfer.SignatureTransferDetails[] memory transferDetails,
         address from,
@@ -360,10 +242,57 @@
     ) internal override {
         _transferFrom(permit, transferDetails, from, sig, _isForwarded());
     }
-
-    function _transferFrom(
-=======
->>>>>>> 303954d0
+}
+
+abstract contract Permit2Payment is Permit2PaymentBase, Permit2PaymentAbstract {
+    using UnsafeMath for uint256;
+    using UnsafeArray for ISignatureTransfer.TokenPermissions[];
+    using UnsafeArray for ISignatureTransfer.SignatureTransferDetails[];
+
+    constructor(address permit2, address feeRecipient, address allowanceHolder)
+        Permit2PaymentBase(permit2, feeRecipient, allowanceHolder)
+    {}
+
+    function isRestrictedTarget(address target) internal view override returns (bool) {
+        return target == address(_PERMIT2) || target == address(allowanceHolder);
+    }
+
+    function _permitToTransferDetails(ISignatureTransfer.PermitTransferFrom memory permit, address recipient)
+        internal
+        pure
+        override
+        returns (ISignatureTransfer.SignatureTransferDetails memory transferDetails, address token, uint256 amount)
+    {
+        transferDetails.to = recipient;
+        transferDetails.requestedAmount = amount = permit.permitted.amount;
+        token = permit.permitted.token;
+    }
+
+    function _transferFrom(
+        ISignatureTransfer.PermitTransferFrom memory permit,
+        ISignatureTransfer.SignatureTransferDetails memory transferDetails,
+        address from,
+        bytes32 witness,
+        string memory witnessTypeString,
+        bytes memory sig,
+        bool isForwarded
+    ) internal override {
+        if (isForwarded) revert ForwarderNotAllowed();
+        _PERMIT2.permitWitnessTransferFrom(permit, transferDetails, from, witness, witnessTypeString, sig);
+    }
+
+    function _transferFrom(
+        ISignatureTransfer.PermitTransferFrom memory permit,
+        ISignatureTransfer.SignatureTransferDetails memory transferDetails,
+        address from,
+        bytes32 witness,
+        string memory witnessTypeString,
+        bytes memory sig
+    ) internal override {
+        _transferFrom(permit, transferDetails, from, witness, witnessTypeString, sig, _isForwarded());
+    }
+
+    function _transferFrom(
         ISignatureTransfer.PermitTransferFrom memory permit,
         ISignatureTransfer.SignatureTransferDetails memory transferDetails,
         address from,
