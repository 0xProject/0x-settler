// SPDX-License-Identifier: MIT
pragma solidity ^0.8.25;

import {
    CallbackNotSpent,
    ConfusedDeputy,
    ForwarderNotAllowed,
    InvalidSignatureLen,
    PayerSpent,
    ReentrantCallback,
    ReentrantMetatransaction,
    ReentrantPayer,
    SignatureExpired,
    WitnessNotSpent
} from "./SettlerErrors.sol";

import {SettlerAbstract} from "../SettlerAbstract.sol";
import {Permit2PaymentAbstract} from "./Permit2PaymentAbstract.sol";
import {Panic} from "../utils/Panic.sol";
import {FullMath} from "../vendor/FullMath.sol";
import {SafeTransferLib} from "../vendor/SafeTransferLib.sol";

import {IERC20} from "@forge-std/interfaces/IERC20.sol";
import {ISignatureTransfer} from "@permit2/interfaces/ISignatureTransfer.sol";
import {Revert} from "../utils/Revert.sol";

import {Context} from "../Context.sol";
import {AllowanceHolderContext} from "../allowanceholder/AllowanceHolderContext.sol";

library TransientStorage {
    // bytes32(uint256(keccak256("operator slot")) - 1)
    bytes32 private constant _OPERATOR_SLOT = 0x009355806b743562f351db2e3726091207f49fa1cdccd5c65a7d4860ce3abbe9;
    // bytes32(uint256(keccak256("witness slot")) - 1)
    bytes32 private constant _WITNESS_SLOT = 0x1643bf8e9fdaef48c4abf5a998de359be44a235ac7aebfbc05485e093720deaa;
    // bytes32(uint256(keccak256("payer slot")) - 1)
    bytes32 private constant _PAYER_SLOT = 0x46bacb9b87ba1d2910347e4a3e052d06c824a45acd1e9517bb0cb8d0d5cde893;

    // We assume (and our CI enforces) that internal function pointers cannot be
    // greater than 2 bytes. On chains not supporting the ViaIR pipeline, not
    // supporting EOF, and where the Spurious Dragon size limit is not enforced,
    // it might be possible to violate this assumption. However, our
    // `foundry.toml` enforces the use of the IR pipeline, so the point is moot.
    //
    // `operator` must not be `address(0)`. This is not checked.
    // `callback` must not be zero. This is checked in `_invokeCallback`.
    function setOperatorAndCallback(
        address operator,
        uint32 selector,
        function (bytes calldata) internal returns (bytes memory) callback
    ) internal {
        address currentSigner;
        assembly ("memory-safe") {
            currentSigner := tload(_PAYER_SLOT)
        }
        if (operator == currentSigner) {
            revert ConfusedDeputy();
        }
        uint256 callbackInt;
        assembly ("memory-safe") {
            callbackInt := tload(_OPERATOR_SLOT)
        }
        if (callbackInt != 0) {
            // It should be impossible to reach this error because the first thing the fallback does
            // is clear the operator. It's also not possible to reenter the entrypoint function
            // because `_PAYER_SLOT` is an implicit reentrancy guard.
            revert ReentrantCallback(callbackInt);
        }
        assembly ("memory-safe") {
            tstore(
                _OPERATOR_SLOT,
                or(
                    shl(0xe0, selector),
                    or(shl(0xa0, and(0xffff, callback)), and(0xffffffffffffffffffffffffffffffffffffffff, operator))
                )
            )
        }
    }

    function checkSpentOperatorAndCallback() internal view {
        uint256 callbackInt;
        assembly ("memory-safe") {
            callbackInt := tload(_OPERATOR_SLOT)
        }
        if (callbackInt != 0) {
            revert CallbackNotSpent(callbackInt);
        }
    }

    function getAndClearOperatorAndCallback()
        internal
        returns (bytes4 selector, function (bytes calldata) internal returns (bytes memory) callback, address operator)
    {
        assembly ("memory-safe") {
            selector := tload(_OPERATOR_SLOT)
            callback := and(0xffff, shr(0xa0, selector))
            operator := selector
            tstore(_OPERATOR_SLOT, 0x00)
        }
    }

    // `newWitness` must not be `bytes32(0)`. This is not checked.
    function setWitness(bytes32 newWitness) internal {
        bytes32 currentWitness;
        assembly ("memory-safe") {
            currentWitness := tload(_WITNESS_SLOT)
        }
        if (currentWitness != bytes32(0)) {
            // It should be impossible to reach this error because the first thing a metatransaction
            // does on entry is to spend the `witness` (either directly or via a callback)
            revert ReentrantMetatransaction(currentWitness);
        }
        assembly ("memory-safe") {
            tstore(_WITNESS_SLOT, newWitness)
        }
    }

    function checkSpentWitness() internal view {
        bytes32 currentWitness;
        assembly ("memory-safe") {
            currentWitness := tload(_WITNESS_SLOT)
        }
        if (currentWitness != bytes32(0)) {
            revert WitnessNotSpent(currentWitness);
        }
    }

    function getAndClearWitness() internal returns (bytes32 witness) {
        assembly ("memory-safe") {
            witness := tload(_WITNESS_SLOT)
            tstore(_WITNESS_SLOT, 0x00)
        }
    }

    function setPayer(address payer) internal {
        if (payer == address(0)) {
            revert ConfusedDeputy();
        }
        address oldPayer;
        assembly ("memory-safe") {
            oldPayer := tload(_PAYER_SLOT)
        }
        if (oldPayer != address(0)) {
            revert ReentrantPayer(oldPayer);
        }
        assembly ("memory-safe") {
            tstore(_PAYER_SLOT, and(0xffffffffffffffffffffffffffffffffffffffff, payer))
        }
    }

    function getPayer() internal view returns (address payer) {
        assembly ("memory-safe") {
            payer := tload(_PAYER_SLOT)
        }
    }

    function clearPayer(address expectedOldPayer) internal {
        address oldPayer;
        assembly ("memory-safe") {
            oldPayer := tload(_PAYER_SLOT)
        }
        if (oldPayer != expectedOldPayer) {
            revert PayerSpent();
        }
        assembly ("memory-safe") {
            tstore(_PAYER_SLOT, 0x00)
        }
    }
}

abstract contract Permit2PaymentBase is SettlerAbstract {
    using Revert for bool;

    /// @dev Permit2 address
    ISignatureTransfer internal constant _PERMIT2 = ISignatureTransfer(0x000000000022D473030F116dDEE9F6B43aC78BA3);

    function _isRestrictedTarget(address target) internal pure virtual override returns (bool) {
        return target == address(_PERMIT2);
    }

    function _msgSender() internal view virtual override returns (address) {
        return TransientStorage.getPayer();
    }

    /// @dev You must ensure that `target` is derived by hashing trusted initcode or another
    ///      equivalent mechanism that guarantees "reasonable"ness. `target` must not be
    ///      user-supplied or attacker-controlled. This is required for security and is not checked
    ///      here. For example, it must not do something weird like modifying the spender (possibly
    ///      setting it to itself). If the callback is expected to relay a
    ///      `ISignatureTransfer.PermitTransferFrom` struct, then the computation of `target` using
    ///      the trusted initcode (or equivalent) must ensure that that calldata is relayed
    ///      unmodified. The library function `AddressDerivation.deriveDeterministicContract` is
    ///      recommended.
    function _setOperatorAndCall(
        address payable target,
        uint256 value,
        bytes memory data,
        uint32 selector,
        function (bytes calldata) internal returns (bytes memory) callback
    ) internal returns (bytes memory) {
        TransientStorage.setOperatorAndCallback(target, selector, callback);
        (bool success, bytes memory returndata) = target.call{value: value}(data);
        success.maybeRevert(returndata);
        TransientStorage.checkSpentOperatorAndCallback();
        return returndata;
    }

    function _setOperatorAndCall(
        address target,
        bytes memory data,
        uint32 selector,
        function (bytes calldata) internal returns (bytes memory) callback
    ) internal override returns (bytes memory) {
        return _setOperatorAndCall(payable(target), 0, data, selector, callback);
    }

    function _invokeCallback(bytes calldata data) internal returns (bytes memory) {
        // Retrieve callback and perform call with untrusted calldata
        (bytes4 selector, function (bytes calldata) internal returns (bytes memory) callback, address operator) =
            TransientStorage.getAndClearOperatorAndCallback();
        require(bytes4(data) == selector);
        require(msg.sender == operator);
        return callback(data[4:]);
    }
}

abstract contract Permit2Payment is Permit2PaymentBase {
<<<<<<< HEAD
    using FullMath for uint256;
    using SafeTransferLib for IERC20;

=======
>>>>>>> 52883b97
    fallback(bytes calldata) external virtual returns (bytes memory) {
        return _invokeCallback(_msgData());
    }

<<<<<<< HEAD
    function _permitToSellAmountCalldata(ISignatureTransfer.PermitTransferFrom calldata permit)
        internal
        view
        override
        returns (uint256 sellAmount)
    {
        sellAmount = permit.permitted.amount;
        if (sellAmount > type(uint256).max - BASIS) {
            unchecked {
                sellAmount -= type(uint256).max - BASIS;
            }
            sellAmount = IERC20(permit.permitted.token).fastBalanceOf(_msgSender()).mulDiv(sellAmount, BASIS);
        }
    }

    function _permitToSellAmount(ISignatureTransfer.PermitTransferFrom memory permit)
        internal
        view
        override
        returns (uint256 sellAmount)
    {
        sellAmount = permit.permitted.amount;
        if (sellAmount > type(uint256).max - BASIS) {
            unchecked {
                sellAmount -= type(uint256).max - BASIS;
            }
            sellAmount = IERC20(permit.permitted.token).fastBalanceOf(_msgSender()).mulDiv(sellAmount, BASIS);
        }
    }

=======
>>>>>>> 52883b97
    function _permitToTransferDetails(ISignatureTransfer.PermitTransferFrom memory permit, address recipient)
        internal
        view
        override
        returns (ISignatureTransfer.SignatureTransferDetails memory transferDetails, uint256 sellAmount)
    {
        transferDetails.to = recipient;
        transferDetails.requestedAmount = sellAmount = _permitToSellAmount(permit);
    }

    // This function is provided *EXCLUSIVELY* for use here and in RfqOrderSettlement. Any other use
    // of this function is forbidden. You must use the version that does *NOT* take a `from` or
    // `witness` argument.
    function _transferFromIKnowWhatImDoing(
        ISignatureTransfer.PermitTransferFrom memory permit,
        ISignatureTransfer.SignatureTransferDetails memory transferDetails,
        address from,
        bytes32 witness,
        string memory witnessTypeString,
        bytes memory sig,
        bool isForwarded
    ) internal override {
        if (isForwarded) revert ForwarderNotAllowed();
        _PERMIT2.permitWitnessTransferFrom(permit, transferDetails, from, witness, witnessTypeString, sig);
    }

    // See comment in above overload; don't use this function
    function _transferFromIKnowWhatImDoing(
        ISignatureTransfer.PermitTransferFrom memory permit,
        ISignatureTransfer.SignatureTransferDetails memory transferDetails,
        address from,
        bytes32 witness,
        string memory witnessTypeString,
        bytes memory sig
    ) internal override {
        _transferFromIKnowWhatImDoing(permit, transferDetails, from, witness, witnessTypeString, sig, _isForwarded());
    }

    function _transferFrom(
        ISignatureTransfer.PermitTransferFrom memory permit,
        ISignatureTransfer.SignatureTransferDetails memory transferDetails,
        bytes memory sig
    ) internal override {
        _transferFrom(permit, transferDetails, sig, _isForwarded());
    }
}

abstract contract Permit2PaymentTakerSubmitted is AllowanceHolderContext, Permit2Payment {
    using FullMath for uint256;

    constructor() {
        assert(!_hasMetaTxn());
    }

    function _permitToSellAmountCalldata(ISignatureTransfer.PermitTransferFrom calldata permit)
        internal
        view
        override
        returns (uint256 sellAmount)
    {
        sellAmount = permit.permitted.amount;
        if (sellAmount > type(uint256).max - BASIS) {
            unchecked {
                sellAmount -= type(uint256).max - BASIS;
            }
            sellAmount = IERC20(permit.permitted.token).balanceOf(_msgSender()).mulDiv(sellAmount, BASIS);
        }
    }

    function _permitToSellAmount(ISignatureTransfer.PermitTransferFrom memory permit)
        internal
        view
        override
        returns (uint256 sellAmount)
    {
        sellAmount = permit.permitted.amount;
        if (sellAmount > type(uint256).max - BASIS) {
            unchecked {
                sellAmount -= type(uint256).max - BASIS;
            }
            sellAmount = IERC20(permit.permitted.token).balanceOf(_msgSender()).mulDiv(sellAmount, BASIS);
        }
    }

    function _isRestrictedTarget(address target) internal pure virtual override returns (bool) {
        return target == address(_ALLOWANCE_HOLDER) || super._isRestrictedTarget(target);
    }

    function _operator() internal view override returns (address) {
        return AllowanceHolderContext._msgSender();
    }

    function _msgSender()
        internal
        view
        virtual
        override(Permit2PaymentBase, AllowanceHolderContext)
        returns (address)
    {
        return Permit2PaymentBase._msgSender();
    }

    function _transferFrom(
        ISignatureTransfer.PermitTransferFrom memory permit,
        ISignatureTransfer.SignatureTransferDetails memory transferDetails,
        bytes memory sig,
        bool isForwarded
    ) internal override {
        if (isForwarded) {
            if (sig.length != 0) revert InvalidSignatureLen();
            if (permit.nonce != 0) Panic.panic(Panic.ARITHMETIC_OVERFLOW);
            if (block.timestamp > permit.deadline) revert SignatureExpired(permit.deadline);
            // we don't check `requestedAmount` because it's checked by AllowanceHolder itself
            _allowanceHolderTransferFrom(
                permit.permitted.token, _msgSender(), transferDetails.to, transferDetails.requestedAmount
            );
        } else {
            _PERMIT2.permitTransferFrom(permit, transferDetails, _msgSender(), sig);
        }
    }

    function _allowanceHolderTransferFrom(address token, address owner, address recipient, uint256 amount)
        internal
        override
    {
        // `owner` is always `_msgSender()`
        _ALLOWANCE_HOLDER.transferFrom(token, owner, recipient, amount);
    }

    modifier takerSubmitted() override {
        address msgSender = _operator();
        TransientStorage.setPayer(msgSender);
        _;
        TransientStorage.clearPayer(msgSender);
    }

    modifier metaTx(address, bytes32) override {
        revert();
        _;
    }
}

abstract contract Permit2PaymentMetaTxn is Context, Permit2Payment {
    constructor() {
        assert(_hasMetaTxn());
    }

    function _permitToSellAmountCalldata(ISignatureTransfer.PermitTransferFrom calldata permit)
        internal
        view
        override
        returns (uint256)
    {
        return permit.permitted.amount;
    }

    function _permitToSellAmount(ISignatureTransfer.PermitTransferFrom memory permit)
        internal
        view
        override
        returns (uint256)
    {
        return permit.permitted.amount;
    }

    function _operator() internal view override returns (address) {
        return Context._msgSender();
    }

    function _msgSender() internal view virtual override(Permit2PaymentBase, Context) returns (address) {
        return Permit2PaymentBase._msgSender();
    }

    // `string.concat` isn't recognized by solc as compile-time constant, but `abi.encodePacked` is
    // This is defined here as `private` and not in `SettlerAbstract` as `internal` because no other
    // contract/file should reference it. The *ONLY* approved way to make a transfer using this
    // witness string is by setting the witness with modifier `metaTx`
    string private constant _SLIPPAGE_AND_ACTIONS_WITNESS = string(
        abi.encodePacked("SlippageAndActions slippageAndActions)", SLIPPAGE_AND_ACTIONS_TYPE, TOKEN_PERMISSIONS_TYPE)
    );

    function _transferFrom(
        ISignatureTransfer.PermitTransferFrom memory permit,
        ISignatureTransfer.SignatureTransferDetails memory transferDetails,
        bytes memory sig,
        bool isForwarded // must be false
    ) internal override {
        bytes32 witness = TransientStorage.getAndClearWitness();
        if (witness == bytes32(0)) {
            revert ConfusedDeputy();
        }
        _transferFromIKnowWhatImDoing(
            permit, transferDetails, _msgSender(), witness, _SLIPPAGE_AND_ACTIONS_WITNESS, sig, isForwarded
        );
    }

    function _allowanceHolderTransferFrom(address, address, address, uint256) internal pure override {
        revert ConfusedDeputy();
    }

    modifier takerSubmitted() override {
        revert();
        _;
    }

    modifier metaTx(address msgSender, bytes32 witness) override {
        if (_isForwarded()) {
            revert ForwarderNotAllowed();
        }
        TransientStorage.setWitness(witness);
        TransientStorage.setPayer(msgSender);
        _;
        TransientStorage.clearPayer(msgSender);
        // It should not be possible for this check to revert because the very first thing that a
        // metatransaction does is spend the witness.
        TransientStorage.checkSpentWitness();
    }
}<|MERGE_RESOLUTION|>--- conflicted
+++ resolved
@@ -224,49 +224,10 @@
 }
 
 abstract contract Permit2Payment is Permit2PaymentBase {
-<<<<<<< HEAD
-    using FullMath for uint256;
-    using SafeTransferLib for IERC20;
-
-=======
->>>>>>> 52883b97
     fallback(bytes calldata) external virtual returns (bytes memory) {
         return _invokeCallback(_msgData());
     }
 
-<<<<<<< HEAD
-    function _permitToSellAmountCalldata(ISignatureTransfer.PermitTransferFrom calldata permit)
-        internal
-        view
-        override
-        returns (uint256 sellAmount)
-    {
-        sellAmount = permit.permitted.amount;
-        if (sellAmount > type(uint256).max - BASIS) {
-            unchecked {
-                sellAmount -= type(uint256).max - BASIS;
-            }
-            sellAmount = IERC20(permit.permitted.token).fastBalanceOf(_msgSender()).mulDiv(sellAmount, BASIS);
-        }
-    }
-
-    function _permitToSellAmount(ISignatureTransfer.PermitTransferFrom memory permit)
-        internal
-        view
-        override
-        returns (uint256 sellAmount)
-    {
-        sellAmount = permit.permitted.amount;
-        if (sellAmount > type(uint256).max - BASIS) {
-            unchecked {
-                sellAmount -= type(uint256).max - BASIS;
-            }
-            sellAmount = IERC20(permit.permitted.token).fastBalanceOf(_msgSender()).mulDiv(sellAmount, BASIS);
-        }
-    }
-
-=======
->>>>>>> 52883b97
     function _permitToTransferDetails(ISignatureTransfer.PermitTransferFrom memory permit, address recipient)
         internal
         view
@@ -316,6 +277,7 @@
 
 abstract contract Permit2PaymentTakerSubmitted is AllowanceHolderContext, Permit2Payment {
     using FullMath for uint256;
+    using SafeTransferLib for IERC20;
 
     constructor() {
         assert(!_hasMetaTxn());
@@ -332,7 +294,7 @@
             unchecked {
                 sellAmount -= type(uint256).max - BASIS;
             }
-            sellAmount = IERC20(permit.permitted.token).balanceOf(_msgSender()).mulDiv(sellAmount, BASIS);
+            sellAmount = IERC20(permit.permitted.token).fastBalanceOf(_msgSender()).mulDiv(sellAmount, BASIS);
         }
     }
 
@@ -347,7 +309,7 @@
             unchecked {
                 sellAmount -= type(uint256).max - BASIS;
             }
-            sellAmount = IERC20(permit.permitted.token).balanceOf(_msgSender()).mulDiv(sellAmount, BASIS);
+            sellAmount = IERC20(permit.permitted.token).fastBalanceOf(_msgSender()).mulDiv(sellAmount, BASIS);
         }
     }
 
