--- conflicted
+++ resolved
@@ -224,31 +224,8 @@
 }
 
 abstract contract Permit2Payment is Permit2PaymentBase {
-<<<<<<< HEAD
-    using FullMath for uint256;
-
-    fallback(bytes calldata data) external virtual returns (bytes memory) {
-        return _invokeCallback(data);
-    }
-
-    function _permitToSellAmount(ISignatureTransfer.PermitTransferFrom memory permit)
-        internal
-        view
-        virtual
-        override
-        returns (uint256 sellAmount)
-    {
-        sellAmount = permit.permitted.amount;
-        if (sellAmount > type(uint256).max - BASIS) {
-            unchecked {
-                sellAmount -= type(uint256).max - BASIS;
-            }
-            sellAmount = IERC20(permit.permitted.token).balanceOf(_msgSender()).mulDiv(sellAmount, BASIS);
-        }
-=======
     fallback(bytes calldata) external virtual returns (bytes memory) {
         return _invokeCallback(_msgData());
->>>>>>> 86355aaf
     }
 
     function _permitToTransferDetails(ISignatureTransfer.PermitTransferFrom memory permit, address recipient)
@@ -411,6 +388,7 @@
     function _permitToSellAmount(ISignatureTransfer.PermitTransferFrom memory permit)
         internal
         view
+        virtual
         override
         returns (uint256)
     {
