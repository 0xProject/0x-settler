--- conflicted
+++ resolved
@@ -201,31 +201,6 @@
         return _setOperatorAndCall(payable(target), 0, data, selector, callback);
     }
 
-<<<<<<< HEAD
-=======
-    modifier metaTx(address msgSender, bytes32 witness) override {
-        assert(_hasMetaTxn());
-        if (_isForwarded()) {
-            revert ForwarderNotAllowed();
-        }
-        TransientStorage.setWitness(witness);
-        TransientStorage.setPayer(msgSender);
-        _;
-        TransientStorage.clearPayer(msgSender);
-        // It should not be possible for this check to revert because the very first thing that a
-        // metatransaction does is spend the witness.
-        TransientStorage.checkSpentWitness();
-    }
-
-    modifier takerSubmitted() override {
-        assert(!_hasMetaTxn());
-        address msgSender = _operator();
-        TransientStorage.setPayer(msgSender);
-        _;
-        TransientStorage.clearPayer(msgSender);
-    }
-
->>>>>>> 16ef763f
     function _invokeCallback(bytes calldata data) internal returns (bytes memory) {
         // Retrieve callback and perform call with untrusted calldata
         (bytes4 selector, function (bytes calldata) internal returns (bytes memory) callback, address operator) =
@@ -330,9 +305,10 @@
     }
 
     modifier takerSubmitted() override {
-        TransientStorage.setPayer(_operator());
+        address msgSender = _operator();
+        TransientStorage.setPayer(msgSender);
         _;
-        TransientStorage.clearPayer();
+        TransientStorage.clearPayer(msgSender);
     }
 
     modifier metaTx(address, bytes32) override {
@@ -385,7 +361,7 @@
         TransientStorage.setWitness(witness);
         TransientStorage.setPayer(msgSender);
         _;
-        TransientStorage.clearPayer();
+        TransientStorage.clearPayer(msgSender);
         // It should not be possible for this check to revert because the very first thing that a
         // metatransaction does is spend the witness.
         TransientStorage.checkSpentWitness();
