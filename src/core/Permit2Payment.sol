// SPDX-License-Identifier: MIT
pragma solidity ^0.8.25;

<<<<<<< HEAD
import {ForwarderNotAllowed, InvalidSignatureLen, ConfusedDeputy, SignatureExpired} from "./SettlerErrors.sol";
=======
import {ForwarderNotAllowed, InvalidSignatureLen, SignatureExpired} from "./SettlerErrors.sol";
import {AbstractContext} from "../Context.sol";
>>>>>>> 8b8b86e9
import {AllowanceHolderContext} from "../allowanceholder/AllowanceHolderContext.sol";
import {SettlerAbstract} from "../SettlerAbstract.sol";

import {ISignatureTransfer} from "permit2/src/interfaces/ISignatureTransfer.sol";
import {Revert} from "../utils/Revert.sol";

library TransientStorage {
    // bytes32(uint256(keccak256("operator slot")) - 1)
    bytes32 private constant _OPERATOR_SLOT = 0x009355806b743562f351db2e3726091207f49fa1cdccd5c65a7d4860ce3abbe9;
    // bytes32(uint256(keccak256("witness slot")) - 1)
    bytes32 private constant _WITNESS_SLOT = 0x1643bf8e9fdaef48c4abf5a998de359be44a235ac7aebfbc05485e093720deaa;
    // bytes32(uint256(keccak256("metatx signer slot")) - 1)
    bytes32 private constant _METATX_SIGNER_SLOT = 0xfc7be34027b4062d13b31d75182f37b703b5ad960f0e73236593535549bb277d;

    error ReentrantCallback(address oldOperator);

    function setOperator(address operator) internal {
        address currentSigner;
        assembly ("memory-safe") {
            currentSigner := tload(_METATX_SIGNER_SLOT)
        }
        if (operator == currentSigner) {
            revert ConfusedDeputy();
        }
        address currentOperator;
        assembly ("memory-safe") {
            currentOperator := tload(_OPERATOR_SLOT)
        }
        if (currentOperator != address(0) && msg.sender != currentOperator) {
            revert ReentrantCallback(currentOperator);
        }
        assembly ("memory-safe") {
            tstore(_OPERATOR_SLOT, and(0xffffffffffffffffffffffffffffffffffffffff, operator))
        }
    }

    error OperatorNotSpent(address oldOperator);

    function checkSpentOperator() internal view {
        address currentOperator;
        assembly ("memory-safe") {
            currentOperator := tload(_OPERATOR_SLOT)
        }
        if (currentOperator != address(0)) {
            revert OperatorNotSpent(currentOperator);
        }
    }

    function getAndClearOperator() internal returns (address operator) {
        assembly ("memory-safe") {
            operator := tload(_OPERATOR_SLOT)
            if operator { tstore(_OPERATOR_SLOT, 0) }
        }
    }

    error ReentrantMetatransaction(bytes32 oldWitness);

    function setWitness(bytes32 newWitness, address signer) internal {
        bytes32 currentWitness;
        assembly ("memory-safe") {
            currentWitness := tload(_WITNESS_SLOT)
        }
        if (currentWitness != bytes32(0)) {
            revert ReentrantMetatransaction(currentWitness);
        }
        assembly ("memory-safe") {
            tstore(_WITNESS_SLOT, newWitness)
            tstore(_METATX_SIGNER_SLOT, and(0xffffffffffffffffffffffffffffffffffffffff, signer))
        }
    }

    error WitnessNotSpent(bytes32 oldWitness);

    function checkSpentWitness() internal view {
        bytes32 currentWitness;
        assembly ("memory-safe") {
            currentWitness := tload(_WITNESS_SLOT)
        }
        if (currentWitness != bytes32(0)) {
            revert WitnessNotSpent(currentWitness);
        }
    }

    function getAndClearWitness() internal returns (bytes32 witness, address signer) {
        assembly ("memory-safe") {
            witness := tload(_WITNESS_SLOT)
            if witness {
                signer := tload(_METATX_SIGNER_SLOT)
                tstore(_METATX_SIGNER_SLOT, 0)
                tstore(_WITNESS_SLOT, 0)
            }
        }
    }
}

abstract contract Permit2PaymentBase is AllowanceHolderContext, SettlerAbstract {
    using Revert for bool;

    /// @dev Permit2 address
    ISignatureTransfer internal constant _PERMIT2 = ISignatureTransfer(0x000000000022D473030F116dDEE9F6B43aC78BA3);

    function isRestrictedTarget(address target) internal pure override returns (bool) {
        return target == address(_PERMIT2) || target == address(_ALLOWANCE_HOLDER);
    }

    function _setOperatorAndCall(address payable target, uint256 value, bytes memory data)
        internal
        override
        returns (bytes memory)
    {
        TransientStorage.setOperator(target);
        (bool success, bytes memory returndata) = target.call{value: value}(data);
        success.maybeRevert(returndata);
        TransientStorage.checkSpentOperator();
        return returndata;
    }

    function _setOperatorAndCall(address target, bytes memory data) internal override returns (bytes memory) {
        return _setOperatorAndCall(payable(target), 0, data);
    }

<<<<<<< HEAD
    modifier metaTx(address msgSender, bytes32 witness) override {
        TransientStorage.setWitness(witness, msgSender);
        TransientStorage.setOperator(_msgSender());
        _;
        TransientStorage.checkSpentOperator();
        TransientStorage.checkSpentWitness();
=======
    function _transferFrom(
        ISignatureTransfer.PermitBatchTransferFrom memory permit,
        ISignatureTransfer.SignatureTransferDetails[] memory transferDetails,
        address from,
        bytes memory sig,
        bool isForwarded
    ) internal override {
        if (isForwarded) {
            if (sig.length != 0) revert InvalidSignatureLen();
            {
                uint256 length;
                if ((length = permit.permitted.length) != transferDetails.length || length != 1) {
                    Panic.panic(Panic.ARRAY_OUT_OF_BOUNDS);
                }
            }
            if (permit.nonce != 0) Panic.panic(Panic.ARITHMETIC_OVERFLOW);
            if (block.timestamp > permit.deadline) revert SignatureExpired(permit.deadline);
            // we don't check `requestedAmount` because it's copied in `_permitToTransferDetails`
            allowanceHolder.transferFrom(
                permit.permitted.unsafeGet(0).token,
                from,
                transferDetails.unsafeGet(0).to,
                transferDetails.unsafeGet(0).requestedAmount
            );
        } else {
            _PERMIT2.permitTransferFrom(permit, transferDetails, from, sig);
        }
    }

    function _transferFrom(
        ISignatureTransfer.PermitBatchTransferFrom memory permit,
        ISignatureTransfer.SignatureTransferDetails[] memory transferDetails,
        address from,
        bytes memory sig
    ) internal override {
        _transferFrom(permit, transferDetails, from, sig, _isForwarded());
>>>>>>> 8b8b86e9
    }
}

abstract contract Permit2Payment is Permit2PaymentBase {
    // `string.concat` isn't recognized by solc as compile-time constant, but `abi.encodePacked` is
    // This is defined here as `private` and not in `SettlerAbstract` as `internal` because no other
    // contract/file should reference it. The *ONLY* approved way to make a transfer using this
    // witness string is by setting the witness with `_setWitness`
    string private constant _ACTIONS_AND_SLIPPAGE_WITNESS = string(
        abi.encodePacked("ActionsAndSlippage actionsAndSlippage)", ACTIONS_AND_SLIPPAGE_TYPE, TOKEN_PERMISSIONS_TYPE)
    );

    function _permitToTransferDetails(ISignatureTransfer.PermitTransferFrom memory permit, address recipient)
        internal
        pure
        override
        returns (ISignatureTransfer.SignatureTransferDetails memory transferDetails, address token, uint256 amount)
    {
        transferDetails.to = recipient;
        transferDetails.requestedAmount = amount = permit.permitted.amount;
        token = permit.permitted.token;
    }

    // This function is provided *EXCLUSIVELY* for use here and in OtcOrderSettlement. Any other use
    // of this function is forbidden. You must use the overload that does *NOT* take a `witness`
    // argument.
    function _transferFrom(
        ISignatureTransfer.PermitTransferFrom memory permit,
        ISignatureTransfer.SignatureTransferDetails memory transferDetails,
        address from,
        bytes32 witness,
        string memory witnessTypeString,
        bytes memory sig,
        bool isForwarded
    ) internal override {
        if (isForwarded) revert ForwarderNotAllowed();
        _PERMIT2.permitWitnessTransferFrom(permit, transferDetails, from, witness, witnessTypeString, sig);
    }

    // See comment in above overload
    function _transferFrom(
        ISignatureTransfer.PermitTransferFrom memory permit,
        ISignatureTransfer.SignatureTransferDetails memory transferDetails,
        address from,
        bytes32 witness,
        string memory witnessTypeString,
        bytes memory sig
    ) internal override {
        _transferFrom(permit, transferDetails, from, witness, witnessTypeString, sig, _isForwarded());
    }

    function _transferFrom(
        ISignatureTransfer.PermitTransferFrom memory permit,
        ISignatureTransfer.SignatureTransferDetails memory transferDetails,
        address from,
        bytes memory sig,
        bool isForwarded
    ) internal override {
        if (from != _msgSender() && msg.sender != TransientStorage.getAndClearOperator()) {
            revert ConfusedDeputy();
        }
        {
            (bytes32 witness, address signer) = TransientStorage.getAndClearWitness();
            if (witness != bytes32(0)) {
                if (from != signer) {
                    revert ConfusedDeputy();
                }
                return _transferFrom(
                    permit, transferDetails, from, witness, _ACTIONS_AND_SLIPPAGE_WITNESS, sig, isForwarded
                );
            }
        }
        if (isForwarded) {
            if (sig.length != 0) revert InvalidSignatureLen();
            if (permit.nonce != 0) Panic.panic(Panic.ARITHMETIC_OVERFLOW);
            if (block.timestamp > permit.deadline) revert SignatureExpired(permit.deadline);
<<<<<<< HEAD
            _ALLOWANCE_HOLDER.transferFrom(
=======
            // we don't check `requestedAmount` because it's copied in `_permitToTransferDetails`
            allowanceHolder.transferFrom(
>>>>>>> 8b8b86e9
                permit.permitted.token, from, transferDetails.to, transferDetails.requestedAmount
            );
        } else {
            _PERMIT2.permitTransferFrom(permit, transferDetails, from, sig);
        }
    }

    function _transferFrom(
        ISignatureTransfer.PermitTransferFrom memory permit,
        ISignatureTransfer.SignatureTransferDetails memory transferDetails,
        address from,
        bytes memory sig
    ) internal override {
        _transferFrom(permit, transferDetails, from, sig, _isForwarded());
    }
}<|MERGE_RESOLUTION|>--- conflicted
+++ resolved
@@ -1,14 +1,10 @@
 // SPDX-License-Identifier: MIT
 pragma solidity ^0.8.25;
 
-<<<<<<< HEAD
 import {ForwarderNotAllowed, InvalidSignatureLen, ConfusedDeputy, SignatureExpired} from "./SettlerErrors.sol";
-=======
-import {ForwarderNotAllowed, InvalidSignatureLen, SignatureExpired} from "./SettlerErrors.sol";
-import {AbstractContext} from "../Context.sol";
->>>>>>> 8b8b86e9
 import {AllowanceHolderContext} from "../allowanceholder/AllowanceHolderContext.sol";
 import {SettlerAbstract} from "../SettlerAbstract.sol";
+import {Panic} from "../utils/Panic.sol";
 
 import {ISignatureTransfer} from "permit2/src/interfaces/ISignatureTransfer.sol";
 import {Revert} from "../utils/Revert.sol";
@@ -128,51 +124,12 @@
         return _setOperatorAndCall(payable(target), 0, data);
     }
 
-<<<<<<< HEAD
     modifier metaTx(address msgSender, bytes32 witness) override {
         TransientStorage.setWitness(witness, msgSender);
         TransientStorage.setOperator(_msgSender());
         _;
         TransientStorage.checkSpentOperator();
         TransientStorage.checkSpentWitness();
-=======
-    function _transferFrom(
-        ISignatureTransfer.PermitBatchTransferFrom memory permit,
-        ISignatureTransfer.SignatureTransferDetails[] memory transferDetails,
-        address from,
-        bytes memory sig,
-        bool isForwarded
-    ) internal override {
-        if (isForwarded) {
-            if (sig.length != 0) revert InvalidSignatureLen();
-            {
-                uint256 length;
-                if ((length = permit.permitted.length) != transferDetails.length || length != 1) {
-                    Panic.panic(Panic.ARRAY_OUT_OF_BOUNDS);
-                }
-            }
-            if (permit.nonce != 0) Panic.panic(Panic.ARITHMETIC_OVERFLOW);
-            if (block.timestamp > permit.deadline) revert SignatureExpired(permit.deadline);
-            // we don't check `requestedAmount` because it's copied in `_permitToTransferDetails`
-            allowanceHolder.transferFrom(
-                permit.permitted.unsafeGet(0).token,
-                from,
-                transferDetails.unsafeGet(0).to,
-                transferDetails.unsafeGet(0).requestedAmount
-            );
-        } else {
-            _PERMIT2.permitTransferFrom(permit, transferDetails, from, sig);
-        }
-    }
-
-    function _transferFrom(
-        ISignatureTransfer.PermitBatchTransferFrom memory permit,
-        ISignatureTransfer.SignatureTransferDetails[] memory transferDetails,
-        address from,
-        bytes memory sig
-    ) internal override {
-        _transferFrom(permit, transferDetails, from, sig, _isForwarded());
->>>>>>> 8b8b86e9
     }
 }
 
@@ -249,12 +206,8 @@
             if (sig.length != 0) revert InvalidSignatureLen();
             if (permit.nonce != 0) Panic.panic(Panic.ARITHMETIC_OVERFLOW);
             if (block.timestamp > permit.deadline) revert SignatureExpired(permit.deadline);
-<<<<<<< HEAD
+            // we don't check `requestedAmount` because it's copied in `_permitToTransferDetails`
             _ALLOWANCE_HOLDER.transferFrom(
-=======
-            // we don't check `requestedAmount` because it's copied in `_permitToTransferDetails`
-            allowanceHolder.transferFrom(
->>>>>>> 8b8b86e9
                 permit.permitted.token, from, transferDetails.to, transferDetails.requestedAmount
             );
         } else {
