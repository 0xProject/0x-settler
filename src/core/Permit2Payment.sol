--- conflicted
+++ resolved
@@ -10,55 +10,21 @@
 
     string internal constant TOKEN_PERMISSIONS_TYPE = "TokenPermissions(address token,uint256 amount)";
 
-<<<<<<< HEAD
-    constructor(address permit2) {
-=======
     constructor(address permit2, address feeRecipient) {
->>>>>>> 3ceff241
         PERMIT2 = ISignatureTransfer(permit2);
         FEE_RECIPIENT = feeRecipient;
     }
 
     function _permitToTransferDetails(ISignatureTransfer.PermitBatchTransferFrom memory permit, address recipient)
         internal
-<<<<<<< HEAD
-        pure
-        returns (
-            ISignatureTransfer.SignatureTransferDetails[] memory transferDetails,
-            uint256 takerAmount,
-            uint256 totalAmount
-        )
-=======
         view
         returns (ISignatureTransfer.SignatureTransferDetails[] memory transferDetails, address token, uint256 amount)
->>>>>>> 3ceff241
     {
         // TODO: allow multiple fees
         require(permit.permitted.length <= 2, "Settler: Invalid batch Permit2 -- too many fees");
         transferDetails = new ISignatureTransfer.SignatureTransferDetails[](permit.permitted.length);
         transferDetails[0] = ISignatureTransfer.SignatureTransferDetails({
             to: recipient,
-<<<<<<< HEAD
-            requestedAmount: takerAmount = totalAmount = permit.permitted[0].amount
-        });
-        if (permit.permitted.length > 1) {
-            require(
-                permit.permitted[0].token == permit.permitted[1].token,
-                "Settler: Invalid batch Permit2 -- fee token address mismatch"
-            );
-            // TODO fee recipient
-            transferDetails[1] = ISignatureTransfer.SignatureTransferDetails({
-                to: 0x2222222222222222222222222222222222222222,
-                requestedAmount: permit.permitted[1].amount
-            });
-            totalAmount += permit.permitted[1].amount;
-        }
-    }
-
-    function _permit2WitnessTransferFrom(
-        ISignatureTransfer.PermitBatchTransferFrom memory permit,
-        ISignatureTransfer.SignatureTransferDetails[] memory transferDetails,
-=======
             requestedAmount: amount = permit.permitted[0].amount
         });
         token = permit.permitted[0].token;
@@ -95,7 +61,6 @@
     function _permit2WitnessTransferFrom(
         ISignatureTransfer.PermitTransferFrom memory permit,
         ISignatureTransfer.SignatureTransferDetails memory transferDetails,
->>>>>>> 3ceff241
         address from,
         bytes32 witness,
         string memory witnessTypeString,
