--- conflicted
+++ resolved
@@ -21,24 +21,20 @@
     function setOperator(address operator) internal {
         address currentSigner;
         assembly ("memory-safe") {
-            currentSigner := tload(_METATX_SIGNER_SLOT)
+            currentSigner := sload(_METATX_SIGNER_SLOT)
         }
         if (operator == currentSigner) {
             revert ConfusedDeputy();
         }
         address currentOperator;
         assembly ("memory-safe") {
-<<<<<<< HEAD
-            sstore(_SLOT, witness)
-=======
-            currentOperator := tload(_OPERATOR_SLOT)
+            currentOperator := sload(_OPERATOR_SLOT)
         }
         if (currentOperator != address(0) && msg.sender != currentOperator) {
             revert ReentrantCallback(currentOperator);
         }
         assembly ("memory-safe") {
-            tstore(_OPERATOR_SLOT, and(0xffffffffffffffffffffffffffffffffffffffff, operator))
->>>>>>> 2f415aa9
+            sstore(_OPERATOR_SLOT, and(0xffffffffffffffffffffffffffffffffffffffff, operator))
         }
     }
 
@@ -47,24 +43,17 @@
     function checkSpentOperator() internal view {
         address currentOperator;
         assembly ("memory-safe") {
-<<<<<<< HEAD
-            sstore(_SLOT, and(0xffffffffffffffffffffffffffffffffffffffff, addr))
-=======
-            currentOperator := tload(_OPERATOR_SLOT)
+            currentOperator := sload(_OPERATOR_SLOT)
         }
         if (currentOperator != address(0)) {
             revert OperatorNotSpent(currentOperator);
->>>>>>> 2f415aa9
         }
     }
 
     function getAndClearOperator() internal returns (address operator) {
         assembly ("memory-safe") {
-<<<<<<< HEAD
-            r := sload(_SLOT)
-=======
-            operator := tload(_OPERATOR_SLOT)
-            if operator { tstore(_OPERATOR_SLOT, 0) }
+            operator := sload(_OPERATOR_SLOT)
+            if operator { sstore(_OPERATOR_SLOT, 0) }
         }
     }
 
@@ -73,14 +62,14 @@
     function setWitness(bytes32 newWitness, address signer) internal {
         bytes32 currentWitness;
         assembly ("memory-safe") {
-            currentWitness := tload(_WITNESS_SLOT)
+            currentWitness := sload(_WITNESS_SLOT)
         }
         if (currentWitness != bytes32(0)) {
             revert ReentrantMetatransaction(currentWitness);
         }
         assembly ("memory-safe") {
-            tstore(_WITNESS_SLOT, newWitness)
-            tstore(_METATX_SIGNER_SLOT, and(0xffffffffffffffffffffffffffffffffffffffff, signer))
+            sstore(_WITNESS_SLOT, newWitness)
+            sstore(_METATX_SIGNER_SLOT, and(0xffffffffffffffffffffffffffffffffffffffff, signer))
         }
     }
 
@@ -89,7 +78,7 @@
     function checkSpentWitness() internal view {
         bytes32 currentWitness;
         assembly ("memory-safe") {
-            currentWitness := tload(_WITNESS_SLOT)
+            currentWitness := sload(_WITNESS_SLOT)
         }
         if (currentWitness != bytes32(0)) {
             revert WitnessNotSpent(currentWitness);
@@ -98,13 +87,12 @@
 
     function getAndClearWitness() internal returns (bytes32 witness, address signer) {
         assembly ("memory-safe") {
-            witness := tload(_WITNESS_SLOT)
+            witness := sload(_WITNESS_SLOT)
             if witness {
-                signer := tload(_METATX_SIGNER_SLOT)
-                tstore(_METATX_SIGNER_SLOT, 0)
-                tstore(_WITNESS_SLOT, 0)
+                signer := sload(_METATX_SIGNER_SLOT)
+                sstore(_METATX_SIGNER_SLOT, 0)
+                sstore(_WITNESS_SLOT, 0)
             }
->>>>>>> 2f415aa9
         }
     }
 }
