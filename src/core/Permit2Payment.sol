--- conflicted
+++ resolved
@@ -50,47 +50,21 @@
         function (bytes calldata) internal returns (bytes memory) callback
     ) internal {
         assembly ("memory-safe") {
-<<<<<<< HEAD
-            currentSigner := sload(_PAYER_SLOT)
-        }
-        if (operator == currentSigner) {
-            assembly ("memory-safe") {
+            if iszero(shl(0x60, xor(sload(_PAYER_SLOT), operator))) {
                 mstore(0x00, 0xe758b8d5) // selector for `ConfusedDeputy()`
                 revert(0x1c, 0x04)
             }
-        }
-        uint256 callbackInt;
-        assembly ("memory-safe") {
-            callbackInt := sload(_OPERATOR_SLOT)
-        }
-        if (callbackInt != 0) {
-            // It should be impossible to reach this error because the first thing the fallback does
-            // is clear the operator. It's also not possible to reenter the entrypoint function
-            // because `_PAYER_SLOT` is an implicit reentrancy guard.
-            assembly ("memory-safe") {
-=======
-            if iszero(shl(0x60, xor(tload(_PAYER_SLOT), operator))) {
-                mstore(0x00, 0xe758b8d5) // selector for `ConfusedDeputy()`
-                revert(0x1c, 0x04)
-            }
-            let slotValue := tload(_OPERATOR_SLOT)
+            let slotValue := sload(_OPERATOR_SLOT)
             if slotValue {
                 // It should be impossible to reach this error because the first thing the fallback
                 // does is clear the operator. It's also not possible to reenter the entrypoint
                 // function because `_PAYER_SLOT` is an implicit reentrancy guard.
->>>>>>> a2ca15a3
                 mstore(0x00, 0xab7646c4) // selector for `ReentrantCallback(uint256)`
                 mstore(0x20, slotValue)
                 revert(0x1c, 0x24)
             }
-<<<<<<< HEAD
-        }
-        assembly ("memory-safe") {
+
             sstore(
-=======
-
-            tstore(
->>>>>>> a2ca15a3
                 _OPERATOR_SLOT,
                 or(
                     shl(0xe0, selector),
@@ -102,15 +76,8 @@
 
     function checkSpentOperatorAndCallback() internal view {
         assembly ("memory-safe") {
-<<<<<<< HEAD
-            callbackInt := sload(_OPERATOR_SLOT)
-        }
-        if (callbackInt != 0) {
-            assembly ("memory-safe") {
-=======
-            let slotValue := tload(_OPERATOR_SLOT)
+            let slotValue := sload(_OPERATOR_SLOT)
             if slotValue {
->>>>>>> a2ca15a3
                 mstore(0x00, 0xd66fcc38) // selector for `CallbackNotSpent(uint256)`
                 mstore(0x20, slotValue)
                 revert(0x1c, 0x24)
@@ -123,67 +90,36 @@
         returns (function (bytes calldata) internal returns (bytes memory) callback)
     {
         assembly ("memory-safe") {
-<<<<<<< HEAD
-            let slot := sload(_OPERATOR_SLOT)
-            if or(shr(0xe0, xor(calldataload(0), slot)), shl(0x60, xor(caller(), slot))) {
-                revert(0x00, 0x00)
-            }
-            callback := and(0xffff, shr(0xa0, slot))
-            sstore(_OPERATOR_SLOT, 0x00)
-=======
-            let slotValue := tload(_OPERATOR_SLOT)
+            let slotValue := sload(_OPERATOR_SLOT)
             if or(shr(0xe0, xor(calldataload(0), slotValue)), shl(0x60, xor(caller(), slotValue))) {
                 revert(0x00, 0x00)
             }
             callback := and(0xffff, shr(0xa0, slotValue))
-            tstore(_OPERATOR_SLOT, 0x00)
->>>>>>> a2ca15a3
+            sstore(_OPERATOR_SLOT, 0x00)
         }
     }
 
     // `newWitness` must not be `bytes32(0)`. This is not checked.
     function setWitness(bytes32 newWitness) internal {
         assembly ("memory-safe") {
-<<<<<<< HEAD
-            currentWitness := sload(_WITNESS_SLOT)
-        }
-        if (currentWitness != bytes32(0)) {
-            // It should be impossible to reach this error because the first thing a metatransaction
-            // does on entry is to spend the `witness` (either directly or via a callback)
-            assembly ("memory-safe") {
-=======
-            let slotValue := tload(_WITNESS_SLOT)
+            let slotValue := sload(_WITNESS_SLOT)
             if slotValue {
                 // It should be impossible to reach this error because the first thing a
                 // metatransaction does on entry is to spend the `witness` (either directly or via a
                 // callback)
->>>>>>> a2ca15a3
                 mstore(0x00, 0x9936cbab) // selector for `ReentrantMetatransaction(bytes32)`
                 mstore(0x20, slotValue)
                 revert(0x1c, 0x24)
             }
-<<<<<<< HEAD
-        }
-        assembly ("memory-safe") {
+
             sstore(_WITNESS_SLOT, newWitness)
-=======
-
-            tstore(_WITNESS_SLOT, newWitness)
->>>>>>> a2ca15a3
         }
     }
 
     function checkSpentWitness() internal view {
         assembly ("memory-safe") {
-<<<<<<< HEAD
-            currentWitness := sload(_WITNESS_SLOT)
-        }
-        if (currentWitness != bytes32(0)) {
-            assembly ("memory-safe") {
-=======
-            let slotValue := tload(_WITNESS_SLOT)
+            let slotValue := sload(_WITNESS_SLOT)
             if slotValue {
->>>>>>> a2ca15a3
                 mstore(0x00, 0xe25527c2) // selector for `WitnessNotSpent(bytes32)`
                 mstore(0x20, slotValue)
                 revert(0x1c, 0x24)
@@ -204,31 +140,14 @@
                 mstore(0x00, 0xe758b8d5) // selector for `ConfusedDeputy()`
                 revert(0x1c, 0x04)
             }
-<<<<<<< HEAD
-        }
-        address oldPayer;
-        assembly ("memory-safe") {
-            oldPayer := sload(_PAYER_SLOT)
-        }
-        if (oldPayer != address(0)) {
-            assembly ("memory-safe") {
-                mstore(0x14, oldPayer)
-                mstore(0x00, 0x7407c0f8000000000000000000000000) // selector for `ReentrantPayer(address)` with `oldPayer`'s padding
-                revert(0x10, 0x24)
-            }
-        }
-        assembly ("memory-safe") {
-            sstore(_PAYER_SLOT, and(0xffffffffffffffffffffffffffffffffffffffff, payer))
-=======
-            let slotValue := tload(_PAYER_SLOT)
+            let slotValue := sload(_PAYER_SLOT)
             if shl(0x60, slotValue) {
                 mstore(0x14, slotValue)
                 mstore(0x00, 0x7407c0f8000000000000000000000000) // selector for `ReentrantPayer(address)` with `oldPayer`'s padding
                 revert(0x10, 0x24)
             }
 
-            tstore(_PAYER_SLOT, and(0xffffffffffffffffffffffffffffffffffffffff, payer))
->>>>>>> a2ca15a3
+            sstore(_PAYER_SLOT, and(0xffffffffffffffffffffffffffffffffffffffff, payer))
         }
     }
 
@@ -240,25 +159,12 @@
 
     function clearPayer(address expectedOldPayer) internal {
         assembly ("memory-safe") {
-<<<<<<< HEAD
-            oldPayer := sload(_PAYER_SLOT)
-        }
-        if (oldPayer != expectedOldPayer) {
-            assembly ("memory-safe") {
+            if shl(0x60, xor(sload(_PAYER_SLOT), expectedOldPayer)) {
                 mstore(0x00, 0x5149e795) // selector for `PayerSpent()`
                 revert(0x1c, 0x04)
             }
-        }
-        assembly ("memory-safe") {
+
             sstore(_PAYER_SLOT, 0x00)
-=======
-            if shl(0x60, xor(tload(_PAYER_SLOT), expectedOldPayer)) {
-                mstore(0x00, 0x5149e795) // selector for `PayerSpent()`
-                revert(0x1c, 0x04)
-            }
-
-            tstore(_PAYER_SLOT, 0x00)
->>>>>>> a2ca15a3
         }
     }
 }
@@ -353,59 +259,6 @@
             }
         }
         _PERMIT2.permitWitnessTransferFrom(permit, transferDetails, from, witness, witnessTypeString, sig);
-<<<<<<< HEAD
-=======
-        */
-        // but it's written in assembly for contract size reasons. This produces a non-strict ABI
-        // encoding (https://docs.soliditylang.org/en/v0.8.25/abi-spec.html#strict-encoding-mode),
-        // but it's fine because Solidity's ABI *decoder* will handle anything that is validly
-        // encoded, strict or not.
-
-        // Solidity won't let us reference the constant `_PERMIT2` in assembly, but this compiles
-        // down to just a single PUSH opcode just before the CALL, with optimization turned on.
-        ISignatureTransfer __PERMIT2 = _PERMIT2;
-        assembly ("memory-safe") {
-            let ptr := mload(0x40)
-            mstore(ptr, 0x137c29fe) // selector for `permitWitnessTransferFrom(((address,uint256),uint256,uint256),(address,uint256),address,bytes32,string,bytes)`
-
-            // The layout of nested structs in memory is different from that in calldata. We have to
-            // chase the pointer to `permit.permitted`.
-            mcopy(add(0x20, ptr), mload(permit), 0x40)
-            // The rest of the members of `permit` are laid out linearly,
-            mcopy(add(0x60, ptr), add(0x20, permit), 0x40)
-            // as are the members of `transferDetails.
-            mcopy(add(0xa0, ptr), transferDetails, 0x40)
-            // Because we're passing `from` on the stack, it must be cleaned.
-            mstore(add(0xe0, ptr), and(0xffffffffffffffffffffffffffffffffffffffff, from))
-            mstore(add(0x100, ptr), witness)
-            mstore(add(0x120, ptr), 0x140) // Offset to `witnessTypeString` (the end of of the non-dynamic types)
-            let witnessTypeStringLength := mload(witnessTypeString)
-            mstore(add(0x140, ptr), add(0x160, witnessTypeStringLength)) // Offset to `sig` (past the end of `witnessTypeString`)
-
-            // Now we encode the 2 dynamic objects, `witnessTypeString` and `sig`.
-            mcopy(add(0x160, ptr), witnessTypeString, add(0x20, witnessTypeStringLength))
-            let sigLength := mload(sig)
-            mcopy(add(0x180, add(ptr, witnessTypeStringLength)), sig, add(0x20, sigLength))
-
-            // We don't need to check that Permit2 has code, and it always signals failure by
-            // reverting.
-            if iszero(
-                call(
-                    gas(),
-                    __PERMIT2,
-                    0x00,
-                    add(0x1c, ptr),
-                    add(0x184, add(witnessTypeStringLength, sigLength)),
-                    0x00,
-                    0x00
-                )
-            ) {
-                let ptr_ := mload(0x40)
-                returndatacopy(ptr_, 0x00, returndatasize())
-                revert(ptr_, returndatasize())
-            }
-        }
->>>>>>> a2ca15a3
     }
 
     // see comment in above overload; don't use this function
@@ -501,48 +354,6 @@
             );
         } else {
             _PERMIT2.permitTransferFrom(permit, transferDetails, _msgSender(), sig);
-<<<<<<< HEAD
-=======
-            */
-            // but it's written in assembly for contract size reasons. This produces a non-strict
-            // ABI encoding
-            // (https://docs.soliditylang.org/en/v0.8.25/abi-spec.html#strict-encoding-mode), but
-            // it's fine because Solidity's ABI *decoder* will handle anything that is validly
-            // encoded, strict or not.
-
-            // Solidity won't let us reference the constant `_PERMIT2` in assembly, but this
-            // compiles down to just a single PUSH opcode just before the CALL, with optimization
-            // turned on.
-            ISignatureTransfer __PERMIT2 = _PERMIT2;
-            address from = _msgSender();
-            assembly ("memory-safe") {
-                let ptr := mload(0x40)
-                mstore(ptr, 0x30f28b7a) // selector for `permitTransferFrom(((address,uint256),uint256,uint256),(address,uint256),address,bytes)`
-
-                // The layout of nested structs in memory is different from that in calldata. We
-                // have to chase the pointer to `permit.permitted`.
-                mcopy(add(0x20, ptr), mload(permit), 0x40)
-                // The rest of the members of `permit` are laid out linearly,
-                mcopy(add(0x60, ptr), add(0x20, permit), 0x40)
-                // as are the members of `transferDetails.
-                mcopy(add(0xa0, ptr), transferDetails, 0x40)
-                // Because we're passing `from` on the stack, it must be cleaned.
-                mstore(add(0xe0, ptr), and(0xffffffffffffffffffffffffffffffffffffffff, from))
-                mstore(add(0x100, ptr), 0x100) // Offset to `sig` (the end of the non-dynamic types)
-
-                // Encode the dynamic object `sig`
-                let sigLength := mload(sig)
-                mcopy(add(0x120, ptr), sig, add(0x20, sigLength))
-
-                // We don't need to check that Permit2 has code, and it always signals failure by
-                // reverting.
-                if iszero(call(gas(), __PERMIT2, 0x00, add(0x1c, ptr), add(0x124, sigLength), 0x00, 0x00)) {
-                    let ptr_ := mload(0x40)
-                    returndatacopy(ptr_, 0x00, returndatasize())
-                    revert(ptr_, returndatasize())
-                }
-            }
->>>>>>> a2ca15a3
         }
     }
 
