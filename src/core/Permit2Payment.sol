--- conflicted
+++ resolved
@@ -35,22 +35,14 @@
     ) internal {
         address currentSigner;
         assembly ("memory-safe") {
-<<<<<<< HEAD
-            currentSigner := sload(_METATX_SIGNER_SLOT)
-=======
-            currentSigner := tload(_PAYER_SLOT)
->>>>>>> e2c93ec3
+            currentSigner := sload(_PAYER_SLOT)
         }
         if (operator == currentSigner) {
             revert ConfusedDeputy();
         }
         uint256 callbackInt;
         assembly ("memory-safe") {
-<<<<<<< HEAD
-            currentOperator := sload(_OPERATOR_SLOT)
-=======
-            callbackInt := tload(_OPERATOR_SLOT)
->>>>>>> e2c93ec3
+            callbackInt := sload(_OPERATOR_SLOT)
         }
         if (callbackInt != 0) {
             // It should be impossible to reach this error because the first thing the fallback does
@@ -59,28 +51,20 @@
             revert ReentrantCallback(callbackInt);
         }
         assembly ("memory-safe") {
-<<<<<<< HEAD
-            sstore(_OPERATOR_SLOT, and(0xffffffffffffffffffffffffffffffffffffffff, operator))
-=======
-            tstore(
+            sstore(
                 _OPERATOR_SLOT,
                 or(
                     shl(0xe0, selector),
                     or(shl(0xa0, and(0xffff, callback)), and(0xffffffffffffffffffffffffffffffffffffffff, operator))
                 )
             )
->>>>>>> e2c93ec3
         }
     }
 
     function checkSpentOperatorAndCallback() internal view {
         uint256 callbackInt;
         assembly ("memory-safe") {
-<<<<<<< HEAD
-            currentOperator := sload(_OPERATOR_SLOT)
-=======
-            callbackInt := tload(_OPERATOR_SLOT)
->>>>>>> e2c93ec3
+            callbackInt := sload(_OPERATOR_SLOT)
         }
         if (callbackInt != 0) {
             revert CallbackNotSpent(callbackInt);
@@ -92,15 +76,10 @@
         returns (bytes4 selector, function (bytes calldata) internal returns (bytes memory) callback, address operator)
     {
         assembly ("memory-safe") {
-<<<<<<< HEAD
-            operator := sload(_OPERATOR_SLOT)
-            if operator { sstore(_OPERATOR_SLOT, 0) }
-=======
-            selector := tload(_OPERATOR_SLOT)
+            selector := sload(_OPERATOR_SLOT)
             callback := and(0xffff, shr(0xa0, selector))
             operator := and(0xffffffffffffffffffffffffffffffffffffffff, selector)
-            tstore(_OPERATOR_SLOT, 0x00)
->>>>>>> e2c93ec3
+            sstore(_OPERATOR_SLOT, 0x00)
         }
     }
 
@@ -115,12 +94,7 @@
             revert ReentrantMetatransaction(currentWitness);
         }
         assembly ("memory-safe") {
-<<<<<<< HEAD
             sstore(_WITNESS_SLOT, newWitness)
-            sstore(_METATX_SIGNER_SLOT, and(0xffffffffffffffffffffffffffffffffffffffff, signer))
-=======
-            tstore(_WITNESS_SLOT, newWitness)
->>>>>>> e2c93ec3
         }
     }
 
@@ -136,16 +110,8 @@
 
     function getAndClearWitness() internal returns (bytes32 witness) {
         assembly ("memory-safe") {
-<<<<<<< HEAD
             witness := sload(_WITNESS_SLOT)
-            if witness {
-                signer := sload(_METATX_SIGNER_SLOT)
-                sstore(_METATX_SIGNER_SLOT, 0)
-                sstore(_WITNESS_SLOT, 0)
-            }
-=======
-            witness := tload(_WITNESS_SLOT)
-            tstore(_WITNESS_SLOT, 0)
+            sstore(_WITNESS_SLOT, 0)
         }
     }
 
@@ -155,33 +121,32 @@
         }
         address oldPayer;
         assembly ("memory-safe") {
-            oldPayer := tload(_PAYER_SLOT)
+            oldPayer := sload(_PAYER_SLOT)
         }
         if (oldPayer != address(0)) {
             revert ReentrantPayer(oldPayer);
         }
         assembly ("memory-safe") {
-            tstore(_PAYER_SLOT, and(0xffffffffffffffffffffffffffffffffffffffff, payer))
+            sstore(_PAYER_SLOT, and(0xffffffffffffffffffffffffffffffffffffffff, payer))
         }
     }
 
     function getPayer() internal view returns (address payer) {
         assembly ("memory-safe") {
-            payer := tload(_PAYER_SLOT)
+            payer := sload(_PAYER_SLOT)
         }
     }
 
     function clearPayer() internal {
         address oldPayer;
         assembly ("memory-safe") {
-            oldPayer := tload(_PAYER_SLOT)
+            oldPayer := sload(_PAYER_SLOT)
         }
         if (oldPayer == address(0)) {
             revert PayerSpent();
         }
         assembly ("memory-safe") {
-            tstore(_PAYER_SLOT, 0x00)
->>>>>>> e2c93ec3
+            sstore(_PAYER_SLOT, 0x00)
         }
     }
 }
