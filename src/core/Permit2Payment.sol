// SPDX-License-Identifier: MIT
pragma solidity ^0.8.25;

import {
    CallbackNotSpent,
    revertConfusedDeputy,
    ForwarderNotAllowed,
    InvalidSignatureLen,
    PayerSpent,
    ReentrantCallback,
    ReentrantMetatransaction,
    ReentrantPayer,
    SignatureExpired,
    WitnessNotSpent
} from "./SettlerErrors.sol";

import {SettlerAbstract} from "../SettlerAbstract.sol";
import {Permit2PaymentAbstract} from "./Permit2PaymentAbstract.sol";
import {Panic} from "../utils/Panic.sol";
import {FullMath} from "../vendor/FullMath.sol";
import {SafeTransferLib} from "../vendor/SafeTransferLib.sol";
import {FastLogic} from "../utils/FastLogic.sol";

import {IERC20} from "@forge-std/interfaces/IERC20.sol";
import {ISignatureTransfer} from "@permit2/interfaces/ISignatureTransfer.sol";
import {Revert} from "../utils/Revert.sol";

import {AbstractContext, Context} from "../Context.sol";
import {AllowanceHolderContext, ALLOWANCE_HOLDER} from "../allowanceholder/AllowanceHolderContext.sol";

library TransientStorage {
    // bytes32((uint256(keccak256("operator slot")) - 1) & type(uint96).max)
    bytes32 private constant _OPERATOR_SLOT = 0x0000000000000000000000000000000000000000cdccd5c65a7d4860ce3abbe9;
    // bytes32((uint256(keccak256("witness slot")) - 1) & type(uint96).max)
    bytes32 private constant _WITNESS_SLOT = 0x0000000000000000000000000000000000000000c7aebfbc05485e093720deaa;
    // bytes32((uint256(keccak256("payer slot")) - 1) & type(uint96).max)
    bytes32 private constant _PAYER_SLOT = 0x0000000000000000000000000000000000000000cd1e9517bb0cb8d0d5cde893;

    // We assume (and our CI enforces) that internal function pointers cannot be
    // greater than 2 bytes. On chains not supporting the ViaIR pipeline, not
    // supporting EOF, and where the Spurious Dragon size limit is not enforced,
    // it might be possible to violate this assumption. However, our
    // `foundry.toml` enforces the use of the IR pipeline, so the point is moot.
    //
    // `operator` must not be `address(0)`. This is not checked.
    // `callback` must not be zero. This is checked in `_invokeCallback`.
    function setOperatorAndCallback(
        address operator,
        uint32 selector,
        function (bytes calldata) internal returns (bytes memory) callback
    ) internal {
        assembly ("memory-safe") {
            if iszero(shl(0x60, xor(tload(_PAYER_SLOT), operator))) {
                mstore(0x00, 0xe758b8d5) // selector for `ConfusedDeputy()`
                revert(0x1c, 0x04)
            }
            let slotValue := tload(_OPERATOR_SLOT)
            if slotValue {
                // It should be impossible to reach this error because the first thing the fallback
                // does is clear the operator. It's also not possible to reenter the entrypoint
                // function because `_PAYER_SLOT` is an implicit reentrancy guard.
                mstore(0x00, 0xab7646c4) // selector for `ReentrantCallback(uint256)`
                mstore(0x20, slotValue)
                revert(0x1c, 0x24)
            }

            tstore(
                _OPERATOR_SLOT,
                or(
                    shl(0xe0, selector),
                    or(shl(0xa0, and(0xffff, callback)), and(0xffffffffffffffffffffffffffffffffffffffff, operator))
                )
            )
        }
    }

    function checkSpentOperatorAndCallback() internal view {
        assembly ("memory-safe") {
            let slotValue := tload(_OPERATOR_SLOT)
            if slotValue {
                mstore(0x00, 0xd66fcc38) // selector for `CallbackNotSpent(uint256)`
                mstore(0x20, slotValue)
                revert(0x1c, 0x24)
            }
        }
    }

    function getAndClearCallback()
        internal
        returns (function (bytes calldata) internal returns (bytes memory) callback)
    {
        assembly ("memory-safe") {
            let slotValue := tload(_OPERATOR_SLOT)
            if or(shr(0xe0, xor(calldataload(0), slotValue)), shl(0x60, xor(caller(), slotValue))) {
                revert(0x00, 0x00)
            }
            callback := and(0xffff, shr(0xa0, slotValue))
            tstore(_OPERATOR_SLOT, 0x00)
        }
    }

    // `newWitness` must not be `bytes32(0)`. This is not checked.
    function setWitness(bytes32 newWitness) internal {
        assembly ("memory-safe") {
            let slotValue := tload(_WITNESS_SLOT)
            if slotValue {
                // It should be impossible to reach this error because the first thing a
                // metatransaction does on entry is to spend the `witness` (either directly or via a
                // callback)
                mstore(0x00, 0x9936cbab) // selector for `ReentrantMetatransaction(bytes32)`
                mstore(0x20, slotValue)
                revert(0x1c, 0x24)
            }

            tstore(_WITNESS_SLOT, newWitness)
        }
    }

    function checkSpentWitness() internal view {
        assembly ("memory-safe") {
            let slotValue := tload(_WITNESS_SLOT)
            if slotValue {
                mstore(0x00, 0xe25527c2) // selector for `WitnessNotSpent(bytes32)`
                mstore(0x20, slotValue)
                revert(0x1c, 0x24)
            }
        }
    }

    function getAndClearWitness() internal returns (bytes32 witness) {
        assembly ("memory-safe") {
            witness := tload(_WITNESS_SLOT)
            tstore(_WITNESS_SLOT, 0x00)
        }
    }

    function setPayer(address payer) internal {
        assembly ("memory-safe") {
            if iszero(shl(0x60, payer)) {
                mstore(0x00, 0xe758b8d5) // selector for `ConfusedDeputy()`
                revert(0x1c, 0x04)
            }
            let slotValue := tload(_PAYER_SLOT)
            if shl(0x60, slotValue) {
                mstore(0x14, slotValue)
                mstore(0x00, 0x7407c0f8000000000000000000000000) // selector for `ReentrantPayer(address)` with `oldPayer`'s padding
                revert(0x10, 0x24)
            }

            tstore(_PAYER_SLOT, and(0xffffffffffffffffffffffffffffffffffffffff, payer))
        }
    }

    function getPayer() internal view returns (address payer) {
        assembly ("memory-safe") {
            payer := tload(_PAYER_SLOT)
        }
    }

    function clearPayer(address expectedOldPayer) internal {
        assembly ("memory-safe") {
            if shl(0x60, xor(tload(_PAYER_SLOT), expectedOldPayer)) {
                mstore(0x00, 0x5149e795) // selector for `PayerSpent()`
                revert(0x1c, 0x04)
            }

            tstore(_PAYER_SLOT, 0x00)
        }
    }
}

abstract contract Permit2PaymentBase is Context, SettlerAbstract {
    using Revert for bool;

    /// @dev Permit2 address
    ISignatureTransfer internal constant _PERMIT2 = ISignatureTransfer(0x000000000022D473030F116dDEE9F6B43aC78BA3);

    function _isRestrictedTarget(address target) internal pure virtual override returns (bool) {
        return target == address(_PERMIT2);
    }

    function _operator() internal view virtual override returns (address) {
        return super._msgSender();
    }

    function _msgSender() internal view virtual override(AbstractContext, Context) returns (address) {
        return TransientStorage.getPayer();
    }

    /// @dev You must ensure that `target` is derived by hashing trusted initcode or another
    ///      equivalent mechanism that guarantees "reasonable"ness. `target` must not be
    ///      user-supplied or attacker-controlled. This is required for security and is not checked
    ///      here. For example, it must not do something weird like modifying the spender (possibly
    ///      setting it to itself). If the callback is expected to relay a
    ///      `ISignatureTransfer.PermitTransferFrom` struct, then the computation of `target` using
    ///      the trusted initcode (or equivalent) must ensure that that calldata is relayed
    ///      unmodified. The library function `AddressDerivation.deriveDeterministicContract` is
    ///      recommended.
    function _setOperatorAndCall(
        address payable target,
        uint256 value,
        bytes memory data,
        uint32 selector,
        function (bytes calldata) internal returns (bytes memory) callback
    ) internal returns (bytes memory) {
        TransientStorage.setOperatorAndCallback(target, selector, callback);
        (bool success, bytes memory returndata) = target.call{value: value}(data);
        success.maybeRevert(returndata);
        TransientStorage.checkSpentOperatorAndCallback();
        return returndata;
    }

    function _setOperatorAndCall(
        address target,
        bytes memory data,
        uint32 selector,
        function (bytes calldata) internal returns (bytes memory) callback
    ) internal override returns (bytes memory) {
        return _setOperatorAndCall(payable(target), 0, data, selector, callback);
    }

    function _invokeCallback(bytes calldata data) internal returns (bytes memory) {
        // Retrieve callback and perform call with untrusted calldata
        return TransientStorage.getAndClearCallback()(data[4:]);
    }
}

abstract contract Permit2Payment is Permit2PaymentBase {
    fallback(bytes calldata) external virtual returns (bytes memory) {
        return _invokeCallback(_msgData());
    }

    function _permitToTransferDetails(ISignatureTransfer.PermitTransferFrom memory permit, address recipient)
        internal
        view
        override
        returns (ISignatureTransfer.SignatureTransferDetails memory transferDetails, uint256 sellAmount)
    {
        transferDetails.to = recipient;
        transferDetails.requestedAmount = sellAmount = _permitToSellAmount(permit);
    }

    // This function is provided *EXCLUSIVELY* for use here and in RfqOrderSettlement. Any other use
    // of this function is forbidden. You must use the version that does *NOT* take a `from` or
    // `witness` argument.
    function _transferFromIKnowWhatImDoing(
        ISignatureTransfer.PermitTransferFrom memory permit,
        ISignatureTransfer.SignatureTransferDetails memory transferDetails,
        address from,
        bytes32 witness,
        string memory witnessTypeString,
        bytes memory sig,
        bool isForwarded
    ) internal override {
        if (isForwarded) {
            assembly ("memory-safe") {
                mstore(0x00, 0x1c500e5c) // selector for `ForwarderNotAllowed()`
                revert(0x1c, 0x04)
            }
        }

        // This is effectively
        /*
        _PERMIT2.permitWitnessTransferFrom(permit, transferDetails, from, witness, witnessTypeString, sig);
        */
        // but it's written in assembly for contract size reasons. This produces a non-strict ABI
        // encoding (https://docs.soliditylang.org/en/v0.8.25/abi-spec.html#strict-encoding-mode),
        // but it's fine because Solidity's ABI *decoder* will handle anything that is validly
        // encoded, strict or not.

        // Solidity won't let us reference the constant `_PERMIT2` in assembly, but this compiles
        // down to just a single PUSH opcode just before the CALL, with optimization turned on.
        ISignatureTransfer __PERMIT2 = _PERMIT2;
        assembly ("memory-safe") {
            let ptr := mload(0x40)
            mstore(ptr, 0x137c29fe) // selector for `permitWitnessTransferFrom(((address,uint256),uint256,uint256),(address,uint256),address,bytes32,string,bytes)`

            // The layout of nested structs in memory is different from that in calldata. We have to
            // chase the pointer to `permit.permitted`.
            mcopy(add(0x20, ptr), mload(permit), 0x40)
            // The rest of the members of `permit` are laid out linearly,
            mcopy(add(0x60, ptr), add(0x20, permit), 0x40)
            // as are the members of `transferDetails.
            mcopy(add(0xa0, ptr), transferDetails, 0x40)
            // Because we're passing `from` on the stack, it must be cleaned.
            mstore(add(0xe0, ptr), and(0xffffffffffffffffffffffffffffffffffffffff, from))
            mstore(add(0x100, ptr), witness)
            mstore(add(0x120, ptr), 0x140) // Offset to `witnessTypeString` (the end of of the non-dynamic types)
            let witnessTypeStringLength := mload(witnessTypeString)
            mstore(add(0x140, ptr), add(0x160, witnessTypeStringLength)) // Offset to `sig` (past the end of `witnessTypeString`)

            // Now we encode the 2 dynamic objects, `witnessTypeString` and `sig`.
            mcopy(add(0x160, ptr), witnessTypeString, add(0x20, witnessTypeStringLength))
            let sigLength := mload(sig)
            mcopy(add(0x180, add(ptr, witnessTypeStringLength)), sig, add(0x20, sigLength))

            // We don't need to check that Permit2 has code, and it always signals failure by
            // reverting.
            if iszero(
                call(
                    gas(),
                    __PERMIT2,
                    0x00,
                    add(0x1c, ptr),
                    add(0x184, add(witnessTypeStringLength, sigLength)),
                    0x00,
                    0x00
                )
            ) {
                let ptr_ := mload(0x40)
                returndatacopy(ptr_, 0x00, returndatasize())
                revert(ptr_, returndatasize())
            }
        }
    }

    // See comment in above overload; don't use this function
    function _transferFromIKnowWhatImDoing(
        ISignatureTransfer.PermitTransferFrom memory permit,
        ISignatureTransfer.SignatureTransferDetails memory transferDetails,
        address from,
        bytes32 witness,
        string memory witnessTypeString,
        bytes memory sig
    ) internal override {
        _transferFromIKnowWhatImDoing(permit, transferDetails, from, witness, witnessTypeString, sig, _isForwarded());
    }

    function _transferFrom(
        ISignatureTransfer.PermitTransferFrom memory permit,
        ISignatureTransfer.SignatureTransferDetails memory transferDetails,
        bytes memory sig
    ) internal override {
        _transferFrom(permit, transferDetails, sig, _isForwarded());
    }
}

// DANGER: the order of the base contracts here is very significant for the use of `super` below
// (and in derived contracts). Do not change this order.
abstract contract Permit2PaymentTakerSubmitted is AllowanceHolderContext, Permit2Payment {
    using FullMath for uint256;
    using SafeTransferLib for IERC20;
    using FastLogic for bool;

    constructor() {
        assert(!_hasMetaTxn());
    }

    function _permitToSellAmountCalldata(ISignatureTransfer.PermitTransferFrom calldata permit)
        internal
        view
        override
        returns (uint256 sellAmount)
    {
        sellAmount = permit.permitted.amount;
        unchecked {
            if (~sellAmount < BASIS) {
                sellAmount = BASIS - ~sellAmount;
                sellAmount = IERC20(permit.permitted.token).fastBalanceOf(_msgSender()).unsafeMulDiv(sellAmount, BASIS);
            }
        }
    }

    function _permitToSellAmount(ISignatureTransfer.PermitTransferFrom memory permit)
        internal
        view
        override
        returns (uint256 sellAmount)
    {
        sellAmount = permit.permitted.amount;
        unchecked {
            if (~sellAmount < BASIS) {
                sellAmount = BASIS - ~sellAmount;
                sellAmount = IERC20(permit.permitted.token).fastBalanceOf(_msgSender()).unsafeMulDiv(sellAmount, BASIS);
            }
        }
    }

    function _isRestrictedTarget(address target) internal pure virtual override returns (bool) {
<<<<<<< HEAD
        return target == address(ALLOWANCE_HOLDER) || super._isRestrictedTarget(target);
=======
        return (target == address(_ALLOWANCE_HOLDER)).or(super._isRestrictedTarget(target));
>>>>>>> feb9561c
    }

    function _transferFrom(
        ISignatureTransfer.PermitTransferFrom memory permit,
        ISignatureTransfer.SignatureTransferDetails memory transferDetails,
        bytes memory sig,
        bool isForwarded
    ) internal override {
        if (isForwarded) {
            if (sig.length != 0) {
                assembly ("memory-safe") {
                    mstore(0x00, 0xc321526c) // selector for `InvalidSignatureLen()`
                    revert(0x1c, 0x04)
                }
            }
            if (permit.nonce != 0) Panic.panic(Panic.ARITHMETIC_OVERFLOW);
            if (block.timestamp > permit.deadline) {
                assembly ("memory-safe") {
                    mstore(0x00, 0xcd21db4f) // selector for `SignatureExpired(uint256)`
                    mstore(0x20, mload(add(0x60, permit)))
                    revert(0x1c, 0x24)
                }
            }
            // we don't check `requestedAmount` because it's checked by AllowanceHolder itself
            _allowanceHolderTransferFrom(
                permit.permitted.token, _msgSender(), transferDetails.to, transferDetails.requestedAmount
            );
        } else {
            // This is effectively
            /*
            _PERMIT2.permitTransferFrom(permit, transferDetails, _msgSender(), sig);
            */
            // but it's written in assembly for contract size reasons. This produces a non-strict
            // ABI encoding
            // (https://docs.soliditylang.org/en/v0.8.25/abi-spec.html#strict-encoding-mode), but
            // it's fine because Solidity's ABI *decoder* will handle anything that is validly
            // encoded, strict or not.

            // Solidity won't let us reference the constant `_PERMIT2` in assembly, but this
            // compiles down to just a single PUSH opcode just before the CALL, with optimization
            // turned on.
            ISignatureTransfer __PERMIT2 = _PERMIT2;
            address from = _msgSender();
            assembly ("memory-safe") {
                let ptr := mload(0x40)
                mstore(ptr, 0x30f28b7a) // selector for `permitTransferFrom(((address,uint256),uint256,uint256),(address,uint256),address,bytes)`

                // The layout of nested structs in memory is different from that in calldata. We
                // have to chase the pointer to `permit.permitted`.
                mcopy(add(0x20, ptr), mload(permit), 0x40)
                // The rest of the members of `permit` are laid out linearly,
                mcopy(add(0x60, ptr), add(0x20, permit), 0x40)
                // as are the members of `transferDetails.
                mcopy(add(0xa0, ptr), transferDetails, 0x40)
                // Because we're passing `from` on the stack, it must be cleaned.
                mstore(add(0xe0, ptr), and(0xffffffffffffffffffffffffffffffffffffffff, from))
                mstore(add(0x100, ptr), 0x100) // Offset to `sig` (the end of the non-dynamic types)

                // Encode the dynamic object `sig`
                let sigLength := mload(sig)
                mcopy(add(0x120, ptr), sig, add(0x20, sigLength))

                // We don't need to check that Permit2 has code, and it always signals failure by
                // reverting.
                if iszero(call(gas(), __PERMIT2, 0x00, add(0x1c, ptr), add(0x124, sigLength), 0x00, 0x00)) {
                    let ptr_ := mload(0x40)
                    returndatacopy(ptr_, 0x00, returndatasize())
                    revert(ptr_, returndatasize())
                }
            }
        }
    }

    function _allowanceHolderTransferFrom(address token, address owner, address recipient, uint256 amount)
        internal
        override
    {
        // `owner` is always `_msgSender()`
        // This is effectively
        /*
        _ALLOWANCE_HOLDER.transferFrom(token, owner, recipient, amount);
        */
        // but it's written in assembly for contract size reasons.

        // Solidity won't let us reference the constant `_ALLOWANCE_HOLDER` in assembly, but this
        // compiles down to just a single PUSH opcode just before the CALL, with optimization turned
        // on.
        address _ALLOWANCE_HOLDER = address(ALLOWANCE_HOLDER);
        assembly ("memory-safe") {
            let ptr := mload(0x40)
            mstore(add(0x80, ptr), amount)
            mstore(add(0x60, ptr), recipient)
            mstore(add(0x4c, ptr), shl(0x60, owner)) // clears `recipient`'s padding
            mstore(add(0x2c, ptr), shl(0x60, token)) // clears `owner`'s padding
            mstore(add(0x0c, ptr), 0x15dacbea000000000000000000000000) // selector for `transferFrom(address,address,address,uint256)` with `token`'s padding

            // Although `transferFrom` returns `bool`, we don't need to bother checking the return
            // value because `AllowanceHolder` always either reverts or returns `true`. We also
            // don't need to check that it has code.
            if iszero(call(gas(), _ALLOWANCE_HOLDER, 0x00, add(0x1c, ptr), 0x84, 0x00, 0x00)) {
                let ptr_ := mload(0x40)
                returndatacopy(ptr_, 0x00, returndatasize())
                revert(ptr_, returndatasize())
            }
        }
    }

    modifier takerSubmitted() override {
        address msgSender = _operator();
        TransientStorage.setPayer(msgSender);
        _;
        TransientStorage.clearPayer(msgSender);
    }

    modifier metaTx(address, bytes32) override {
        revert();
        _;
    }

    // Solidity inheritance is stupid
    function _isForwarded()
        internal
        view
        virtual
        override(AbstractContext, Context, AllowanceHolderContext)
        returns (bool)
    {
        return super._isForwarded();
    }

    function _msgData()
        internal
        view
        virtual
        override(AbstractContext, Context, AllowanceHolderContext)
        returns (bytes calldata)
    {
        return super._msgData();
    }

    function _msgSender()
        internal
        view
        virtual
        override(AllowanceHolderContext, Permit2PaymentBase)
        returns (address)
    {
        return super._msgSender();
    }
}

// DANGER: the order of the base contracts here is very significant for the use of `super` below
// (and in derived contracts). Do not change this order.
abstract contract Permit2PaymentMetaTxn is Context, Permit2Payment {
    constructor() {
        assert(_hasMetaTxn());
        assert(
            keccak256(bytes(Permit2PaymentMetaTxn._witnessTypeSuffix()))
                == keccak256(
                    abi.encodePacked(
                        "SlippageAndActions slippageAndActions)", SLIPPAGE_AND_ACTIONS_TYPE, TOKEN_PERMISSIONS_TYPE
                    )
                )
        );
    }

    function _permitToSellAmountCalldata(ISignatureTransfer.PermitTransferFrom calldata permit)
        internal
        view
        virtual
        override
        returns (uint256)
    {
        return permit.permitted.amount;
    }

    function _permitToSellAmount(ISignatureTransfer.PermitTransferFrom memory permit)
        internal
        view
        virtual
        override
        returns (uint256)
    {
        return permit.permitted.amount;
    }

    function _witnessTypeSuffix() internal pure virtual returns (string memory) {
        return
        "SlippageAndActions slippageAndActions)SlippageAndActions(address recipient,address buyToken,uint256 minAmountOut,bytes[] actions)TokenPermissions(address token,uint256 amount)";
    }

    function _transferFrom(
        ISignatureTransfer.PermitTransferFrom memory permit,
        ISignatureTransfer.SignatureTransferDetails memory transferDetails,
        bytes memory sig,
        bool isForwarded // must be false
    ) internal override {
        bytes32 witness = TransientStorage.getAndClearWitness();
        if (witness == bytes32(0)) {
            revertConfusedDeputy();
        }
        _transferFromIKnowWhatImDoing(
            permit, transferDetails, _msgSender(), witness, _witnessTypeSuffix(), sig, isForwarded
        );
    }

    function _allowanceHolderTransferFrom(address, address, address, uint256) internal pure override {
        revertConfusedDeputy();
    }

    modifier takerSubmitted() override {
        revert();
        _;
    }

    modifier metaTx(address msgSender, bytes32 witness) override {
        if (_isForwarded()) {
            assembly ("memory-safe") {
                mstore(0x00, 0x1c500e5c) // selector for `ForwarderNotAllowed()`
                revert(0x1c, 0x04)
            }
        }
        if (_operator() == msgSender) {
            revertConfusedDeputy();
        }
        TransientStorage.setWitness(witness);
        TransientStorage.setPayer(msgSender);
        _;
        TransientStorage.clearPayer(msgSender);
        // It should not be possible for this check to revert because the very first thing that a
        // metatransaction does is spend the witness.
        TransientStorage.checkSpentWitness();
    }

    // Solidity inheritance is stupid
    function _msgSender() internal view virtual override(Context, Permit2PaymentBase) returns (address) {
        return super._msgSender();
    }
}

abstract contract Permit2PaymentIntent is Permit2PaymentMetaTxn {
    using FullMath for uint256;
    using SafeTransferLib for IERC20;

    constructor() {
        assert(
            keccak256(bytes(Permit2PaymentIntent._witnessTypeSuffix()))
                == keccak256(abi.encodePacked("Slippage slippage)", SLIPPAGE_TYPE, TOKEN_PERMISSIONS_TYPE))
        );
    }

    function _witnessTypeSuffix() internal pure virtual override returns (string memory) {
        return
        "Slippage slippage)Slippage(address recipient,address buyToken,uint256 minAmountOut)TokenPermissions(address token,uint256 amount)";
    }

    bytes32 private constant _BRIDGE_WALLET_CODEHASH =
        0xe98f46388916ca2f096ea767dc04dddb45d2ca2c2f44e7bcc529d6aded9c11f0;

    function _toCanonicalSellAmount(IERC20 token, uint256 sellAmount) private view returns (uint256) {
        unchecked {
            if (~sellAmount < BASIS) {
                if (_msgSender().codehash == _BRIDGE_WALLET_CODEHASH) {
                    sellAmount = BASIS - ~sellAmount;
                    sellAmount = token.fastBalanceOf(_msgSender()).unsafeMulDiv(sellAmount, BASIS);
                }
            }
        }
        return sellAmount;
    }

    function _permitToSellAmountCalldata(ISignatureTransfer.PermitTransferFrom calldata permit)
        internal
        view
        virtual
        override
        returns (uint256 sellAmount)
    {
        sellAmount = _toCanonicalSellAmount(IERC20(permit.permitted.token), permit.permitted.amount);
    }

    function _permitToSellAmount(ISignatureTransfer.PermitTransferFrom memory permit)
        internal
        view
        virtual
        override
        returns (uint256 sellAmount)
    {
        sellAmount = _toCanonicalSellAmount(IERC20(permit.permitted.token), permit.permitted.amount);
    }
}<|MERGE_RESOLUTION|>--- conflicted
+++ resolved
@@ -377,11 +377,7 @@
     }
 
     function _isRestrictedTarget(address target) internal pure virtual override returns (bool) {
-<<<<<<< HEAD
-        return target == address(ALLOWANCE_HOLDER) || super._isRestrictedTarget(target);
-=======
-        return (target == address(_ALLOWANCE_HOLDER)).or(super._isRestrictedTarget(target));
->>>>>>> feb9561c
+        return (target == address(ALLOWANCE_HOLDER)).or(super._isRestrictedTarget(target));
     }
 
     function _transferFrom(
