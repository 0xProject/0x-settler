--- conflicted
+++ resolved
@@ -73,30 +73,11 @@
             }
         } else {
             // phantom overflow can't happen here because PSM prohibits gemToken with decimals > 18
-<<<<<<< HEAD
-            uint256 sellAmount = (gemToken.fastBalanceOf(address(this)) * bps).unsafeDiv(BASIS);
-            gemToken.safeApproveIfBelow(psm.gemJoin(), sellAmount);
-            psm.sellGem(recipient, sellAmount);
-            if (amountOutMin != 0) {
-                uint256 buyAmount;
-                assembly ("memory-safe") {
-                    // `returndatacopy` causes an exceptional revert if there's an out-of-bounds access.
-                    // "LitePSM USDC A" (0xf6e72Db5454dd049d0788e411b06CfAF16853042) returns the amount out
-                    // "MCD PSM USDC A" (0x89B78CfA322F6C5dE0aBcEecab66Aee45393cC5A) returns nothing
-                    // When interacting with "MCD PSM USDC A", `amountOutMin` must be zero
-                    returndatacopy(0x00, 0x00, 0x20)
-                    buyAmount := mload(0x00)
-                }
-                if (buyAmount < amountOutMin) {
-                    revert TooMuchSlippage(DAI, amountOutMin, buyAmount);
-                }
-=======
-            uint256 sellAmount = (USDC.balanceOf(address(this)) * bps).unsafeDiv(BASIS);
+            uint256 sellAmount = (USDC.fastBalanceOf(address(this)) * bps).unsafeDiv(BASIS);
             // USDC.safeApproveIfBelow(LitePSM.gemJoin(), sellAmount);
             buyAmount = LitePSM.sellGem(recipient, sellAmount);
             if (buyAmount < amountOutMin) {
                 revert TooMuchSlippage(DAI, amountOutMin, buyAmount);
->>>>>>> 52883b97
             }
         }
     }
