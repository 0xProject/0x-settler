// SPDX-License-Identifier: MIT
pragma solidity ^0.8.25;

import {IERC20} from "forge-std/interfaces/IERC20.sol";

import {SafeTransferLib} from "../vendor/SafeTransferLib.sol";
import {UnsafeMath} from "../utils/UnsafeMath.sol";
import {TooMuchSlippage} from "./SettlerErrors.sol";

import {SettlerAbstract} from "../SettlerAbstract.sol";

interface IPSM {
    /// @dev Get the fee for selling DAI to USDC in PSM
    /// @return tout toll out [wad]
    function tout() external view returns (uint256);

    /// @dev Get the address of the underlying vault powering PSM
    /// @return address of gemJoin contract
    function gemJoin() external view returns (address);

    /// @dev Sell USDC for DAI
    /// @param usr The address of the account trading USDC for DAI.
    /// @param gemAmt The amount of USDC to sell in USDC base units
    function sellGem(address usr, uint256 gemAmt) external;

    /// @dev Buy USDC for DAI
    /// @param usr The address of the account trading DAI for USDC
    /// @param gemAmt The amount of USDC to buy in USDC base units
    function buyGem(address usr, uint256 gemAmt) external;
}

<<<<<<< HEAD
// Maker units https://github.com/makerdao/dss/blob/master/DEVELOPING.md
// wad: fixed point decimal with 18 decimals (for basic quantities, e.g. balances)
uint256 constant WAD = 10 ** 18;

IERC20 constant DAI = IERC20(0x6B175474E89094C44Da98b954EedeAC495271d0F);

abstract contract MakerPSM {
=======
abstract contract MakerPSM is SettlerAbstract {
>>>>>>> d654fd0b
    using UnsafeMath for uint256;
    using SafeTransferLib for IERC20;

    constructor() {
        assert(block.chainid == 1 || block.chainid == 31337);
    }

    function sellToMakerPsm(
        address recipient,
        IERC20 gemToken,
        uint256 bps,
        IPSM psm,
        bool buyGem,
        uint256 amountOutMin
    ) internal {
        if (buyGem) {
            // phantom overflow can't happen here because DAI has decimals = 18
            uint256 sellAmount = (DAI.balanceOf(address(this)) * bps).unsafeDiv(BASIS);
            unchecked {
                uint256 feeDivisor = psm.tout() + WAD; // eg. 1.001 * 10 ** 18 with 0.1% fee [tout is in wad];
                // overflow can't happen at all because DAI is reasonable and PSM prohibits gemToken with decimals > 18
                uint256 buyAmount = (sellAmount * 10 ** uint256(gemToken.decimals())).unsafeDiv(feeDivisor);
                if (buyAmount < amountOutMin) {
                    revert TooMuchSlippage(gemToken, amountOutMin, buyAmount);
                }

                DAI.safeApproveIfBelow(address(psm), sellAmount);
                psm.buyGem(recipient, buyAmount);
            }
        } else {
            // phantom overflow can't happen here because PSM prohibits gemToken with decimals > 18
            uint256 sellAmount = (gemToken.balanceOf(address(this)) * bps).unsafeDiv(BASIS);
            gemToken.safeApproveIfBelow(psm.gemJoin(), sellAmount);
            psm.sellGem(recipient, sellAmount);
            if (amountOutMin != 0) {
                uint256 buyAmount;
                assembly ("memory-safe") {
                    // `returndatacopy` causes an exceptional revert if there's an out-of-bounds access.
                    // "LitePSM USDC A" (0xf6e72Db5454dd049d0788e411b06CfAF16853042) returns the amount out
                    // "MCD PSM USDC A" (0x89B78CfA322F6C5dE0aBcEecab66Aee45393cC5A) returns nothing
                    // When interacting with "MCD PSM USDC A", `amountOutMin` must be zero
                    returndatacopy(0x00, 0x00, 0x20)
                    buyAmount := mload(0x00)
                }
                if (buyAmount < amountOutMin) {
                    revert TooMuchSlippage(DAI, amountOutMin, buyAmount);
                }
            }
        }
    }
}<|MERGE_RESOLUTION|>--- conflicted
+++ resolved
@@ -29,17 +29,13 @@
     function buyGem(address usr, uint256 gemAmt) external;
 }
 
-<<<<<<< HEAD
 // Maker units https://github.com/makerdao/dss/blob/master/DEVELOPING.md
 // wad: fixed point decimal with 18 decimals (for basic quantities, e.g. balances)
 uint256 constant WAD = 10 ** 18;
 
 IERC20 constant DAI = IERC20(0x6B175474E89094C44Da98b954EedeAC495271d0F);
 
-abstract contract MakerPSM {
-=======
 abstract contract MakerPSM is SettlerAbstract {
->>>>>>> d654fd0b
     using UnsafeMath for uint256;
     using SafeTransferLib for IERC20;
 
