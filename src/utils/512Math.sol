--- conflicted
+++ resolved
@@ -1439,20 +1439,6 @@
         }
     }
 
-<<<<<<< HEAD
-=======
-    function _invEThreshold(uint256 bucket) private pure returns (uint256) {
-        unchecked {
-            // Derived by exhaustive search over the measured bucket thresholds:
-            // f(i) = ceil(0.01959228515625 · i² - 2.559326171875 · i + 116).
-            // underflow doesn't matter here because the result will be positive by the end.
-            uint256 inner = (321 * bucket) - 0xa3cc; // 321/2¹⁴ ≈ 0.0195923, 0xa3cc/2¹⁴ ≈ 2.559326
-            uint256 threshold = (bucket * inner) >> 14;
-            return uint256(threshold + 116);
-        }
-    }
-
->>>>>>> c0227b44
     // gas benchmark 2025/09/20: ~1425 gas
     function sqrt(uint512 x) internal pure returns (uint256 r) {
         (uint256 x_hi, uint256 x_lo) = x.into();
@@ -1486,21 +1472,13 @@
             // `Y` _ultimately_ approximates the inverse square root of fixnum `M` as a
             // Q3.253. However, as a gas optimization, the number of fractional bits in `Y` rises
             // through the steps, giving an inhomogeneous fixed-point representation. Y ≈∈ [√½, √2]
-<<<<<<< HEAD
             uint256 Y; // scale: 2⁽²⁵³⁺ᵉ⁾
-=======
-            uint256 Y; // scale: 2⁽²⁵⁵⁺ᵉ⁾
             uint256 Mbucket;
->>>>>>> c0227b44
             assembly ("memory-safe") {
                 // Extract the upper 6 bits of `M` to be used as a table index. `M >> 250 < 16` is
                 // invalid (that would imply M<½), so our lookup table only needs to handle only 16
                 // through 63.
-<<<<<<< HEAD
-                let Mbucket := shr(0xfa, M)
-=======
                 Mbucket := shr(0xfa, M)
->>>>>>> c0227b44
                 // We can't fit 48 seeds into a single word, so we split the table in 2 and use `c`
                 // to select which table we index.
                 let c := lt(0x27, Mbucket)
@@ -1558,7 +1536,6 @@
                 Y = Y * T >> 116;                      // scale: 2¹²⁷
             }
             // `Y` is Q129.127
-<<<<<<< HEAD
             if (invE < 95 - Mbucket) {
                 // Generally speaking, for relatively smaller `e` (lower values of `x`) and for
                 // relatively larger `M`, we can skip the 5th N-R iteration. The constant `95` is
@@ -1566,14 +1543,6 @@
                 // relationship between `M` and `invE` consumes, on average, more gas. The correct
                 // bits that this iteration would obtain are shifted away during the denormalization
                 // step. This branch is net gas-optimizing.
-=======
-            if (invE < _invEThreshold(Mbucket)) {
-                // Generally speaking, for relatively smaller `e` (lower values of `x`) and for
-                // relatively larger `M`, we can skip the 5th N-R iteration. The specifics are
-                // approximated by the function `_invEThreshold`. The correct bits that this
-                // iteration would obtain are shifted away during the denormalization step. This
-                // branch is net gas-optimizing.
->>>>>>> c0227b44
                 uint256 Y2 = Y * Y;                    // scale: 2²⁵⁴
                 uint256 MY2 = _inaccurateMulHi(M, Y2); // scale: 2²⁵⁴
                 uint256 T = 1.5 * 2 ** 254 - MY2;      // scale: 2²⁵⁴
