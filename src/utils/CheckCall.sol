// SPDX-License-Identifier: MIT
pragma solidity ^0.8.25;

library CheckCall {
    /**
<<<<<<< HEAD
     * @notice `staticcall` another contract. Check the length of the return without reading it.
     * @dev contains protections against EIP-150-induced insufficient gas griefing
     * @dev reverts iff the target is not a contract or we encounter an out-of-gas
     * @return success true iff the call succeded and returned at least `minReturnBytes` of return
     *                 data
     * @param target the contract (reverts if non-contract) on which to make the `staticcall`
=======
     * @notice `staticcall` another contract forwarding a precomputed amount of
     *         gas. Check the length of the return without reading it.
     * @dev contains protections against EIP-150-induced insufficient gas
     *      griefing
     * @dev reverts iff the target is not a contract or we encounter an
     *      out-of-gas
     * @return success true iff the call succeeded and returned at least
     *                 `minReturnBytes` of return data
     * @param target the contract (reverts if non-contract) on which to make the
     *               `staticcall`
>>>>>>> 21ee864c
     * @param data the calldata to pass
     * @param minReturnBytes `success` is false if the call doesn't return at least this much return
     *                       data
     */
    function checkCall(address target, bytes memory data, uint256 minReturnBytes)
        internal
        view
        returns (bool success)
    {
        assembly ("memory-safe") {
            let beforeGas
            {
                let offset := add(data, 0x20)
                let length := mload(data)
                beforeGas := gas()
                success := staticcall(gas(), target, offset, length, 0x00, 0x00)
            }

            // `verbatim` can't work in inline assembly. Assignment of a value to a variable costs
            // gas (although how much is unpredictable because it depends on the Yul/IR optimizer),
            // as does the `GAS` opcode itself. Therefore, the `gas()` below returns less than the
            // actual amount of gas available for computation at the end of the call. Also
            // `beforeGas` above is exclusive of the preparing of the stack for `staticcall` as well
            // as the gas costs of the `staticcall` paid by the caller (e.g. cold account
            // access). All this makes the check below slightly too conservative. However, we do not
            // correct this because the correction would become outdated (possibly too permissive)
            // if the opcodes are repriced.
            let afterGas := gas()

            for {} 1 {} {
                if iszero(returndatasize()) {
                    // The absence of returndata means that it's possible that either we called an
                    // address without code or that the call reverted due to out-of-gas. We must
                    // check.
                    switch success
                    case 0 {
                        // Check whether the call reverted due to out-of-gas.
                        // https://eips.ethereum.org/EIPS/eip-150
                        // https://ronan.eth.limo/blog/ethereum-gas-dangers/
                        // We apply the "all but one 64th" rule twice because `target` could
                        // plausibly be a proxy. We apply it only twice because we assume only a
                        // single level of indirection.
                        let remainingGas := shr(6, beforeGas)
                        remainingGas := add(remainingGas, shr(6, sub(beforeGas, remainingGas)))
                        if iszero(lt(remainingGas, afterGas)) {
                            // The call failed due to not enough gas left. We deliberately consume
                            // all remaining gas with `invalid` (instead of `revert`) to make this
                            // failure distinguishable to our caller.
                            invalid()
                        }
                        // `success` is false because the call reverted
                    }
                    default {
                        // Check whether we called an address with no code (gas expensive).
                        if iszero(extcodesize(target)) { revert(0x00, 0x00) }
                        // We called a contract which returned no data; this is only a success if we
                        // were expecting no data.
                        success := iszero(minReturnBytes)
                    }
                    break
                }
                // The presence of returndata indicates that we definitely executed code. It also
                // means that the call didn't revert due to out-of-gas, if it reverted. We can omit
                // a bunch of checks.
                success := gt(success, lt(returndatasize(), minReturnBytes))
                break
            }
        }
    }
}<|MERGE_RESOLUTION|>--- conflicted
+++ resolved
@@ -3,25 +3,12 @@
 
 library CheckCall {
     /**
-<<<<<<< HEAD
      * @notice `staticcall` another contract. Check the length of the return without reading it.
      * @dev contains protections against EIP-150-induced insufficient gas griefing
      * @dev reverts iff the target is not a contract or we encounter an out-of-gas
-     * @return success true iff the call succeded and returned at least `minReturnBytes` of return
+     * @return success true iff the call succeeded and returned at least `minReturnBytes` of return
      *                 data
      * @param target the contract (reverts if non-contract) on which to make the `staticcall`
-=======
-     * @notice `staticcall` another contract forwarding a precomputed amount of
-     *         gas. Check the length of the return without reading it.
-     * @dev contains protections against EIP-150-induced insufficient gas
-     *      griefing
-     * @dev reverts iff the target is not a contract or we encounter an
-     *      out-of-gas
-     * @return success true iff the call succeeded and returned at least
-     *                 `minReturnBytes` of return data
-     * @param target the contract (reverts if non-contract) on which to make the
-     *               `staticcall`
->>>>>>> 21ee864c
      * @param data the calldata to pass
      * @param minReturnBytes `success` is false if the call doesn't return at least this much return
      *                       data
