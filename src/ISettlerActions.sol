--- conflicted
+++ resolved
@@ -52,11 +52,7 @@
     /// @dev Trades against UniswapV3 using the contracts balance for funding
     // Pre-req: Funded
     // Post-req: Payout
-<<<<<<< HEAD
     function UNISWAPV3_SWAP_EXACT_IN(address recipient, uint256 bips, bytes memory path) external;
-=======
-    function UNISWAPV3_SWAP_EXACT_IN(address recipient, uint256 amountIn, bytes memory path) external;
->>>>>>> 5e66cf67
 
     /// @dev Trades against UniswapV3 using user funds via Permit2 for funding
     function UNISWAPV3_PERMIT2_SWAP_EXACT_IN(
