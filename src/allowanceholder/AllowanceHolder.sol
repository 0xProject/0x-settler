--- conflicted
+++ resolved
@@ -5,14 +5,11 @@
 import {TransientStorage} from "./TransientStorage.sol";
 
 contract AllowanceHolder is TransientStorage, AllowanceHolderBase {
-<<<<<<< HEAD
     constructor() {
         require(address(this) == 0x0000000000001fF3684f28c67538d4D072C22734 || block.chainid == 31337);
     }
 
-=======
     /// @inheritdoc AllowanceHolderBase
->>>>>>> 256c10cb
     function exec(address operator, address token, uint256 amount, address payable target, bytes calldata data)
         internal
         override
