// SPDX-License-Identifier: MIT
pragma solidity ^0.8.25;

import {Context} from "../Context.sol";
import {IAllowanceHolder, ALLOWANCE_HOLDER} from "./IAllowanceHolder.sol";

abstract contract AllowanceHolderContext is Context {
<<<<<<< HEAD
    IAllowanceHolder internal constant _ALLOWANCE_HOLDER = IAllowanceHolder(0x0000000000005E88410CcDFaDe4a5EfaE4b49562);

=======
>>>>>>> a2ca15a3
    function _isForwarded() internal view virtual override returns (bool) {
        return super._isForwarded() || super._msgSender() == address(ALLOWANCE_HOLDER);
    }

    function _msgData() internal view virtual override returns (bytes calldata) {
        if (super._msgSender() == address(ALLOWANCE_HOLDER)) {
            return msg.data[:msg.data.length - 20];
        } else {
            return msg.data;
        }
    }

    function _msgSender() internal view virtual override returns (address sender) {
        sender = super._msgSender();
        if (sender == address(ALLOWANCE_HOLDER)) {
            // ERC-2771 like usage where the _trusted_ `AllowanceHolder` has appended the appropriate
            // msg.sender to the msg data
            bytes calldata data = super._msgData();
            assembly ("memory-safe") {
                sender := shr(0x60, calldataload(add(data.offset, sub(data.length, 0x14))))
            }
        }
    }

    // this is here to avoid foot-guns and make it very explicit that we intend
    // to pass the confused deputy check in AllowanceHolder
    function balanceOf(address) external pure {
        assembly ("memory-safe") {
            mstore8(0x00, 0x00)
            return(0x00, 0x01)
        }
    }
}<|MERGE_RESOLUTION|>--- conflicted
+++ resolved
@@ -5,11 +5,6 @@
 import {IAllowanceHolder, ALLOWANCE_HOLDER} from "./IAllowanceHolder.sol";
 
 abstract contract AllowanceHolderContext is Context {
-<<<<<<< HEAD
-    IAllowanceHolder internal constant _ALLOWANCE_HOLDER = IAllowanceHolder(0x0000000000005E88410CcDFaDe4a5EfaE4b49562);
-
-=======
->>>>>>> a2ca15a3
     function _isForwarded() internal view virtual override returns (bool) {
         return super._isForwarded() || super._msgSender() == address(ALLOWANCE_HOLDER);
     }
