// SPDX-License-Identifier: MIT
pragma solidity ^0.8.21;

import {ERC20} from "solmate/src/tokens/ERC20.sol";
import {ISignatureTransfer} from "permit2/src/interfaces/ISignatureTransfer.sol";

import {Basic} from "./core/Basic.sol";
import {CurveV2} from "./core/CurveV2.sol";
import {OtcOrderSettlement} from "./core/OtcOrderSettlement.sol";
import {UniswapV3} from "./core/UniswapV3.sol";
import {IZeroEx, ZeroEx} from "./core/ZeroEx.sol";

import {SafeTransferLib} from "./utils/SafeTransferLib.sol";
import {UnsafeMath} from "./utils/UnsafeMath.sol";
import {FullMath} from "./utils/FullMath.sol";
import {FreeMemory} from "./utils/FreeMemory.sol";

import {ISettlerActions} from "./ISettlerActions.sol";

/// @dev This library omits index bounds/overflow checking when accessing calldata arrays for gas efficiency, but still includes checks against `calldatasize()` for safety.
library CalldataDecoder {
    function decodeCall(bytes[] calldata data, uint256 i)
        internal
        pure
        returns (bytes4 selector, bytes calldata args)
    {
        assembly ("memory-safe") {
            // helper functions
            function panic(code) {
                mstore(0x00, 0x4e487b71) // keccak256("Panic(uint256)")[:4]
                mstore(0x20, code)
                revert(0x1c, 0x24)
            }
            function overflow() {
                panic(0x11) // 0x11 -> arithmetic under-/over- flow
            }
            function bad_calldata() {
                revert(0x00, 0x00) // empty reason for malformed calldata
            }

            // initially, we set `args.offset` to the pointer to the length. this is 32 bytes before the actual start of data
            args.offset :=
                add(
                    data.offset,
                    calldataload(
                        add(shl(5, i), data.offset) // can't overflow; we assume `i` is in-bounds
                    )
                )
            // because the offset to `args` stored in `data` is arbitrary, we have to check it
            if lt(args.offset, add(shl(5, data.length), data.offset)) { overflow() }
            if iszero(lt(args.offset, calldatasize())) { bad_calldata() }
            // now we load `args.length` and set `args.offset` to the start of data
            args.length := calldataload(args.offset)
            args.offset := add(args.offset, 0x20) // can't overflow; calldata can't be that long
            {
                // check that the end of `args` is in-bounds
                let end := add(args.offset, args.length)
                if lt(end, args.offset) { overflow() }
                if gt(end, calldatasize()) { bad_calldata() }
            }
            // slice off the first 4 bytes of `args` as the selector
            if lt(args.length, 4) {
                // loading selector results in out-of-bounds read
                panic(0x32) // 0x32 -> out-of-bounds array access
            }
            selector := calldataload(args.offset) // solidity cleans dirty bits automatically
            args.length := sub(args.length, 4) // can't underflow; checked above
            args.offset := add(args.offset, 4) // can't overflow/oob; we already checked `end`
        }
    }
}

contract Settler is Basic, OtcOrderSettlement, UniswapV3, CurveV2, ZeroEx, FreeMemory {
    using SafeTransferLib for ERC20;
    using UnsafeMath for uint256;
    using FullMath for uint256;
    using CalldataDecoder for bytes[];

    error ActionInvalid(uint256 i, bytes4 action, bytes data);
    error TooMuchSlippage(address token, uint256 expected, uint256 actual);

    // Permit2 Witness for meta transactions
    string internal constant ACTIONS_AND_SLIPPAGE_TYPE =
        "ActionsAndSlippage(bytes[] actions,address wantToken,address recipient,uint256 minAmountOut)";
    // `string.concat` isn't recognized by solc as compile-time constant, but `abi.encodePacked` is
    string internal constant ACTIONS_AND_SLIPPAGE_WITNESS = string(
        abi.encodePacked("ActionsAndSlippage actionsAndSlippage)", ACTIONS_AND_SLIPPAGE_TYPE, TOKEN_PERMISSIONS_TYPE)
    );
    bytes32 internal constant ACTIONS_AND_SLIPPAGE_TYPEHASH =
        0x4ab0563587faa1f2e86ede76cfacd8c39103aeb94829021cb7a790cc1776fa37;

    bytes4 internal constant SLIPPAGE_ACTION = bytes4(keccak256("SLIPPAGE(address,uint256)"));

    constructor(address permit2, address zeroEx, address uniFactory, bytes32 poolInitCodeHash, address feeRecipient)
        Basic(permit2)
        CurveV2()
        OtcOrderSettlement(permit2, feeRecipient)
        UniswapV3(uniFactory, poolInitCodeHash, permit2)
        ZeroEx(zeroEx)
    {
        assert(ACTIONS_AND_SLIPPAGE_TYPEHASH == keccak256(bytes(ACTIONS_AND_SLIPPAGE_TYPE)));
    }

<<<<<<< HEAD
    struct AllowedSlippage {
        address buyToken;
        uint256 minAmountOut;
    }

    function _checkSlippageAndTransfer(AllowedSlippage calldata slippage, address msgSender) internal {
=======
    function _checkSlippageAndTransfer(address wantToken, address recipient, uint256 minAmountOut) internal {
>>>>>>> 994790c1
        // This final slippage check effectively prohibits custody optimization on the
        // final hop of every swap. This is gas-inefficient. This is on purpose. Because
        // ISettlerActions.BASIC_SELL could interaction with an intents-based settlement
        // mechanism, we must ensure that the user's want token increase is coming
        // directly from us instead of from some other form of exchange of value.
        if (slippage.buyToken != address(0) || slippage.minAmountOut != 0) {
            uint256 amountOut = ERC20(slippage.buyToken).balanceOf(address(this));
            if (amountOut < slippage.minAmountOut) {
                revert TooMuchSlippage(slippage.buyToken, slippage.minAmountOut, amountOut);
            }
<<<<<<< HEAD
            ERC20(slippage.buyToken).safeTransfer(msgSender, amountOut);
        }
    }

    function execute(bytes[] calldata actions, AllowedSlippage calldata slippage) public payable {
=======
            ERC20(wantToken).safeTransfer(recipient, amountOut);
        }
    }

    function execute(bytes[] calldata actions, address wantToken, address recipient, uint256 minAmountOut)
        public
        payable
    {
>>>>>>> 994790c1
        if (actions.length != 0) {
            (bytes4 action, bytes calldata data) = actions.decodeCall(0);
            if (action == ISettlerActions.SETTLER_OTC_PERMIT2.selector) {
                if (actions.length != 1) {
                    (action, data) = actions.decodeCall(1);
                    revert ActionInvalid({i: 1, action: action, data: data});
                }
                (
                    ISignatureTransfer.PermitTransferFrom memory makerPermit,
                    address maker,
                    bytes memory makerSig,
<<<<<<< HEAD
                    ISignatureTransfer.PermitTransferFrom memory takerPermit,
                    bytes memory takerSig,
                    address recipient
=======
                    ISignatureTransfer.PermitBatchTransferFrom memory takerPermit,
                    bytes memory takerSig
>>>>>>> 994790c1
                ) = abi.decode(
                    data,
                    (
                        ISignatureTransfer.PermitTransferFrom,
                        address,
                        bytes,
<<<<<<< HEAD
                        ISignatureTransfer.PermitTransferFrom,
                        bytes,
                        address
=======
                        ISignatureTransfer.PermitBatchTransferFrom,
                        bytes
>>>>>>> 994790c1
                    )
                );
                fillOtcOrder(makerPermit, maker, makerSig, takerPermit, takerSig, recipient);
                return;
            } else {
                _dispatch(0, action, data, msg.sender);
            }
        }

        for (uint256 i = 1; i < actions.length; i = i.unsafeInc()) {
            (bytes4 action, bytes calldata data) = actions.decodeCall(i);
            _dispatch(i, action, data, msg.sender);
        }

<<<<<<< HEAD
        _checkSlippageAndTransfer(slippage, msg.sender);
=======
        _checkSlippageAndTransfer(wantToken, recipient, minAmountOut);
>>>>>>> 994790c1
    }

    function _hashArrayOfBytes(bytes[] calldata actions) internal pure returns (bytes32 result) {
        assembly ("memory-safe") {
            let ptr := mload(0x40)
            let hashesLength := shl(5, actions.length)
            for {
                let i := actions.offset
                let dst := ptr
                let end := add(i, hashesLength)
            } lt(i, end) {
                i := add(i, 0x20)
                dst := add(dst, 0x20)
            } {
                let src := add(actions.offset, calldataload(i))
                let length := calldataload(src)
                calldatacopy(dst, add(src, 0x20), length)
                mstore(dst, keccak256(dst, length))
            }
            result := keccak256(ptr, hashesLength)
        }
    }

<<<<<<< HEAD
    function _hashActionsAndSlippage(bytes[] calldata actions, AllowedSlippage calldata slippage)
        internal
        pure
        returns (bytes32 result)
    {
=======
    function _hashActionsAndSlippage(
        bytes[] calldata actions,
        address wantToken,
        address recipient,
        uint256 minAmountOut
    ) internal pure returns (bytes32 result) {
>>>>>>> 994790c1
        bytes32 arrayOfBytesHash = _hashArrayOfBytes(actions);
        assembly ("memory-safe") {
            let ptr := mload(0x40)
            mstore(ptr, ACTIONS_AND_SLIPPAGE_TYPEHASH)
            mstore(add(ptr, 0x20), arrayOfBytesHash)
<<<<<<< HEAD
            calldatacopy(add(ptr, 0x40), slippage, 0x40)
            result := keccak256(ptr, 0x80)
        }
    }

    function _metaTxnTransferFrom(bytes calldata data, bytes32 witness, bytes calldata sig)
        internal
        DANGEROUS_freeMemory
        returns (address)
    {
        (ISignatureTransfer.PermitBatchTransferFrom memory permit, address from) =
            abi.decode(data, (ISignatureTransfer.PermitBatchTransferFrom, address));
        (ISignatureTransfer.SignatureTransferDetails[] memory transferDetails,,) =
            _permitToTransferDetails(permit, address(this));

        // We simultaneously transfer-in the taker's tokens and authenticate the
        // metatransaction.
        _permit2WitnessTransferFrom(permit, transferDetails, from, witness, ACTIONS_AND_SLIPPAGE_WITNESS, sig);
        // `from` becomes the metatransaction requestor (the taker of the sequence of actions).
        return from;
    }

    function executeMetaTxn(bytes[] calldata actions, AllowedSlippage calldata slippage, bytes calldata sig) public {
=======
            mstore(add(ptr, 0x40), wantToken)
            mstore(add(ptr, 0x60), recipient)
            mstore(add(ptr, 0x80), minAmountOut)
            result := keccak256(ptr, 0xa0)
        }
    }

    function executeMetaTxn(
        bytes[] calldata actions,
        address wantToken,
        address recipient,
        uint256 minAmountOut,
        bytes memory sig
    ) public {
>>>>>>> 994790c1
        address msgSender = msg.sender;

        if (actions.length != 0) {
            (bytes4 action, bytes calldata data) = actions.decodeCall(0);

            // We force the first action to be a Permit2 witness transfer and validate the actions
            // against the signature

            if (action == ISettlerActions.METATXN_SETTLER_OTC_PERMIT2.selector) {
                if (actions.length != 1) {
                    (action, data) = actions.decodeCall(1);
                    revert ActionInvalid({i: 1, action: action, data: data});
                }
                // An optimized path involving a maker/taker in a single trade
                // The OTC order is signed by both maker and taker, validation is performed inside the OtcOrderSettlement
                // so there is no need to validate `sig` against `actions` here
                (
                    ISignatureTransfer.PermitTransferFrom memory makerPermit,
                    address maker,
                    bytes memory makerSig,
                    ISignatureTransfer.PermitTransferFrom memory takerPermit,
                    address taker,
                    bytes memory takerSig
                ) = abi.decode(
                    data,
                    (
                        ISignatureTransfer.PermitTransferFrom,
                        address,
                        bytes,
                        ISignatureTransfer.PermitTransferFrom,
                        address,
                        bytes
                    )
                );
                fillOtcOrderMetaTxn(makerPermit, maker, makerSig, takerPermit, taker, takerSig, recipient);
                return;
            } else if (action == ISettlerActions.METATXN_PERMIT2_TRANSFER_FROM.selector) {
                // Checking this witness ensures that the entire sequence of actions is
                // authorized.
<<<<<<< HEAD
                bytes32 witness = _hashActionsAndSlippage(actions, slippage);
                // `msgSender` is the signer of the metatransaction. This
                // ensures that the whole sequence of actions is authorized by
                // the requestor from whom we transferred.
                msgSender = _metaTxnTransferFrom(data, witness, sig);
=======
                bytes32 witness = _hashActionsAndSlippage(actions, wantToken, recipient, minAmountOut);
                // `msgSender` becomes the metatransaction requestor (the taker of the
                // sequence of actions).
                msgSender = from;
                // We simultaneously transfer-in the taker's tokens and authenticate the
                // metatransaction.
                _permit2WitnessTransferFrom(
                    permit, transferDetails, msgSender, witness, ACTIONS_AND_SLIPPAGE_WITNESS, sig
                );
>>>>>>> 994790c1
            } else {
                revert ActionInvalid({i: 0, action: action, data: data});
            }
        }

        for (uint256 i = 1; i < actions.length; i = i.unsafeInc()) {
            (bytes4 action, bytes calldata data) = actions.decodeCall(i);
            _dispatch(i, action, data, msgSender);
        }

<<<<<<< HEAD
        _checkSlippageAndTransfer(slippage, msgSender);
=======
        _checkSlippageAndTransfer(wantToken, recipient, minAmountOut);
>>>>>>> 994790c1
    }

    function _dispatch(uint256 i, bytes4 action, bytes calldata data, address msgSender)
        internal
        DANGEROUS_freeMemory
    {
        if (action == ISettlerActions.PERMIT2_TRANSFER_FROM.selector) {
            (ISignatureTransfer.PermitBatchTransferFrom memory permit, bytes memory sig) =
                abi.decode(data, (ISignatureTransfer.PermitBatchTransferFrom, bytes));
            (ISignatureTransfer.SignatureTransferDetails[] memory transferDetails,,) =
                _permitToTransferDetails(permit, address(this));
            _permit2TransferFrom(permit, transferDetails, msgSender, sig);
        } else if (action == ISettlerActions.SETTLER_OTC_SELF_FUNDED.selector) {
            (
                ISignatureTransfer.PermitTransferFrom memory permit,
                address maker,
                bytes memory sig,
                ERC20 takerToken,
                uint256 maxTakerAmount
            ) = abi.decode(data, (ISignatureTransfer.PermitTransferFrom, address, bytes, ERC20, uint256));

            fillOtcOrderSelfFunded(permit, maker, sig, takerToken, maxTakerAmount, msgSender);
        } else if (action == ISettlerActions.ZERO_EX_OTC.selector) {
            (IZeroEx.OtcOrder memory order, IZeroEx.Signature memory signature, uint256 sellAmount) =
                abi.decode(data, (IZeroEx.OtcOrder, IZeroEx.Signature, uint256));

            sellTokenForTokenToZeroExOTC(order, signature, sellAmount);
        } else if (action == ISettlerActions.UNISWAPV3_SWAP_EXACT_IN.selector) {
            (address recipient, uint256 amountIn, uint256 amountOutMin, bytes memory path) =
                abi.decode(data, (address, uint256, uint256, bytes));

            sellTokenForTokenToUniswapV3(path, amountIn, amountOutMin, recipient);
        } else if (action == ISettlerActions.UNISWAPV3_PERMIT2_SWAP_EXACT_IN.selector) {
            (address recipient, uint256 amountIn, uint256 amountOutMin, bytes memory path, bytes memory permit2Data) =
                abi.decode(data, (address, uint256, uint256, bytes, bytes));

            sellTokenForTokenToUniswapV3(path, amountIn, amountOutMin, recipient, permit2Data);
        } else if (action == ISettlerActions.CURVE_UINT256_EXCHANGE.selector) {
            (
                address pool,
                ERC20 sellToken,
                uint256 fromTokenIndex,
                uint256 toTokenIndex,
                uint256 sellAmount,
                uint256 minBuyAmount
            ) = abi.decode(data, (address, ERC20, uint256, uint256, uint256, uint256));

            sellTokenForTokenToCurve(pool, sellToken, fromTokenIndex, toTokenIndex, sellAmount, minBuyAmount);
        } else if (action == ISettlerActions.BASIC_SELL.selector) {
            (address pool, ERC20 sellToken, uint256 proportion, uint256 offset, bytes memory _data) =
                abi.decode(data, (address, ERC20, uint256, uint256, bytes));

            basicSellToPool(pool, sellToken, proportion, offset, _data);
        } else if (action == ISettlerActions.TRANSFER_OUT_FIXED.selector) {
            (ERC20 token, address recipient, uint256 amount) = abi.decode(data, (ERC20, address, uint256));
            token.safeTransfer(recipient, amount);
        } else if (action == ISettlerActions.TRANSFER_OUT_PROPORTIONAL.selector) {
            (ERC20 token, address recipient, uint256 bips) = abi.decode(data, (ERC20, address, uint256));
            require(bips <= 10_000, "Settler: can't transfer more than 10,000 bips");

            uint256 balance = token.balanceOf(address(this));
            uint256 amount = balance.unsafeMulDiv(bips, 10_000);
            token.safeTransfer(recipient, amount);
        } else if (action == ISettlerActions.TRANSFER_OUT_POSITIVE_SLIPPAGE.selector) {
            (ERC20 token, address recipient, uint256 expectedAmount) = abi.decode(data, (ERC20, address, uint256));
            uint256 balance = token.balanceOf(address(this));
            if (balance > expectedAmount) {
                unchecked {
                    token.safeTransfer(recipient, balance - expectedAmount);
                }
            }
        } else {
            revert ActionInvalid({i: i, action: action, data: data});
        }
    }
}<|MERGE_RESOLUTION|>--- conflicted
+++ resolved
@@ -81,13 +81,13 @@
 
     // Permit2 Witness for meta transactions
     string internal constant ACTIONS_AND_SLIPPAGE_TYPE =
-        "ActionsAndSlippage(bytes[] actions,address wantToken,address recipient,uint256 minAmountOut)";
+        "ActionsAndSlippage(bytes[] actions,address buyToken,address recipient,uint256 minAmountOut)";
     // `string.concat` isn't recognized by solc as compile-time constant, but `abi.encodePacked` is
     string internal constant ACTIONS_AND_SLIPPAGE_WITNESS = string(
         abi.encodePacked("ActionsAndSlippage actionsAndSlippage)", ACTIONS_AND_SLIPPAGE_TYPE, TOKEN_PERMISSIONS_TYPE)
     );
     bytes32 internal constant ACTIONS_AND_SLIPPAGE_TYPEHASH =
-        0x4ab0563587faa1f2e86ede76cfacd8c39103aeb94829021cb7a790cc1776fa37;
+        0x192e3b91169192370449da1ed14831706ef016a610bdabc518be7102ce47b0d9;
 
     bytes4 internal constant SLIPPAGE_ACTION = bytes4(keccak256("SLIPPAGE(address,uint256)"));
 
@@ -101,16 +101,13 @@
         assert(ACTIONS_AND_SLIPPAGE_TYPEHASH == keccak256(bytes(ACTIONS_AND_SLIPPAGE_TYPE)));
     }
 
-<<<<<<< HEAD
     struct AllowedSlippage {
         address buyToken;
+        address recipient;
         uint256 minAmountOut;
     }
 
-    function _checkSlippageAndTransfer(AllowedSlippage calldata slippage, address msgSender) internal {
-=======
-    function _checkSlippageAndTransfer(address wantToken, address recipient, uint256 minAmountOut) internal {
->>>>>>> 994790c1
+    function _checkSlippageAndTransfer(AllowedSlippage calldata slippage) internal {
         // This final slippage check effectively prohibits custody optimization on the
         // final hop of every swap. This is gas-inefficient. This is on purpose. Because
         // ISettlerActions.BASIC_SELL could interaction with an intents-based settlement
@@ -121,22 +118,11 @@
             if (amountOut < slippage.minAmountOut) {
                 revert TooMuchSlippage(slippage.buyToken, slippage.minAmountOut, amountOut);
             }
-<<<<<<< HEAD
-            ERC20(slippage.buyToken).safeTransfer(msgSender, amountOut);
+            ERC20(slippage.buyToken).safeTransfer(slippage.recipient, amountOut);
         }
     }
 
     function execute(bytes[] calldata actions, AllowedSlippage calldata slippage) public payable {
-=======
-            ERC20(wantToken).safeTransfer(recipient, amountOut);
-        }
-    }
-
-    function execute(bytes[] calldata actions, address wantToken, address recipient, uint256 minAmountOut)
-        public
-        payable
-    {
->>>>>>> 994790c1
         if (actions.length != 0) {
             (bytes4 action, bytes calldata data) = actions.decodeCall(0);
             if (action == ISettlerActions.SETTLER_OTC_PERMIT2.selector) {
@@ -148,31 +134,19 @@
                     ISignatureTransfer.PermitTransferFrom memory makerPermit,
                     address maker,
                     bytes memory makerSig,
-<<<<<<< HEAD
                     ISignatureTransfer.PermitTransferFrom memory takerPermit,
-                    bytes memory takerSig,
-                    address recipient
-=======
-                    ISignatureTransfer.PermitBatchTransferFrom memory takerPermit,
                     bytes memory takerSig
->>>>>>> 994790c1
                 ) = abi.decode(
                     data,
                     (
                         ISignatureTransfer.PermitTransferFrom,
                         address,
                         bytes,
-<<<<<<< HEAD
                         ISignatureTransfer.PermitTransferFrom,
-                        bytes,
-                        address
-=======
-                        ISignatureTransfer.PermitBatchTransferFrom,
                         bytes
->>>>>>> 994790c1
                     )
                 );
-                fillOtcOrder(makerPermit, maker, makerSig, takerPermit, takerSig, recipient);
+                fillOtcOrder(makerPermit, maker, makerSig, takerPermit, takerSig, slippage.recipient);
                 return;
             } else {
                 _dispatch(0, action, data, msg.sender);
@@ -184,11 +158,7 @@
             _dispatch(i, action, data, msg.sender);
         }
 
-<<<<<<< HEAD
-        _checkSlippageAndTransfer(slippage, msg.sender);
-=======
-        _checkSlippageAndTransfer(wantToken, recipient, minAmountOut);
->>>>>>> 994790c1
+        _checkSlippageAndTransfer(slippage);
     }
 
     function _hashArrayOfBytes(bytes[] calldata actions) internal pure returns (bytes32 result) {
@@ -212,28 +182,18 @@
         }
     }
 
-<<<<<<< HEAD
     function _hashActionsAndSlippage(bytes[] calldata actions, AllowedSlippage calldata slippage)
         internal
         pure
         returns (bytes32 result)
     {
-=======
-    function _hashActionsAndSlippage(
-        bytes[] calldata actions,
-        address wantToken,
-        address recipient,
-        uint256 minAmountOut
-    ) internal pure returns (bytes32 result) {
->>>>>>> 994790c1
         bytes32 arrayOfBytesHash = _hashArrayOfBytes(actions);
         assembly ("memory-safe") {
             let ptr := mload(0x40)
             mstore(ptr, ACTIONS_AND_SLIPPAGE_TYPEHASH)
             mstore(add(ptr, 0x20), arrayOfBytesHash)
-<<<<<<< HEAD
-            calldatacopy(add(ptr, 0x40), slippage, 0x40)
-            result := keccak256(ptr, 0x80)
+            calldatacopy(add(ptr, 0x40), slippage, 0x60)
+            result := keccak256(ptr, 0xa0)
         }
     }
 
@@ -255,22 +215,6 @@
     }
 
     function executeMetaTxn(bytes[] calldata actions, AllowedSlippage calldata slippage, bytes calldata sig) public {
-=======
-            mstore(add(ptr, 0x40), wantToken)
-            mstore(add(ptr, 0x60), recipient)
-            mstore(add(ptr, 0x80), minAmountOut)
-            result := keccak256(ptr, 0xa0)
-        }
-    }
-
-    function executeMetaTxn(
-        bytes[] calldata actions,
-        address wantToken,
-        address recipient,
-        uint256 minAmountOut,
-        bytes memory sig
-    ) public {
->>>>>>> 994790c1
         address msgSender = msg.sender;
 
         if (actions.length != 0) {
@@ -305,28 +249,16 @@
                         bytes
                     )
                 );
-                fillOtcOrderMetaTxn(makerPermit, maker, makerSig, takerPermit, taker, takerSig, recipient);
+                fillOtcOrderMetaTxn(makerPermit, maker, makerSig, takerPermit, taker, takerSig, slippage.recipient);
                 return;
             } else if (action == ISettlerActions.METATXN_PERMIT2_TRANSFER_FROM.selector) {
                 // Checking this witness ensures that the entire sequence of actions is
                 // authorized.
-<<<<<<< HEAD
                 bytes32 witness = _hashActionsAndSlippage(actions, slippage);
                 // `msgSender` is the signer of the metatransaction. This
                 // ensures that the whole sequence of actions is authorized by
                 // the requestor from whom we transferred.
                 msgSender = _metaTxnTransferFrom(data, witness, sig);
-=======
-                bytes32 witness = _hashActionsAndSlippage(actions, wantToken, recipient, minAmountOut);
-                // `msgSender` becomes the metatransaction requestor (the taker of the
-                // sequence of actions).
-                msgSender = from;
-                // We simultaneously transfer-in the taker's tokens and authenticate the
-                // metatransaction.
-                _permit2WitnessTransferFrom(
-                    permit, transferDetails, msgSender, witness, ACTIONS_AND_SLIPPAGE_WITNESS, sig
-                );
->>>>>>> 994790c1
             } else {
                 revert ActionInvalid({i: 0, action: action, data: data});
             }
@@ -337,11 +269,7 @@
             _dispatch(i, action, data, msgSender);
         }
 
-<<<<<<< HEAD
-        _checkSlippageAndTransfer(slippage, msgSender);
-=======
-        _checkSlippageAndTransfer(wantToken, recipient, minAmountOut);
->>>>>>> 994790c1
+        _checkSlippageAndTransfer(slippage);
     }
 
     function _dispatch(uint256 i, bytes4 action, bytes calldata data, address msgSender)
