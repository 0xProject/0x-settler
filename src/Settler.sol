// SPDX-License-Identifier: MIT
pragma solidity ^0.8.21;

import {ERC20} from "solmate/src/tokens/ERC20.sol";
import {ISignatureTransfer} from "permit2/src/interfaces/ISignatureTransfer.sol";

import {Permit2Payment} from "./core/Permit2Payment.sol";
import {Basic} from "./core/Basic.sol";
import {OtcOrderSettlement} from "./core/OtcOrderSettlement.sol";
import {UniswapV3} from "./core/UniswapV3.sol";
import {UniswapV2} from "./core/UniswapV2.sol";
import {IZeroEx, ZeroEx} from "./core/ZeroEx.sol";

import {SafeTransferLib} from "./utils/SafeTransferLib.sol";
import {UnsafeMath} from "./utils/UnsafeMath.sol";
import {FullMath} from "./utils/FullMath.sol";
import {FreeMemory} from "./utils/FreeMemory.sol";

import {ISettlerActions} from "./ISettlerActions.sol";

/// @dev This library omits index bounds/overflow checking when accessing calldata arrays for gas efficiency, but still includes checks against `calldatasize()` for safety.
library CalldataDecoder {
    function decodeCall(bytes[] calldata data, uint256 i)
        internal
        pure
        returns (bytes4 selector, bytes calldata args)
    {
        assembly ("memory-safe") {
            // helper functions
            function panic(code) {
                mstore(0x00, 0x4e487b71) // keccak256("Panic(uint256)")[:4]
                mstore(0x20, code)
                revert(0x1c, 0x24)
            }
            function overflow() {
                panic(0x11) // 0x11 -> arithmetic under-/over- flow
            }
            function bad_calldata() {
                revert(0x00, 0x00) // empty reason for malformed calldata
            }

            // initially, we set `args.offset` to the pointer to the length. this is 32 bytes before the actual start of data
            args.offset :=
                add(
                    data.offset,
                    calldataload(
                        add(shl(5, i), data.offset) // can't overflow; we assume `i` is in-bounds
                    )
                )
            // because the offset to `args` stored in `data` is arbitrary, we have to check it
            if lt(args.offset, add(shl(5, data.length), data.offset)) { overflow() }
            if iszero(lt(args.offset, calldatasize())) { bad_calldata() }
            // now we load `args.length` and set `args.offset` to the start of data
            args.length := calldataload(args.offset)
            args.offset := add(args.offset, 0x20) // can't overflow; calldata can't be that long
            {
                // check that the end of `args` is in-bounds
                let end := add(args.offset, args.length)
                if lt(end, args.offset) { overflow() }
                if gt(end, calldatasize()) { bad_calldata() }
            }
            // slice off the first 4 bytes of `args` as the selector
            if lt(args.length, 4) {
                // loading selector results in out-of-bounds read
                panic(0x32) // 0x32 -> out-of-bounds array access
            }
            selector := calldataload(args.offset) // solidity cleans dirty bits automatically
            args.length := sub(args.length, 4) // can't underflow; checked above
            args.offset := add(args.offset, 4) // can't overflow/oob; we already checked `end`
        }
    }
}

contract Settler is Permit2Payment, Basic, OtcOrderSettlement, UniswapV3, UniswapV2, ZeroEx, FreeMemory {
    using SafeTransferLib for ERC20;
    using SafeTransferLib for address payable;
    using UnsafeMath for uint256;
    using FullMath for uint256;
    using CalldataDecoder for bytes[];

    error ActionInvalid(uint256 i, bytes4 action, bytes data);

    // Permit2 Witness for meta transactions
    string internal constant ACTIONS_AND_SLIPPAGE_TYPE =
        "ActionsAndSlippage(bytes[] actions,address buyToken,address recipient,uint256 minAmountOut)";
    // `string.concat` isn't recognized by solc as compile-time constant, but `abi.encodePacked` is
    string internal constant ACTIONS_AND_SLIPPAGE_WITNESS = string(
        abi.encodePacked("ActionsAndSlippage actionsAndSlippage)", ACTIONS_AND_SLIPPAGE_TYPE, TOKEN_PERMISSIONS_TYPE)
    );
    bytes32 internal constant ACTIONS_AND_SLIPPAGE_TYPEHASH =
        0x192e3b91169192370449da1ed14831706ef016a610bdabc518be7102ce47b0d9;

    bytes4 internal constant SLIPPAGE_ACTION = bytes4(keccak256("SLIPPAGE(address,uint256)"));

    receive() external payable {}

    constructor(address permit2, address zeroEx, address uniFactory, bytes32 poolInitCodeHash, address feeRecipient)
        Permit2Payment(permit2, feeRecipient)
        Basic()
        OtcOrderSettlement()
        UniswapV3(uniFactory, poolInitCodeHash)
        UniswapV2()
        ZeroEx(zeroEx)
    {
        assert(ACTIONS_AND_SLIPPAGE_TYPEHASH == keccak256(bytes(ACTIONS_AND_SLIPPAGE_TYPE)));
    }

    struct AllowedSlippage {
        address buyToken;
        address recipient;
        uint256 minAmountOut;
    }

    function _checkSlippageAndTransfer(AllowedSlippage calldata slippage) internal {
        // This final slippage check effectively prohibits custody optimization on the
        // final hop of every swap. This is gas-inefficient. This is on purpose. Because
        // ISettlerActions.BASIC_SELL could interaction with an intents-based settlement
        // mechanism, we must ensure that the user's want token increase is coming
        // directly from us instead of from some other form of exchange of value.
        (address buyToken, address recipient, uint256 minAmountOut) =
            (slippage.buyToken, slippage.recipient, slippage.minAmountOut);
        if (minAmountOut != 0 || buyToken != address(0)) {
            if (buyToken == ETH_ADDRESS) {
                uint256 amountOut = address(this).balance;
                if (amountOut < minAmountOut) {
                    revert TooMuchSlippage(buyToken, minAmountOut, amountOut);
                }
                payable(recipient).safeTransferETH(amountOut);
            } else {
                uint256 amountOut = ERC20(buyToken).balanceOf(address(this));
                if (amountOut < minAmountOut) {
                    revert TooMuchSlippage(buyToken, minAmountOut, amountOut);
                }
                ERC20(buyToken).safeTransfer(recipient, amountOut);
            }
        }
    }

    function execute(bytes[] calldata actions, AllowedSlippage calldata slippage) public payable {
        if (actions.length != 0) {
            (bytes4 action, bytes calldata data) = actions.decodeCall(0);
            if (action == ISettlerActions.SETTLER_OTC_PERMIT2.selector) {
                if (actions.length != 1) {
                    (action, data) = actions.decodeCall(1);
                    revert ActionInvalid({i: 1, action: action, data: data});
                }
                (
                    ISignatureTransfer.PermitTransferFrom memory makerPermit,
                    address maker,
                    bytes memory makerSig,
                    ISignatureTransfer.PermitTransferFrom memory takerPermit,
                    bytes memory takerSig
                ) = abi.decode(
                    data,
                    (
                        ISignatureTransfer.PermitTransferFrom,
                        address,
                        bytes,
                        ISignatureTransfer.PermitTransferFrom,
                        bytes
                    )
                );
                fillOtcOrder(slippage.recipient, makerPermit, maker, makerSig, takerPermit, takerSig);
                return;
            } else if (action == ISettlerActions.UNISWAPV3_PERMIT2_SWAP_EXACT_IN.selector) {
                (
                    address recipient,
                    uint256 amountIn,
                    uint256 amountOutMin,
                    bytes memory path,
                    ISignatureTransfer.PermitTransferFrom memory permit,
                    bytes memory sig
                ) = abi.decode(data, (address, uint256, uint256, bytes, ISignatureTransfer.PermitTransferFrom, bytes));

                sellTokenForTokenToUniswapV3(path, amountIn, amountOutMin, recipient, msg.sender, permit, sig);
            } else {
                _dispatch(0, action, data, msg.sender);
            }
        }

        for (uint256 i = 1; i < actions.length; i = i.unsafeInc()) {
            (bytes4 action, bytes calldata data) = actions.decodeCall(i);
            _dispatch(i, action, data, msg.sender);
        }

        _checkSlippageAndTransfer(slippage);
    }

    function _hashArrayOfBytes(bytes[] calldata actions) internal pure returns (bytes32 result) {
        assembly ("memory-safe") {
            let ptr := mload(0x40)
            let hashesLength := shl(5, actions.length)
            for {
                let i := actions.offset
                let dst := ptr
                let end := add(i, hashesLength)
            } lt(i, end) {
                i := add(i, 0x20)
                dst := add(dst, 0x20)
            } {
                let src := add(actions.offset, calldataload(i))
                let length := calldataload(src)
                calldatacopy(dst, add(src, 0x20), length)
                mstore(dst, keccak256(dst, length))
            }
            result := keccak256(ptr, hashesLength)
        }
    }

    function _hashActionsAndSlippage(bytes[] calldata actions, AllowedSlippage calldata slippage)
        internal
        pure
        returns (bytes32 result)
    {
        bytes32 arrayOfBytesHash = _hashArrayOfBytes(actions);
        assembly ("memory-safe") {
            let ptr := mload(0x40)
            mstore(ptr, ACTIONS_AND_SLIPPAGE_TYPEHASH)
            mstore(add(ptr, 0x20), arrayOfBytesHash)
            calldatacopy(add(ptr, 0x40), slippage, 0x60)
            result := keccak256(ptr, 0xa0)
        }
    }

    function _metaTxnTransferFrom(bytes calldata data, bytes32 witness, address msgSender, bytes calldata sig)
        internal
        DANGEROUS_freeMemory
    {
        (address recipient, ISignatureTransfer.PermitTransferFrom memory permit) =
            abi.decode(data, (address, ISignatureTransfer.PermitTransferFrom));
        (ISignatureTransfer.SignatureTransferDetails memory transferDetails,,) =
            _permitToTransferDetails(permit, recipient);

        // We simultaneously transfer-in the taker's tokens and authenticate the
        // metatransaction.
<<<<<<< HEAD
        _permit2TransferFrom(permit, transferDetails, from, witness, ACTIONS_AND_SLIPPAGE_WITNESS, sig);
        // `from` becomes the metatransaction requestor (the taker of the sequence of actions).
        return from;
=======
        _permit2TransferFrom(permit, transferDetails, msgSender, witness, ACTIONS_AND_SLIPPAGE_WITNESS, sig);
    }

    function _uniV3WitnessTypeString() internal pure override returns (string memory) {
        return ACTIONS_AND_SLIPPAGE_WITNESS;
>>>>>>> cfc04600
    }

    function _metaTxnUniV3VIP(bytes calldata data, bytes32 witness, address msgSender, bytes calldata sig)
        internal
        DANGEROUS_freeMemory
    {
        (
            address recipient,
            uint256 amountIn,
            uint256 amountOutMin,
            bytes memory path,
            ISignatureTransfer.PermitTransferFrom memory permit
        ) = abi.decode(data, (address, uint256, uint256, bytes, ISignatureTransfer.PermitTransferFrom));
        sellTokenForTokenToUniswapV3(path, amountIn, amountOutMin, recipient, msgSender, permit, sig, witness);
    }

    function executeMetaTxn(
        bytes[] calldata actions,
        AllowedSlippage calldata slippage,
        address msgSender,
        bytes calldata sig
    ) public {
        if (actions.length != 0) {
            (bytes4 action, bytes calldata data) = actions.decodeCall(0);

            // We force the first action to be a Permit2 witness transfer and validate the actions
            // against the signature

            if (action == ISettlerActions.METATXN_SETTLER_OTC_PERMIT2.selector) {
                if (actions.length != 1) {
                    (action, data) = actions.decodeCall(1);
                    revert ActionInvalid({i: 1, action: action, data: data});
                }
                // An optimized path involving a maker/taker in a single trade
                // The OTC order is signed by both maker and taker, validation is performed inside the OtcOrderSettlement
                // so there is no need to validate `sig` against `actions` here
                (
                    ISignatureTransfer.PermitTransferFrom memory makerPermit,
                    address maker,
                    bytes memory makerSig,
                    ISignatureTransfer.PermitTransferFrom memory takerPermit
                ) = abi.decode(
                    data, (ISignatureTransfer.PermitTransferFrom, address, bytes, ISignatureTransfer.PermitTransferFrom)
                );
                fillOtcOrderMetaTxn(slippage.recipient, makerPermit, maker, makerSig, takerPermit, msgSender, sig);
                return;
            } else if (action == ISettlerActions.METATXN_PERMIT2_TRANSFER_FROM.selector) {
                // Checking this witness ensures that the entire sequence of actions is
                // authorized.
                bytes32 witness = _hashActionsAndSlippage(actions, slippage);
                // `msgSender` is the signer of the metatransaction. This
                // ensures that the whole sequence of actions is authorized by
                // the requestor from whom we transferred.
                _metaTxnTransferFrom(data, witness, msgSender, sig);
            } else if (action == ISettlerActions.METATXN_UNISWAPV3_PERMIT2_SWAP_EXACT_IN.selector) {
                bytes32 witness = _hashActionsAndSlippage(actions, slippage);
                _metaTxnUniV3VIP(data, witness, msgSender, sig);
            } else {
                revert ActionInvalid({i: 0, action: action, data: data});
            }
        }

        for (uint256 i = 1; i < actions.length; i = i.unsafeInc()) {
            (bytes4 action, bytes calldata data) = actions.decodeCall(i);
            _dispatch(i, action, data, msgSender);
        }

        _checkSlippageAndTransfer(slippage);
    }

    function _dispatch(uint256 i, bytes4 action, bytes calldata data, address msgSender)
        internal
        DANGEROUS_freeMemory
    {
        if (action == ISettlerActions.PERMIT2_TRANSFER_FROM.selector) {
            (address recipient, ISignatureTransfer.PermitTransferFrom memory permit, bytes memory sig) =
                abi.decode(data, (address, ISignatureTransfer.PermitTransferFrom, bytes));
            (ISignatureTransfer.SignatureTransferDetails memory transferDetails,,) =
                _permitToTransferDetails(permit, recipient);
            _permit2TransferFrom(permit, transferDetails, msgSender, sig);
        } else if (action == ISettlerActions.SETTLER_OTC_SELF_FUNDED.selector) {
            (
                address recipient,
                ISignatureTransfer.PermitTransferFrom memory permit,
                address maker,
                bytes memory makerSig,
                ERC20 takerToken,
                uint256 maxTakerAmount
            ) = abi.decode(data, (address, ISignatureTransfer.PermitTransferFrom, address, bytes, ERC20, uint256));

            fillOtcOrderSelfFunded(recipient, permit, maker, makerSig, takerToken, maxTakerAmount, msgSender);
        } else if (action == ISettlerActions.UNISWAPV3_SWAP_EXACT_IN.selector) {
            (address recipient, uint256 bips, uint256 amountOutMin, bytes memory path) =
                abi.decode(data, (address, uint256, uint256, bytes));
<<<<<<< HEAD

            sellTokenForTokenToUniswapV3(path, bips, amountOutMin, recipient);
        } else if (action == ISettlerActions.UNISWAPV3_PERMIT2_SWAP_EXACT_IN.selector) {
            (address recipient, uint256 amountIn, uint256 amountOutMin, bytes memory path, bytes memory permit2Data) =
                abi.decode(data, (address, uint256, uint256, bytes, bytes));

            sellTokenForTokenToUniswapV3(path, amountIn, amountOutMin, recipient, msgSender, permit2Data);
=======

            sellTokenForTokenToUniswapV3(path, bips, amountOutMin, recipient);
>>>>>>> cfc04600
        } else if (action == ISettlerActions.UNISWAPV2_SWAP.selector) {
            (address recipient, uint256 bips, uint256 amountOutMin, bytes memory path) =
                abi.decode(data, (address, uint256, uint256, bytes));

            sellToUniswapV2(path, bips, amountOutMin, recipient);
        } else if (action == ISettlerActions.BASIC_SELL.selector) {
            (address pool, ERC20 sellToken, uint256 proportion, uint256 offset, bytes memory _data) =
                abi.decode(data, (address, ERC20, uint256, uint256, bytes));

            basicSellToPool(pool, sellToken, proportion, offset, _data);
        } else if (action == ISettlerActions.POSITIVE_SLIPPAGE.selector) {
            (ERC20 token, address recipient, uint256 expectedAmount) = abi.decode(data, (ERC20, address, uint256));
            if (token == ERC20(ETH_ADDRESS)) {
                uint256 balance = address(this).balance;
                if (balance > expectedAmount) {
                    unchecked {
                        payable(recipient).safeTransferETH(balance - expectedAmount);
                    }
                }
            } else {
                uint256 balance = token.balanceOf(address(this));
                if (balance > expectedAmount) {
                    unchecked {
                        token.safeTransfer(recipient, balance - expectedAmount);
                    }
                }
            }
        } else if (action == ISettlerActions.ZERO_EX_OTC.selector) {
            (IZeroEx.OtcOrder memory order, IZeroEx.Signature memory signature, uint256 sellAmount) =
                abi.decode(data, (IZeroEx.OtcOrder, IZeroEx.Signature, uint256));

            sellTokenForTokenToZeroExOTC(order, signature, sellAmount);
        } else {
            revert ActionInvalid({i: i, action: action, data: data});
        }
    }
}<|MERGE_RESOLUTION|>--- conflicted
+++ resolved
@@ -233,17 +233,11 @@
 
         // We simultaneously transfer-in the taker's tokens and authenticate the
         // metatransaction.
-<<<<<<< HEAD
-        _permit2TransferFrom(permit, transferDetails, from, witness, ACTIONS_AND_SLIPPAGE_WITNESS, sig);
-        // `from` becomes the metatransaction requestor (the taker of the sequence of actions).
-        return from;
-=======
         _permit2TransferFrom(permit, transferDetails, msgSender, witness, ACTIONS_AND_SLIPPAGE_WITNESS, sig);
     }
 
     function _uniV3WitnessTypeString() internal pure override returns (string memory) {
         return ACTIONS_AND_SLIPPAGE_WITNESS;
->>>>>>> cfc04600
     }
 
     function _metaTxnUniV3VIP(bytes calldata data, bytes32 witness, address msgSender, bytes calldata sig)
@@ -338,18 +332,8 @@
         } else if (action == ISettlerActions.UNISWAPV3_SWAP_EXACT_IN.selector) {
             (address recipient, uint256 bips, uint256 amountOutMin, bytes memory path) =
                 abi.decode(data, (address, uint256, uint256, bytes));
-<<<<<<< HEAD
 
             sellTokenForTokenToUniswapV3(path, bips, amountOutMin, recipient);
-        } else if (action == ISettlerActions.UNISWAPV3_PERMIT2_SWAP_EXACT_IN.selector) {
-            (address recipient, uint256 amountIn, uint256 amountOutMin, bytes memory path, bytes memory permit2Data) =
-                abi.decode(data, (address, uint256, uint256, bytes, bytes));
-
-            sellTokenForTokenToUniswapV3(path, amountIn, amountOutMin, recipient, msgSender, permit2Data);
-=======
-
-            sellTokenForTokenToUniswapV3(path, bips, amountOutMin, recipient);
->>>>>>> cfc04600
         } else if (action == ISettlerActions.UNISWAPV2_SWAP.selector) {
             (address recipient, uint256 bips, uint256 amountOutMin, bytes memory path) =
                 abi.decode(data, (address, uint256, uint256, bytes));
