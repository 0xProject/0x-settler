--- conflicted
+++ resolved
@@ -247,10 +247,6 @@
         return ACTIONS_AND_SLIPPAGE_WITNESS;
     }
 
-<<<<<<< HEAD
-    function executeMetaTxn(bytes[] calldata actions, AllowedSlippage calldata slippage, bytes calldata sig) public {
-        address msgSender = _msgSender();
-=======
     function _metaTxnUniV3VIP(bytes calldata data, bytes32 witness, address msgSender, bytes calldata sig)
         internal
         DANGEROUS_freeMemory
@@ -264,7 +260,6 @@
         ) = abi.decode(data, (address, uint256, uint256, bytes, ISignatureTransfer.PermitTransferFrom));
         sellTokenForTokenToUniswapV3(path, amountIn, amountOutMin, recipient, msgSender, permit, sig, witness);
     }
->>>>>>> c550fe13
 
     function executeMetaTxn(
         bytes[] calldata actions,
