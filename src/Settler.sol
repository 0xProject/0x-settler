// SPDX-License-Identifier: MIT
pragma solidity ^0.8.21;

import {ERC20} from "solmate/src/tokens/ERC20.sol";
import {ISignatureTransfer} from "permit2/src/interfaces/ISignatureTransfer.sol";

import {Basic} from "./core/Basic.sol";
import {CurveV2} from "./core/CurveV2.sol";
import {OtcOrderSettlement} from "./core/OtcOrderSettlement.sol";
import {UniswapV3} from "./core/UniswapV3.sol";
import {IZeroEx, ZeroEx} from "./core/ZeroEx.sol";
import {WethWrap} from "./core/WethWrap.sol";

import {Permit2Payment} from "./core/Permit2Payment.sol";
import {SafeTransferLib} from "./utils/SafeTransferLib.sol";

import {ISettlerActions} from "./ISettlerActions.sol";

<<<<<<< HEAD
contract Settler is Basic, OtcOrderSettlement, UniswapV3, Permit2Payment, CurveV2, ZeroEx, WethWrap {
=======
/// @dev This library omits index bounds/overflow checking when accessing calldata arrays for gas efficiency, but still includes checks against `calldatasize()` for safety.
library CalldataDecoder {
    function decodeCall(bytes[] calldata data, uint256 i)
        internal
        pure
        returns (bytes4 selector, bytes calldata args)
    {
        assembly ("memory-safe") {
            // helper functions
            function panic(code) {
                mstore(0x00, 0x4e487b71) // keccak256("Panic(uint256)")[:4]
                mstore(0x20, code)
                revert(0x1c, 0x24)
            }
            function overflow() {
                panic(0x11) // 0x11 -> arithmetic under-/over- flow
            }
            function bad_calldata() {
                revert(0x00, 0x00) // empty reason for malformed calldata
            }

            // initially, we set `args.offset` to the pointer to the length. this is 32 bytes before the actual start of data
            args.offset :=
                add(
                    data.offset,
                    calldataload(
                        add(shl(5, i), data.offset) // can't overflow; we assume `i` is in-bounds
                    )
                )
            // because the offset to `args` stored in `data` is arbitrary, we have to check it
            if lt(args.offset, add(shl(5, data.length), data.offset)) { overflow() }
            if iszero(lt(args.offset, calldatasize())) { bad_calldata() }
            // now we load `args.length` and set `args.offset` to the start of data
            args.length := calldataload(args.offset)
            args.offset := add(args.offset, 0x20) // can't overflow; calldata can't be that long
            {
                // check that the end of `args` is in-bounds
                let end := add(args.offset, args.length)
                if lt(end, args.offset) { overflow() }
                if gt(end, calldatasize()) { bad_calldata() }
            }
            // slice off the first 4 bytes of `args` as the selector
            if lt(args.length, 4) {
                // loading selector results in out-of-bounds read
                panic(0x32) // 0x32 -> out-of-bounds array access
            }
            selector := calldataload(args.offset) // solidity cleans dirty bits automatically
            args.length := sub(args.length, 4) // can't underflow; checked above
            args.offset := add(args.offset, 4) // can't overflow/oob; we already checked `end`
        }
    }
}

contract Settler is Basic, OtcOrderSettlement, UniswapV3, Permit2Payment, CurveV2, ZeroEx {
>>>>>>> 08d10a8d
    using SafeTransferLib for ERC20;
    using CalldataDecoder for bytes[];

    error ActionInvalid(bytes4 action, bytes data);
    error ActionFailed(bytes4 action, bytes data, bytes output);
    error LengthMismatch();

    // Permit2 Witness for meta transactions
    string internal constant ACTIONS_AND_SLIPPAGE_TYPE_STRING =
        "ActionsAndSlippage(bytes[] actions,address wantToken,uint256 minAmountOut)";
    // `string.concat` isn't recognized by solc as compile-time constant, but `abi.encodePacked` is
    string internal constant METATXN_TYPE_STRING = string(
        abi.encodePacked(
            "ActionsAndSlippage actionsAndSlippage)", ACTIONS_AND_SLIPPAGE_TYPE_STRING, TOKEN_PERMISSIONS_TYPE_STRING
        )
    );
    bytes32 internal constant ACTIONS_AND_SLIPPAGE_TYPEHASH =
        0x740ff4b4bedfa7438eba5fd36b723b10e5b2d4781deb32a7c62bfa2c00dd9034;

    bytes4 internal constant SLIPPAGE_ACTION = bytes4(keccak256("SLIPPAGE(address,uint256)"));

<<<<<<< HEAD
    address internal constant ETH_ADDRESS = 0xEeeeeEeeeEeEeeEeEeEeeEEEeeeeEeeeeeeeEEeE;

    /// @dev The highest bit of a uint256 value.
    uint256 private constant HIGH_BIT = 2 ** 255;
    /// @dev Mask of the lower 255 bits of a uint256 value.
    uint256 private constant LOWER_255_BITS = HIGH_BIT - 1;

    receive() external payable {}

    constructor(address permit2, address zeroEx, address uniFactory, address payable weth, bytes32 poolInitCodeHash)
=======
    constructor(address permit2, address zeroEx, address uniFactory, bytes32 poolInitCodeHash)
>>>>>>> 08d10a8d
        Basic(permit2)
        CurveV2()
        OtcOrderSettlement(permit2)
        Permit2Payment(permit2)
        UniswapV3(uniFactory, poolInitCodeHash, permit2)
        ZeroEx(zeroEx)
        WethWrap(weth)
    {
        assert(ACTIONS_AND_SLIPPAGE_TYPEHASH == keccak256(bytes(ACTIONS_AND_SLIPPAGE_TYPE_STRING)));
    }

    function execute(bytes[] calldata actions, address wantToken, uint256 minAmountOut) public payable {
        for (uint256 i = 0; i < actions.length;) {
            (bytes4 action, bytes calldata data) = actions.decodeCall(i);

            (bool success, bytes memory output) = _dispatch(action, data, msg.sender);
            if (!success) {
                revert ActionFailed({action: action, data: data, output: output});
            }
            unchecked {
                i++;
            }
        }

        // This final slippage check effectively prohibits custody optimization on the
        // final hop of every swap. This is gas-inefficient. This is on purpose. Because
        // ISettlerActions.BASIC_SELL could interaction with an intents-based settlement
        // mechanism, we must ensure that the user's want token increase is coming
        // directly from us instead of from some other form of exchange of value.
        if (wantToken == ETH_ADDRESS && minAmountOut != 0) {
            uint256 amountOut = address(this).balance;
            if (amountOut < minAmountOut) {
                revert ActionFailed({
                    action: SLIPPAGE_ACTION,
                    data: abi.encode(wantToken, minAmountOut),
                    output: abi.encode(amountOut)
                });
            }
            SafeTransferLib.safeTransferETH(msg.sender, amountOut);
        } else if (wantToken != address(0) || minAmountOut != 0) {
            uint256 amountOut = ERC20(wantToken).balanceOf(address(this));
            if (amountOut < minAmountOut) {
                revert ActionFailed({
                    action: SLIPPAGE_ACTION,
                    data: abi.encode(wantToken, minAmountOut),
                    output: abi.encode(amountOut)
                });
            }
            ERC20(wantToken).safeTransfer(msg.sender, amountOut);
        }
    }

    function _hashArrayOfBytes(bytes[] calldata actions) internal pure returns (bytes32 result) {
        assembly ("memory-safe") {
            let ptr := mload(0x40)
            let hashesLength := shl(5, actions.length)
            for {
                let i := actions.offset
                let dst := ptr
                let end := add(i, hashesLength)
            } lt(i, end) {
                i := add(i, 0x20)
                dst := add(dst, 0x20)
            } {
                let src := add(actions.offset, calldataload(i))
                let length := calldataload(src)
                calldatacopy(dst, add(src, 0x20), length)
                mstore(dst, keccak256(dst, length))
            }
            result := keccak256(ptr, hashesLength)
        }
    }

    function _hashActionsAndSlippage(bytes[] calldata actions, address wantToken, uint256 minAmountOut)
        internal
        pure
        returns (bytes32 result)
    {
        bytes32 arrayOfBytesHash = _hashArrayOfBytes(actions);
        assembly ("memory-safe") {
            let ptr := mload(0x40)
            mstore(ptr, ACTIONS_AND_SLIPPAGE_TYPEHASH)
            mstore(add(ptr, 0x20), arrayOfBytesHash)
            mstore(add(ptr, 0x40), wantToken)
            mstore(add(ptr, 0x60), minAmountOut)
            result := keccak256(ptr, 0x80)
        }
    }

    function executeMetaTxn(bytes[] calldata actions, address wantToken, uint256 minAmountOut, bytes memory sig)
        public
    {
        address msgSender = msg.sender;

        for (uint256 i = 0; i < actions.length;) {
            (bytes4 action, bytes calldata data) = actions.decodeCall(i);

            if (i == 0) {
                // We force the first action to be a Permit2 witness transfer and validate the actions
                // against the signature
                if (
                    action != ISettlerActions.METATXN_PERMIT2_WITNESS_TRANSFER_FROM.selector
                        && action != ISettlerActions.METATXN_SETTLER_OTC.selector
                ) {
                    revert ActionInvalid({action: action, data: data});
                }

                if (action == ISettlerActions.METATXN_SETTLER_OTC.selector) {
                    // An optimized path involving a maker/taker in a single trade
                    // The OTC order is signed by both maker and taker, validation is performed inside the OtcOrderSettlement
                    // so there is no need to validate `sig` against `actions` here
                    (
                        OtcOrder memory order,
                        ISignatureTransfer.PermitTransferFrom memory makerPermit,
                        bytes memory makerSig,
                        ISignatureTransfer.PermitTransferFrom memory takerPermit,
                        bytes memory takerSig
                    ) = abi.decode(
                        data,
                        (
                            OtcOrder,
                            ISignatureTransfer.PermitTransferFrom,
                            bytes,
                            ISignatureTransfer.PermitTransferFrom,
                            bytes
                        )
                    );
                    fillOtcOrderMetaTxn(order, makerPermit, makerSig, takerPermit, takerSig);
                    return;
                }

                // METATXN_PERMIT2_WITNESS_TRANSFER_FROM
                (ISignatureTransfer.PermitTransferFrom memory permit, address from) =
                    abi.decode(data, (ISignatureTransfer.PermitTransferFrom, address));
                ISignatureTransfer.SignatureTransferDetails memory transferDetails = ISignatureTransfer
                    .SignatureTransferDetails({to: address(this), requestedAmount: permit.permitted.amount});

                // Now that the actions have been validated and signed by `from` we can safely assign
                // msgSender
                permit2WitnessTransferFrom(
                    permit,
                    transferDetails,
                    msgSender = from,
                    sig,
                    _hashActionsAndSlippage(actions, wantToken, minAmountOut),
                    METATXN_TYPE_STRING
                );
            } else {
                (bool success, bytes memory output) = _dispatch(action, data, msgSender);
                if (!success) {
                    revert ActionFailed({action: action, data: data, output: output});
                }
            }

            unchecked {
                i++;
            }
        }

        if (wantToken == ETH_ADDRESS && minAmountOut != 0) {
            uint256 amountOut = address(this).balance;
            if (amountOut < minAmountOut) {
                revert ActionFailed({
                    action: SLIPPAGE_ACTION,
                    data: abi.encode(wantToken, minAmountOut),
                    output: abi.encode(amountOut)
                });
            }
            SafeTransferLib.safeTransferETH(msgSender, amountOut);
        } else if (wantToken != address(0) || minAmountOut != 0) {
            uint256 amountOut = ERC20(wantToken).balanceOf(address(this));
            if (amountOut < minAmountOut) {
                revert ActionFailed({
                    action: SLIPPAGE_ACTION,
                    data: abi.encode(wantToken, minAmountOut),
                    output: abi.encode(amountOut)
                });
            }
            ERC20(wantToken).safeTransfer(msgSender, amountOut);
        }
    }

    function _dispatch(bytes4 action, bytes calldata data, address msgSender)
        internal
        returns (bool success, bytes memory output)
    {
        success = true;

        // This can only be performed and validated in `executeMetaTxn`
        if (action == ISettlerActions.METATXN_PERMIT2_WITNESS_TRANSFER_FROM.selector) {
            revert ActionFailed({action: action, data: data, output: new bytes(0)});
        }

        if (action == ISettlerActions.PERMIT2_TRANSFER_FROM.selector) {
            (ISignatureTransfer.PermitTransferFrom memory permit, bytes memory sig) =
                abi.decode(data, (ISignatureTransfer.PermitTransferFrom, bytes));
            // Consume the entire Permit with the recipient of funds as this contract
            ISignatureTransfer.SignatureTransferDetails memory transferDetails = ISignatureTransfer
                .SignatureTransferDetails({to: address(this), requestedAmount: permit.permitted.amount});

            permit2TransferFrom(permit, transferDetails, msgSender, sig);
        } else if (action == ISettlerActions.PERMIT2_BATCH_TRANSFER_FROM.selector) {
            (ISignatureTransfer.PermitBatchTransferFrom memory permit, bytes memory sig) =
                abi.decode(data, (ISignatureTransfer.PermitBatchTransferFrom, bytes));
            require(permit.permitted.length <= 2, "Invalid Batch Permit2");
            // First item is this contract
            ISignatureTransfer.SignatureTransferDetails[] memory transferDetails =
                new ISignatureTransfer.SignatureTransferDetails[](permit.permitted.length);
            transferDetails[0] = ISignatureTransfer.SignatureTransferDetails({
                to: address(this),
                requestedAmount: permit.permitted[0].amount
            });
            if (permit.permitted.length > 1) {
                // TODO fee recipient
                transferDetails[1] = ISignatureTransfer.SignatureTransferDetails({
                    to: 0x2222222222222222222222222222222222222222,
                    requestedAmount: permit.permitted[1].amount
                });
            }
            permit2TransferFrom(permit, transferDetails, msgSender, sig);
        } else if (action == ISettlerActions.SETTLER_OTC.selector) {
            (
                OtcOrder memory order,
                ISignatureTransfer.PermitTransferFrom memory makerPermit,
                bytes memory makerSig,
                ISignatureTransfer.PermitTransferFrom memory takerPermit,
                bytes memory takerSig,
                uint128 takerTokenFillAmount,
                address recipient
            ) = abi.decode(
                data,
                (
                    OtcOrder,
                    ISignatureTransfer.PermitTransferFrom,
                    bytes,
                    ISignatureTransfer.PermitTransferFrom,
                    bytes,
                    uint128,
                    address
                )
            );

            /**
             * UNSAFE: recipient/spender mismatch and can be influenced
             *             Ensure the tx.origin is a counterparty to this order. This ensures Mallory cannot
             *             take an OTC order between Alice and Bob and send the funds to herself.
             */
            // TODO this can be handled in OtcOrderSettlement
            require(order.txOrigin == tx.origin || order.taker == msgSender, "Settler: txOrigin mismatch");
            fillOtcOrder(
                order, makerPermit, makerSig, takerPermit, takerSig, msgSender, takerTokenFillAmount, recipient
            );
        } else if (action == ISettlerActions.SETTLER_OTC_BATCH_PERMIT2.selector) {
            (
                OtcOrder memory order,
                ISignatureTransfer.PermitBatchTransferFrom memory makerPermit,
                bytes memory makerSig,
                ISignatureTransfer.PermitBatchTransferFrom memory takerPermit,
                bytes memory takerSig,
                uint128 takerTokenFillAmount,
                address recipient
            ) = abi.decode(
                data,
                (
                    OtcOrder,
                    ISignatureTransfer.PermitBatchTransferFrom,
                    bytes,
                    ISignatureTransfer.PermitBatchTransferFrom,
                    bytes,
                    uint128,
                    address
                )
            );

            /**
             * UNSAFE: recipient/spender mismatch and can be influenced
             *             Ensure the tx.origin is a counterparty to this order. This ensures Mallory cannot
             *             take an OTC order between Alice and Bob and send the funds to herself.
             */
            // TODO this can be handled in OtcOrderSettlement
            require(order.txOrigin == tx.origin || order.taker == msgSender, "Settler: txOrigin mismatch");
            fillOtcOrder(
                order, makerPermit, makerSig, takerPermit, takerSig, msgSender, takerTokenFillAmount, recipient
            );
        } else if (action == ISettlerActions.SETTLER_OTC_SELF_FUNDED.selector) {
            (
                OtcOrder memory order,
                ISignatureTransfer.PermitTransferFrom memory makerPermit,
                bytes memory makerSig,
                uint128 takerTokenFillAmount
            ) = abi.decode(data, (OtcOrder, ISignatureTransfer.PermitTransferFrom, bytes, uint128));
            fillOtcOrderSelfFunded(order, makerPermit, makerSig, takerTokenFillAmount);
        } else if (action == ISettlerActions.ZERO_EX_OTC.selector) {
            (IZeroEx.OtcOrder memory order, IZeroEx.Signature memory signature, uint256 sellAmount) =
                abi.decode(data, (IZeroEx.OtcOrder, IZeroEx.Signature, uint256));

            sellTokenForTokenToZeroExOTC(order, signature, sellAmount);
        } else if (action == ISettlerActions.UNISWAPV3_SWAP_EXACT_IN.selector) {
            (address recipient, uint256 amountIn, uint256 amountOutMin, bytes memory path) =
                abi.decode(data, (address, uint256, uint256, bytes));

            sellTokenForTokenToUniswapV3(path, amountIn, amountOutMin, recipient);
        } else if (action == ISettlerActions.UNISWAPV3_PERMIT2_SWAP_EXACT_IN.selector) {
            (address recipient, uint256 amountIn, uint256 amountOutMin, bytes memory path, bytes memory permit2Data) =
                abi.decode(data, (address, uint256, uint256, bytes, bytes));

            sellTokenForTokenToUniswapV3(path, amountIn, amountOutMin, recipient, permit2Data);
        } else if (action == ISettlerActions.CURVE_UINT256_EXCHANGE.selector) {
            (
                address pool,
                address sellToken,
                uint256 fromTokenIndex,
                uint256 toTokenIndex,
                uint256 sellAmount,
                uint256 minBuyAmount
            ) = abi.decode(data, (address, address, uint256, uint256, uint256, uint256));

            sellTokenForTokenToCurve(pool, ERC20(sellToken), fromTokenIndex, toTokenIndex, sellAmount, minBuyAmount);
        } else if (action == ISettlerActions.BASIC_SELL.selector) {
            (address pool, ERC20 sellToken, ERC20 buyToken, uint256 proportion, uint256 offset, bytes memory data) =
                abi.decode(data, (address, ERC20, ERC20, uint256, uint256, bytes));
            basicSellToPool(pool, sellToken, buyToken, proportion, offset, data);
        } else if (action == ISettlerActions.TRANSFER_OUT.selector) {
            (address token, address recipient, uint256 bips) = abi.decode(data, (address, address, uint256));
            uint256 balance = ERC20(token).balanceOf(address(this));
            uint256 amount = (balance * bips) / 10_000;
            ERC20(token).safeTransfer(recipient, amount);
        } else if (action == ISettlerActions.TRANSFER_OUT_ETH.selector) {
            (address recipient, uint256 bips) = abi.decode(data, (address, uint256));
            uint256 balance = address(this).balance;
            uint256 amount = (balance * bips) / 10_000;
            SafeTransferLib.safeTransferETH(recipient, amount);
        } else if (action == ISettlerActions.WETH_DEPOSIT.selector) {
            (uint256 amount) = abi.decode(data, (uint256));
            depositWeth(amount);
        } else if (action == ISettlerActions.WETH_WITHDRAW.selector) {
            (uint256 amount) = abi.decode(data, (uint256));
            withdrawWeth(amount);
        } else {
            revert ActionInvalid({action: action, data: data});
        }
    }
}<|MERGE_RESOLUTION|>--- conflicted
+++ resolved
@@ -16,9 +16,6 @@
 
 import {ISettlerActions} from "./ISettlerActions.sol";
 
-<<<<<<< HEAD
-contract Settler is Basic, OtcOrderSettlement, UniswapV3, Permit2Payment, CurveV2, ZeroEx, WethWrap {
-=======
 /// @dev This library omits index bounds/overflow checking when accessing calldata arrays for gas efficiency, but still includes checks against `calldatasize()` for safety.
 library CalldataDecoder {
     function decodeCall(bytes[] calldata data, uint256 i)
@@ -72,8 +69,7 @@
     }
 }
 
-contract Settler is Basic, OtcOrderSettlement, UniswapV3, Permit2Payment, CurveV2, ZeroEx {
->>>>>>> 08d10a8d
+contract Settler is Basic, OtcOrderSettlement, UniswapV3, Permit2Payment, CurveV2, ZeroEx, WethWrap {
     using SafeTransferLib for ERC20;
     using CalldataDecoder for bytes[];
 
@@ -95,20 +91,11 @@
 
     bytes4 internal constant SLIPPAGE_ACTION = bytes4(keccak256("SLIPPAGE(address,uint256)"));
 
-<<<<<<< HEAD
     address internal constant ETH_ADDRESS = 0xEeeeeEeeeEeEeeEeEeEeeEEEeeeeEeeeeeeeEEeE;
 
-    /// @dev The highest bit of a uint256 value.
-    uint256 private constant HIGH_BIT = 2 ** 255;
-    /// @dev Mask of the lower 255 bits of a uint256 value.
-    uint256 private constant LOWER_255_BITS = HIGH_BIT - 1;
-
     receive() external payable {}
 
     constructor(address permit2, address zeroEx, address uniFactory, address payable weth, bytes32 poolInitCodeHash)
-=======
-    constructor(address permit2, address zeroEx, address uniFactory, bytes32 poolInitCodeHash)
->>>>>>> 08d10a8d
         Basic(permit2)
         CurveV2()
         OtcOrderSettlement(permit2)
