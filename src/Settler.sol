--- conflicted
+++ resolved
@@ -71,11 +71,7 @@
     }
 }
 
-<<<<<<< HEAD
-contract Settler is Permit2Payment, Basic, OtcOrderSettlement, UniswapV3, UniswapV2, CurveV2, ZeroEx, FreeMemory {
-=======
-contract Settler is Basic, OtcOrderSettlement, UniswapV3, UniswapV2, ZeroEx, FreeMemory {
->>>>>>> 51f32e7a
+contract Settler is Permit2Payment, Basic, OtcOrderSettlement, UniswapV3, UniswapV2, ZeroEx, FreeMemory {
     using SafeTransferLib for ERC20;
     using SafeTransferLib for address payable;
     using UnsafeMath for uint256;
@@ -99,18 +95,11 @@
     receive() external payable {}
 
     constructor(address permit2, address zeroEx, address uniFactory, bytes32 poolInitCodeHash, address feeRecipient)
-<<<<<<< HEAD
         Permit2Payment(permit2, feeRecipient)
         Basic()
         OtcOrderSettlement()
         UniswapV3(uniFactory, poolInitCodeHash)
-        CurveV2()
-=======
-        Basic(permit2)
-        OtcOrderSettlement(permit2, feeRecipient)
-        UniswapV3(uniFactory, poolInitCodeHash, permit2)
         UniswapV2()
->>>>>>> 51f32e7a
         ZeroEx(zeroEx)
     {
         assert(ACTIONS_AND_SLIPPAGE_TYPEHASH == keccak256(bytes(ACTIONS_AND_SLIPPAGE_TYPE)));
@@ -349,22 +338,7 @@
             (address recipient, uint256 bips, uint256 amountOutMin, bytes memory path) =
                 abi.decode(data, (address, uint256, uint256, bytes));
 
-<<<<<<< HEAD
             sellToUniswapV2(path, bips, amountOutMin, recipient);
-        } else if (action == ISettlerActions.CURVE_UINT256_EXCHANGE.selector) {
-            (
-                address pool,
-                ERC20 sellToken,
-                uint256 fromTokenIndex,
-                uint256 toTokenIndex,
-                uint256 sellAmount,
-                uint256 minBuyAmount
-            ) = abi.decode(data, (address, ERC20, uint256, uint256, uint256, uint256));
-
-            sellTokenForTokenToCurve(pool, sellToken, fromTokenIndex, toTokenIndex, sellAmount, minBuyAmount);
-=======
-            sellToUniswapV2(path, bips, recipient);
->>>>>>> 51f32e7a
         } else if (action == ISettlerActions.BASIC_SELL.selector) {
             (address pool, ERC20 sellToken, uint256 proportion, uint256 offset, bytes memory _data) =
                 abi.decode(data, (address, ERC20, uint256, uint256, bytes));
