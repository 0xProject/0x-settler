--- conflicted
+++ resolved
@@ -92,47 +92,17 @@
 
     bytes4 internal constant SLIPPAGE_ACTION = bytes4(keccak256("SLIPPAGE(address,uint256)"));
 
-<<<<<<< HEAD
-    /// @dev The highest bit of a uint256 value.
-    uint256 private constant HIGH_BIT = 2 ** 255;
-    /// @dev Mask of the lower 255 bits of a uint256 value.
-    uint256 private constant LOWER_255_BITS = HIGH_BIT - 1;
-
-    constructor(address permit2, address zeroEx, address uniFactory, bytes32 poolInitCodeHash, address trustedForwarder)
+    constructor(address permit2, address zeroEx, address uniFactory, bytes32 poolInitCodeHash, address feeRecipient, address trustedForwarder)
         Basic(permit2)
         CurveV2()
-        OtcOrderSettlement(permit2, trustedForwarder)
-        Permit2Payment(permit2)
-=======
-    constructor(address permit2, address zeroEx, address uniFactory, bytes32 poolInitCodeHash, address feeRecipient)
-        Basic(permit2)
-        CurveV2()
-        OtcOrderSettlement(permit2, feeRecipient)
->>>>>>> 3ceff241
+        OtcOrderSettlement(permit2, feeRecipient, trustedForwarder)
         UniswapV3(uniFactory, poolInitCodeHash, permit2)
         ZeroEx(zeroEx)
     {
         assert(ACTIONS_AND_SLIPPAGE_TYPEHASH == keccak256(bytes(ACTIONS_AND_SLIPPAGE_TYPE)));
     }
 
-<<<<<<< HEAD
-    function execute(bytes[] calldata actions, address wantToken, uint256 minAmountOut) public payable {
-        for (uint256 i = 0; i < actions.length;) {
-            bytes4 action = bytes4(actions[i][0:4]);
-            bytes calldata data = actions[i][4:];
-
-            (bool success, bytes memory output) = _dispatch(action, data, _msgSender());
-            if (!success) {
-                revert ActionFailed({action: action, data: data, output: output});
-            }
-            unchecked {
-                i++;
-            }
-        }
-
-=======
     function _checkSlippageAndTransfer(address wantToken, uint256 minAmountOut, address msgSender) internal {
->>>>>>> 3ceff241
         // This final slippage check effectively prohibits custody optimization on the
         // final hop of every swap. This is gas-inefficient. This is on purpose. Because
         // ISettlerActions.BASIC_SELL could interaction with an intents-based settlement
@@ -143,11 +113,7 @@
             if (amountOut < minAmountOut) {
                 revert TooMuchSlippage(wantToken, minAmountOut, amountOut);
             }
-<<<<<<< HEAD
             ERC20(wantToken).safeTransfer(_msgSender(), amountOut);
-=======
-            ERC20(wantToken).safeTransfer(msgSender, amountOut);
->>>>>>> 3ceff241
         }
     }
 
@@ -240,13 +206,6 @@
             // We force the first action to be a Permit2 witness transfer and validate the actions
             // against the signature
 
-<<<<<<< HEAD
-                // METATXN_PERMIT2_WITNESS_TRANSFER_FROM
-                (ISignatureTransfer.PermitTransferFrom memory permit, address from) =
-                    abi.decode(data, (ISignatureTransfer.PermitTransferFrom, address));
-                ISignatureTransfer.SignatureTransferDetails memory transferDetails = ISignatureTransfer
-                    .SignatureTransferDetails({to: address(this), requestedAmount: permit.permitted.amount});
-=======
             if (action == ISettlerActions.METATXN_SETTLER_OTC_PERMIT2.selector) {
                 if (actions.length != 1) {
                     (action, data) = actions.decodeCall(1);
@@ -282,7 +241,6 @@
                     abi.decode(data, (ISignatureTransfer.PermitBatchTransferFrom, address));
                 (ISignatureTransfer.SignatureTransferDetails[] memory transferDetails,,) =
                     _permitToTransferDetails(permit, address(this));
->>>>>>> 3ceff241
 
                 // Checking this witness ensures that the entire sequence of actions is
                 // authorized.
@@ -292,13 +250,8 @@
                 msgSender = from;
                 // We simultaneously transfer-in the taker's tokens and authenticate the
                 // metatransaction.
-<<<<<<< HEAD
-                PERMIT2.permitWitnessTransferFrom(
-                    permit, transferDetails, msgSender, witness, METATXN_TYPE_STRING, sig
-=======
                 _permit2WitnessTransferFrom(
                     permit, transferDetails, msgSender, witness, ACTIONS_AND_SLIPPAGE_WITNESS, sig
->>>>>>> 3ceff241
                 );
             } else {
                 revert ActionInvalid({i: 0, action: action, data: data});
@@ -317,93 +270,9 @@
         if (action == ISettlerActions.PERMIT2_TRANSFER_FROM.selector) {
             (ISignatureTransfer.PermitBatchTransferFrom memory permit, bytes memory sig) =
                 abi.decode(data, (ISignatureTransfer.PermitBatchTransferFrom, bytes));
-<<<<<<< HEAD
-            // TODO: allow multiple fees
-            require(permit.permitted.length <= 2, "Invalid Batch Permit2");
-            ISignatureTransfer.SignatureTransferDetails[] memory transferDetails =
-                new ISignatureTransfer.SignatureTransferDetails[](permit.permitted.length);
-            // First item is this contract
-            transferDetails[0] = ISignatureTransfer.SignatureTransferDetails({
-                to: address(this),
-                requestedAmount: permit.permitted[0].amount
-            });
-            if (permit.permitted.length > 1) {
-                // TODO fee recipient
-                transferDetails[1] = ISignatureTransfer.SignatureTransferDetails({
-                    to: 0x2222222222222222222222222222222222222222,
-                    requestedAmount: permit.permitted[1].amount
-                });
-            }
-            PERMIT2.permitTransferFrom(permit, transferDetails, msgSender, sig);
-        } else if (action == ISettlerActions.SETTLER_OTC.selector) {
-            (
-                OtcOrder memory order,
-                ISignatureTransfer.PermitTransferFrom memory makerPermit,
-                bytes memory makerSig,
-                ISignatureTransfer.PermitTransferFrom memory takerPermit,
-                bytes memory takerSig,
-                uint128 takerTokenFillAmount,
-                address recipient
-            ) = abi.decode(
-                data,
-                (
-                    OtcOrder,
-                    ISignatureTransfer.PermitTransferFrom,
-                    bytes,
-                    ISignatureTransfer.PermitTransferFrom,
-                    bytes,
-                    uint128,
-                    address
-                )
-            );
-
-            /**
-             * UNSAFE: recipient/spender mismatch and can be influenced
-             *             Ensure the tx.origin is a counterparty to this order. This ensures Mallory cannot
-             *             take an OTC order between Alice and Bob and send the funds to herself.
-             */
-            // TODO this can be handled in OtcOrderSettlement
-            require(order.txOrigin == tx.origin || order.taker == msgSender, "Settler: txOrigin mismatch");
-            fillOtcOrder(
-                order, makerPermit, makerSig, takerPermit, takerSig, msgSender, takerTokenFillAmount, recipient
-            );
-        } else if (action == ISettlerActions.SETTLER_OTC_BATCH_PERMIT2.selector) {
-            (
-                OtcOrder memory order,
-                ISignatureTransfer.PermitBatchTransferFrom memory makerPermit,
-                bytes memory makerSig,
-                ISignatureTransfer.PermitBatchTransferFrom memory takerPermit,
-                bytes memory takerSig,
-                uint128 takerTokenFillAmount,
-                address recipient
-            ) = abi.decode(
-                data,
-                (
-                    OtcOrder,
-                    ISignatureTransfer.PermitBatchTransferFrom,
-                    bytes,
-                    ISignatureTransfer.PermitBatchTransferFrom,
-                    bytes,
-                    uint128,
-                    address
-                )
-            );
-
-            /**
-             * UNSAFE: recipient/spender mismatch and can be influenced
-             *             Ensure the tx.origin is a counterparty to this order. This ensures Mallory cannot
-             *             take an OTC order between Alice and Bob and send the funds to herself.
-             */
-            // TODO this can be handled in OtcOrderSettlement
-            require(order.txOrigin == tx.origin || order.taker == msgSender, "Settler: txOrigin mismatch");
-            fillOtcOrder(
-                order, makerPermit, makerSig, takerPermit, takerSig, msgSender, takerTokenFillAmount, recipient
-            );
-=======
             (ISignatureTransfer.SignatureTransferDetails[] memory transferDetails,,) =
                 _permitToTransferDetails(permit, address(this));
             _permit2TransferFrom(permit, transferDetails, msgSender, sig);
->>>>>>> 3ceff241
         } else if (action == ISettlerActions.SETTLER_OTC_SELF_FUNDED.selector) {
             (
                 ISignatureTransfer.PermitTransferFrom memory permit,
