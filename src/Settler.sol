--- conflicted
+++ resolved
@@ -70,11 +70,7 @@
     }
 }
 
-<<<<<<< HEAD
-contract Settler is Basic, OtcOrderSettlement, UniswapV3, Permit2Payment, CurveV2, ZeroEx, WethWrap {
-=======
-contract Settler is Basic, OtcOrderSettlement, UniswapV3, CurveV2, ZeroEx {
->>>>>>> 994790c1
+contract Settler is Basic, OtcOrderSettlement, UniswapV3, CurveV2, ZeroEx, WethWrap {
     using SafeTransferLib for ERC20;
     using UnsafeMath for uint256;
     using FullMath for uint256;
@@ -95,15 +91,18 @@
 
     bytes4 internal constant SLIPPAGE_ACTION = bytes4(keccak256("SLIPPAGE(address,uint256)"));
 
-<<<<<<< HEAD
     address internal constant ETH_ADDRESS = 0xEeeeeEeeeEeEeeEeEeEeeEEEeeeeEeeeeeeeEEeE;
 
     receive() external payable {}
 
-    constructor(address permit2, address zeroEx, address uniFactory, address payable weth, bytes32 poolInitCodeHash)
-=======
-    constructor(address permit2, address zeroEx, address uniFactory, bytes32 poolInitCodeHash, address feeRecipient)
->>>>>>> 994790c1
+    constructor(
+        address permit2,
+        address zeroEx,
+        address uniFactory,
+        address payable weth,
+        bytes32 poolInitCodeHash,
+        address feeRecipient
+    )
         Basic(permit2)
         CurveV2()
         OtcOrderSettlement(permit2, feeRecipient)
@@ -123,13 +122,9 @@
         if (wantToken == ETH_ADDRESS && minAmountOut != 0) {
             uint256 amountOut = address(this).balance;
             if (amountOut < minAmountOut) {
-                revert ActionFailed({
-                    action: SLIPPAGE_ACTION,
-                    data: abi.encode(wantToken, minAmountOut),
-                    output: abi.encode(amountOut)
-                });
-            }
-            SafeTransferLib.safeTransferETH(msg.sender, amountOut);
+                revert TooMuchSlippage(wantToken, minAmountOut, amountOut);
+            }
+            SafeTransferLib.safeTransferETH(recipient, amountOut);
         } else if (wantToken != address(0) || minAmountOut != 0) {
             uint256 amountOut = ERC20(wantToken).balanceOf(address(this));
             if (amountOut < minAmountOut) {
@@ -285,32 +280,9 @@
             }
         }
 
-<<<<<<< HEAD
-        if (wantToken == ETH_ADDRESS && minAmountOut != 0) {
-            uint256 amountOut = address(this).balance;
-            if (amountOut < minAmountOut) {
-                revert ActionFailed({
-                    action: SLIPPAGE_ACTION,
-                    data: abi.encode(wantToken, minAmountOut),
-                    output: abi.encode(amountOut)
-                });
-            }
-            SafeTransferLib.safeTransferETH(msgSender, amountOut);
-        } else if (wantToken != address(0) || minAmountOut != 0) {
-            uint256 amountOut = ERC20(wantToken).balanceOf(address(this));
-            if (amountOut < minAmountOut) {
-                revert ActionFailed({
-                    action: SLIPPAGE_ACTION,
-                    data: abi.encode(wantToken, minAmountOut),
-                    output: abi.encode(amountOut)
-                });
-            }
-            ERC20(wantToken).safeTransfer(msgSender, amountOut);
-=======
         for (uint256 i = 1; i < actions.length; i = i.unsafeInc()) {
             (bytes4 action, bytes calldata data) = actions.decodeCall(i);
             _dispatch(i, action, data, msgSender);
->>>>>>> 994790c1
         }
 
         _checkSlippageAndTransfer(wantToken, recipient, minAmountOut);
@@ -360,15 +332,28 @@
 
             sellTokenForTokenToCurve(pool, sellToken, fromTokenIndex, toTokenIndex, sellAmount, minBuyAmount);
         } else if (action == ISettlerActions.BASIC_SELL.selector) {
-<<<<<<< HEAD
-            (address pool, ERC20 sellToken, ERC20 buyToken, uint256 proportion, uint256 offset, bytes memory data) =
-                abi.decode(data, (address, ERC20, ERC20, uint256, uint256, bytes));
-            basicSellToPool(pool, sellToken, buyToken, proportion, offset, data);
-        } else if (action == ISettlerActions.TRANSFER_OUT.selector) {
-            (address token, address recipient, uint256 bips) = abi.decode(data, (address, address, uint256));
-            uint256 balance = ERC20(token).balanceOf(address(this));
-            uint256 amount = (balance * bips) / 10_000;
-            ERC20(token).safeTransfer(recipient, amount);
+            (address pool, ERC20 sellToken, uint256 proportion, uint256 offset, bytes memory _data) =
+                abi.decode(data, (address, ERC20, uint256, uint256, bytes));
+
+            basicSellToPool(pool, sellToken, proportion, offset, _data);
+        } else if (action == ISettlerActions.TRANSFER_OUT_FIXED.selector) {
+            (ERC20 token, address recipient, uint256 amount) = abi.decode(data, (ERC20, address, uint256));
+            token.safeTransfer(recipient, amount);
+        } else if (action == ISettlerActions.TRANSFER_OUT_PROPORTIONAL.selector) {
+            (ERC20 token, address recipient, uint256 bips) = abi.decode(data, (ERC20, address, uint256));
+            require(bips <= 10_000, "Settler: can't transfer more than 10,000 bips");
+
+            uint256 balance = token.balanceOf(address(this));
+            uint256 amount = balance.unsafeMulDiv(bips, 10_000);
+            token.safeTransfer(recipient, amount);
+        } else if (action == ISettlerActions.TRANSFER_OUT_POSITIVE_SLIPPAGE.selector) {
+            (ERC20 token, address recipient, uint256 expectedAmount) = abi.decode(data, (ERC20, address, uint256));
+            uint256 balance = token.balanceOf(address(this));
+            if (balance > expectedAmount) {
+                unchecked {
+                    token.safeTransfer(recipient, balance - expectedAmount);
+                }
+            }
         } else if (action == ISettlerActions.TRANSFER_OUT_ETH.selector) {
             (address recipient, uint256 bips) = abi.decode(data, (address, uint256));
             uint256 balance = address(this).balance;
@@ -380,30 +365,6 @@
         } else if (action == ISettlerActions.WETH_WITHDRAW.selector) {
             (uint256 amount) = abi.decode(data, (uint256));
             withdrawWeth(amount);
-=======
-            (address pool, ERC20 sellToken, uint256 proportion, uint256 offset, bytes memory _data) =
-                abi.decode(data, (address, ERC20, uint256, uint256, bytes));
-
-            basicSellToPool(pool, sellToken, proportion, offset, _data);
-        } else if (action == ISettlerActions.TRANSFER_OUT_FIXED.selector) {
-            (ERC20 token, address recipient, uint256 amount) = abi.decode(data, (ERC20, address, uint256));
-            token.safeTransfer(recipient, amount);
-        } else if (action == ISettlerActions.TRANSFER_OUT_PROPORTIONAL.selector) {
-            (ERC20 token, address recipient, uint256 bips) = abi.decode(data, (ERC20, address, uint256));
-            require(bips <= 10_000, "Settler: can't transfer more than 10,000 bips");
-
-            uint256 balance = token.balanceOf(address(this));
-            uint256 amount = balance.unsafeMulDiv(bips, 10_000);
-            token.safeTransfer(recipient, amount);
-        } else if (action == ISettlerActions.TRANSFER_OUT_POSITIVE_SLIPPAGE.selector) {
-            (ERC20 token, address recipient, uint256 expectedAmount) = abi.decode(data, (ERC20, address, uint256));
-            uint256 balance = token.balanceOf(address(this));
-            if (balance > expectedAmount) {
-                unchecked {
-                    token.safeTransfer(recipient, balance - expectedAmount);
-                }
-            }
->>>>>>> 994790c1
         } else {
             revert ActionInvalid({i: i, action: action, data: data});
         }
