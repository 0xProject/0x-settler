--- conflicted
+++ resolved
@@ -155,7 +155,7 @@
             bytes memory sig
         ) = abi.decode(data, (address, uint256, uint256, bytes, ISignatureTransfer.PermitTransferFrom, bytes));
 
-        sellTokenForTokenToUniswapV3(path, amountIn, amountOutMin, recipient, msg.sender, permit, sig);
+        sellTokenForTokenToUniswapV3(recipient, path, amountIn, amountOutMin, msg.sender, permit, sig);
     }
 
     function execute(bytes[] calldata actions, AllowedSlippage calldata slippage) public payable {
@@ -164,20 +164,7 @@
             if (action == ISettlerActions.SETTLER_OTC_PERMIT2.selector) {
                 _otcVIP(data);
             } else if (action == ISettlerActions.UNISWAPV3_PERMIT2_SWAP_EXACT_IN.selector) {
-<<<<<<< HEAD
-                (
-                    address recipient,
-                    uint256 amountIn,
-                    uint256 amountOutMin,
-                    bytes memory path,
-                    ISignatureTransfer.PermitTransferFrom memory permit,
-                    bytes memory sig
-                ) = abi.decode(data, (address, uint256, uint256, bytes, ISignatureTransfer.PermitTransferFrom, bytes));
-
-                sellTokenForTokenToUniswapV3(recipient, path, amountIn, amountOutMin, msg.sender, permit, sig);
-=======
                 _uniV3VIP(data);
->>>>>>> b0b71b03
             } else {
                 _dispatch(0, action, data, msg.sender);
             }
