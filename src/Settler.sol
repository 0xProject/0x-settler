--- conflicted
+++ resolved
@@ -163,32 +163,7 @@
         if (actions.length != 0) {
             (bytes4 action, bytes calldata data) = actions.decodeCall(0);
             if (action == ISettlerActions.SETTLER_OTC_PERMIT2.selector) {
-<<<<<<< HEAD
-                if (actions.length != 1) {
-                    (action, data) = actions.decodeCall(1);
-                    revert ActionInvalid({i: 1, action: action, data: data});
-                }
-                (
-                    ISignatureTransfer.PermitTransferFrom memory makerPermit,
-                    address maker,
-                    bytes memory makerSig,
-                    ISignatureTransfer.PermitTransferFrom memory takerPermit,
-                    bytes memory takerSig
-                ) = abi.decode(
-                    data,
-                    (
-                        ISignatureTransfer.PermitTransferFrom,
-                        address,
-                        bytes,
-                        ISignatureTransfer.PermitTransferFrom,
-                        bytes
-                    )
-                );
-                fillOtcOrder(slippage.recipient, makerPermit, maker, makerSig, takerPermit, takerSig);
-                return;
-=======
                 _otcVIP(data);
->>>>>>> 42e213b9
             } else if (action == ISettlerActions.UNISWAPV3_PERMIT2_SWAP_EXACT_IN.selector) {
                 _uniV3VIP(data);
             } else {
@@ -312,27 +287,7 @@
             bytes32 witness = _hashActionsAndSlippage(actions, slippage);
 
             if (action == ISettlerActions.METATXN_SETTLER_OTC_PERMIT2.selector) {
-<<<<<<< HEAD
-                if (actions.length != 1) {
-                    (action, data) = actions.decodeCall(1);
-                    revert ActionInvalid({i: 1, action: action, data: data});
-                }
-                // An optimized path involving a maker/taker in a single trade
-                // The OTC order is signed by both maker and taker, validation is performed inside the OtcOrderSettlement
-                // so there is no need to validate `sig` against `actions` here
-                (
-                    ISignatureTransfer.PermitTransferFrom memory makerPermit,
-                    address maker,
-                    bytes memory makerSig,
-                    ISignatureTransfer.PermitTransferFrom memory takerPermit
-                ) = abi.decode(
-                    data, (ISignatureTransfer.PermitTransferFrom, address, bytes, ISignatureTransfer.PermitTransferFrom)
-                );
-                fillOtcOrderMetaTxn(slippage.recipient, makerPermit, maker, makerSig, takerPermit, msgSender, sig);
-                return;
-=======
                 _metaTxnOtcVIP(data, witness, msgSender, sig);
->>>>>>> 42e213b9
             } else if (action == ISettlerActions.METATXN_PERMIT2_TRANSFER_FROM.selector) {
                 _metaTxnTransferFrom(data, witness, msgSender, sig);
             } else if (action == ISettlerActions.METATXN_UNISWAPV3_PERMIT2_SWAP_EXACT_IN.selector) {
