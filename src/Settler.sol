--- conflicted
+++ resolved
@@ -14,7 +14,6 @@
 
 import {ISettlerActions} from "./ISettlerActions.sol";
 
-<<<<<<< HEAD
 library UnsafeMath {
     function unsafeInc(uint256 i) internal pure returns (uint256) {
         unchecked {
@@ -23,10 +22,6 @@
     }
 }
 
-contract Settler is Basic, OtcOrderSettlement, UniswapV3, CurveV2, ZeroEx {
-    using SafeTransferLib for ERC20;
-    using UnsafeMath for uint256;
-=======
 /// @dev This library omits index bounds/overflow checking when accessing calldata arrays for gas efficiency, but still includes checks against `calldatasize()` for safety.
 library CalldataDecoder {
     function decodeCall(bytes[] calldata data, uint256 i)
@@ -82,10 +77,10 @@
     }
 }
 
-contract Settler is Basic, OtcOrderSettlement, UniswapV3, Permit2Payment, CurveV2, ZeroEx {
+contract Settler is Basic, OtcOrderSettlement, UniswapV3, CurveV2, ZeroEx {
     using SafeTransferLib for ERC20;
+    using UnsafeMath for uint256;
     using CalldataDecoder for bytes[];
->>>>>>> f68136d1
 
     error ActionInvalid(uint256 i, bytes4 action, bytes data);
     error ActionFailed(uint256 i, bytes4 action, bytes data, bytes output);
@@ -102,16 +97,7 @@
 
     bytes4 internal constant SLIPPAGE_ACTION = bytes4(keccak256("SLIPPAGE(address,uint256)"));
 
-<<<<<<< HEAD
-    /// @dev The highest bit of a uint256 value.
-    uint256 private constant HIGH_BIT = 2 ** 255;
-    /// @dev Mask of the lower 255 bits of a uint256 value.
-    uint256 private constant LOWER_255_BITS = HIGH_BIT - 1;
-
     constructor(address permit2, address zeroEx, address uniFactory, bytes32 poolInitCodeHash, address feeRecipient)
-=======
-    constructor(address permit2, address zeroEx, address uniFactory, bytes32 poolInitCodeHash)
->>>>>>> f68136d1
         Basic(permit2)
         CurveV2()
         OtcOrderSettlement(permit2, feeRecipient)
@@ -122,13 +108,12 @@
     }
 
     function execute(bytes[] calldata actions, address wantToken, uint256 minAmountOut) public payable {
-<<<<<<< HEAD
-        {
-            bytes4 action = bytes4(actions[0][0:4]);
-            bytes calldata data = actions[0][4:];
+        if (actions.length != 0) {
+            (bytes4 action, bytes calldata data) = actions.decodeCall(0);
             if (action == ISettlerActions.SETTLER_OTC_PERMIT2.selector) {
                 if (actions.length > 1) {
-                    revert ActionInvalid({i: 1, action: bytes4(actions[1][0:4]), data: actions[1][4:]});
+                    (action, data) = actions.decodeCall(1);
+                    revert ActionInvalid({i: 1, action: action, data: data});
                 }
                 (
                     ISignatureTransfer.PermitBatchTransferFrom memory makerPermit,
@@ -161,13 +146,7 @@
         }
 
         for (uint256 i = 1; i < actions.length; i = i.unsafeInc()) {
-            bytes4 action = bytes4(actions[i][0:4]);
-            bytes calldata data = actions[i][4:];
-=======
-        for (uint256 i = 0; i < actions.length;) {
             (bytes4 action, bytes calldata data) = actions.decodeCall(i);
->>>>>>> f68136d1
-
             (bool success, bytes memory output) = _dispatch(i, action, data, msg.sender);
             if (!success) {
                 revert ActionFailed({i: i, action: action, data: data, output: output});
@@ -235,21 +214,16 @@
     {
         address msgSender = msg.sender;
 
-<<<<<<< HEAD
-        {
-            bytes4 action = bytes4(actions[0][0:4]);
-            bytes calldata data = actions[0][4:];
-=======
-        for (uint256 i = 0; i < actions.length;) {
-            (bytes4 action, bytes calldata data) = actions.decodeCall(i);
->>>>>>> f68136d1
+        if (actions.length != 0) {
+            (bytes4 action, bytes calldata data) = actions.decodeCall(0);
 
             // We force the first action to be a Permit2 witness transfer and validate the actions
             // against the signature
 
             if (action == ISettlerActions.METATXN_SETTLER_OTC_PERMIT2.selector) {
                 if (actions.length > 1) {
-                    revert ActionInvalid({i: 1, action: bytes4(actions[1][0:4]), data: actions[1][4:]});
+                    (action, data) = actions.decodeCall(1);
+                    revert ActionInvalid({i: 1, action: action, data: data});
                 }
                 // An optimized path involving a maker/taker in a single trade
                 // The OTC order is signed by both maker and taker, validation is performed inside the OtcOrderSettlement
@@ -299,9 +273,7 @@
         }
 
         for (uint256 i = 1; i < actions.length; i = i.unsafeInc()) {
-            bytes4 action = bytes4(actions[i][0:4]);
-            bytes calldata data = actions[i][4:];
-
+            (bytes4 action, bytes calldata data) = actions.decodeCall(i);
             (bool success, bytes memory output) = _dispatch(i, action, data, msgSender);
             if (!success) {
                 revert ActionFailed({i: i, action: action, data: data, output: output});
