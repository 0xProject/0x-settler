--- conflicted
+++ resolved
@@ -90,21 +90,11 @@
             (address to, bytes32 requestId) = abi.decode(data, (address, bytes32));
             bridgeNativeToRelay(to, requestId);
         } else if (action == uint32(IBridgeSettlerActions.BRIDGE_ERC20_TO_MAYAN.selector)) {
-<<<<<<< HEAD
             (address forwarder, bytes memory protocolAndData) = abi.decode(data, (address, bytes));
             bridgeERC20ToMayan(forwarder, protocolAndData);
         } else if (action == uint32(IBridgeSettlerActions.BRIDGE_NATIVE_TO_MAYAN.selector)) {
             (address forwarder, bytes memory protocolAndData) = abi.decode(data, (address, bytes));
             bridgeNativeToMayan(forwarder, protocolAndData);
-=======
-            (address token, address forwarder, address mayanProtocol, bytes memory protocolData) =
-                abi.decode(data, (address, address, address, bytes));
-            bridgeERC20ToMayan(IERC20(token), forwarder, mayanProtocol, protocolData);
-        } else if (action == uint32(IBridgeSettlerActions.BRIDGE_NATIVE_TO_MAYAN.selector)) {
-            (address forwarder, address mayanProtocol, bytes memory protocolData) =
-                abi.decode(data, (address, address, bytes));
-            bridgeNativeToMayan(forwarder, mayanProtocol, protocolData);
->>>>>>> 2283b9e3
         } else if (action == uint32(IBridgeSettlerActions.BRIDGE_ERC20_TO_ACROSS.selector)) {
             (address spoke, bytes memory depositData) = abi.decode(data, (address, bytes));
             bridgeERC20ToAcross(spoke, depositData);
