// SPDX-License-Identifier: MIT
pragma solidity ^0.8.21;

import {IERC165, TwoStepOwnable, AbstractOwnable} from "./TwoStepOwnable.sol";
import {ERC1967UUPSUpgradeable} from "../proxy/ERC1967UUPSUpgradeable.sol";
import {Panic} from "../utils/Panic.sol";
import {AddressDerivation} from "../utils/AddressDerivation.sol";
import {IPFS} from "../utils/IPFS.sol";
import {ItoA} from "../utils/ItoA.sol";
import {IFeeCollector} from "../core/IFeeCollector.sol";
import {Revert} from "../utils/Revert.sol";

library UnsafeArray {
    function unsafeGet(bytes[] calldata datas, uint256 i) internal pure returns (bytes calldata data) {
        assembly ("memory-safe") {
            // helper functions
            function overflow() {
                mstore(0x00, 0x4e487b71) // keccak256("Panic(uint256)")[:4]
                mstore(0x20, 0x11) // 0x11 -> arithmetic under-/over- flow
                revert(0x1c, 0x24)
            }
            function bad_calldata() {
                revert(0x00, 0x00) // empty reason for malformed calldata
            }

            // initially, we set `data.offset` to the pointer to the length. this is 32 bytes before the actual start of data
            data.offset :=
                add(
                    datas.offset,
                    calldataload(
                        add(shl(5, i), datas.offset) // can't overflow; we assume `i` is in-bounds
                    )
                )
            // because the offset to `data` stored in `datas` is arbitrary, we have to check it
            if lt(data.offset, add(shl(5, datas.length), datas.offset)) { overflow() }
            if iszero(lt(data.offset, calldatasize())) { bad_calldata() }
            // now we load `data.length` and set `data.offset` to the start of datas
            data.length := calldataload(data.offset)
            data.offset := add(data.offset, 0x20) // can't overflow; calldata can't be that long
            {
                // check that the end of `data` is in-bounds
                let end := add(data.offset, data.length)
                if lt(end, data.offset) { overflow() }
                if gt(end, calldatasize()) { bad_calldata() }
            }
        }
    }
}

interface IERC721View is IERC165 {
    event Transfer(address indexed from, address indexed to, uint256 indexed tokenId);

    function balanceOf(address) external view returns (uint256);
    function ownerOf(uint256 tokenId) external view returns (address);
    function getApproved(uint256 tokenId) external view returns (address);
    function isApprovedForAll(address owner, address operator) external view returns (bool);
}

interface IERC721ViewMetadata is IERC721View {
    function name() external view returns (string memory);
    function symbol() external view returns (string memory);
    function tokenURI(uint256) external view returns (string memory);
}

contract Deployer is TwoStepOwnable, ERC1967UUPSUpgradeable, IERC721ViewMetadata {
    using UnsafeArray for bytes[];

    struct DoublyLinkedList {
        uint64 prev;
        uint64 next;
        uint128 feature;
    }

    struct ListHead {
        uint64 head;
        uint64 highWater;
    }

<<<<<<< HEAD
    uint64 public nextNonce;
=======
    struct ExpiringAuthorization {
        address who;
        uint96 deadline;
    }

    bytes32 private _pad; // ensure that `nextNonce` starts in its own slot

    uint64 public nextNonce = 1;
>>>>>>> f3f39679
    mapping(uint64 => DoublyLinkedList) private _deploymentLists;
    mapping(uint128 => ListHead) private _featureNonce;
    mapping(address => uint64) private _deploymentNonce;

    mapping(uint128 => address) public feeCollector;
    mapping(uint128 => ExpiringAuthorization) public authorized;
    mapping(uint128 => bytes32) public descriptionHash;

    function initialize(address initialOwner) external {
        require(nextNonce == 0);
        nextNonce = 1;
        _setPendingOwner(initialOwner);
        super._initialize();
    }

    event Authorized(uint128 indexed, address indexed, uint256);

    error FeatureNotInitialized(uint128);

    function authorize(uint128 feature, address who, uint96 deadline) public onlyOwner returns (bool) {
        require((who == address(0)) == (block.timestamp > deadline));
        if (feature == 0) {
            Panic.panic(Panic.ARITHMETIC_OVERFLOW);
        }
        if (descriptionHash[feature] == 0) {
            revert FeatureNotInitialized(feature);
        }
        emit Authorized(feature, who, deadline);
        authorized[feature] = ExpiringAuthorization({who: who, deadline: deadline});
        return true;
    }

    function _requireAuthorized(uint128 feature) private view {
        ExpiringAuthorization storage authorization = authorized[feature];
        (address who, uint96 deadline) = (authorization.who, authorization.deadline);
        if (msg.sender != who || (deadline != type(uint96).max && block.timestamp > deadline)) {
            revert PermissionDenied();
        }
    }

    modifier onlyAuthorized(uint128 feature) {
        _requireAuthorized(feature);
        _;
    }

    event FeeCollectorChanged(uint128 indexed, address indexed);

    function setFeeCollector(uint128 feature, address newFeeCollector) public onlyOwner returns (bool) {
        emit FeeCollectorChanged(feature, newFeeCollector);
        feeCollector[feature] = newFeeCollector;
        return true;
    }

    event PermanentURI(string, uint256 indexed);

    error FeatureInitialized(uint128);

    function setDescription(uint128 feature, string calldata description)
        public
        onlyOwner
        returns (string memory content)
    {
        if (descriptionHash[feature] != 0) {
            revert FeatureInitialized(feature);
        }
        content = string.concat(
            "{\"description\": \"", description, "\", \"name\": \"0xV5 feature ", ItoA.itoa(feature), "\"}\n"
        );
        bytes32 contentHash = IPFS.dagPbUnixFsHash(content);
        descriptionHash[feature] = contentHash;
        emit PermanentURI(IPFS.CIDv0(contentHash), feature);
    }

    event Deployed(uint128 indexed, uint64 indexed, address indexed);

    error DeployFailed(uint64);

    uint256 private constant _ADDRESS_MASK = 0x00ffffffffffffffffffffffffffffffffffffffff;

    function deploy(uint128 feature, bytes calldata initCode)
        public
        payable
        onlyAuthorized(feature)
        returns (address predicted)
    {
        uint64 thisNonce = nextNonce++;
        predicted = AddressDerivation.deriveContract(address(this), thisNonce);
        _deploymentNonce[predicted] = thisNonce;
        emit Deployed(feature, thisNonce, predicted);

        uint64 prevNonce = _featureNonce[feature].head;
        _featureNonce[feature].head = thisNonce;
        _deploymentLists[thisNonce] = DoublyLinkedList({prev: prevNonce, next: 0, feature: feature});
        if (prevNonce == 0) {
            emit Transfer(address(0), predicted, feature);
        } else {
            emit Transfer(AddressDerivation.deriveContract(address(this), prevNonce), predicted, feature);
            _deploymentLists[prevNonce].next = thisNonce;
        }

        address thisFeeCollector = feeCollector[feature];
        bool success;
        assembly ("memory-safe") {
            let ptr := mload(0x40)
            calldatacopy(ptr, initCode.offset, initCode.length)
            mstore(add(ptr, initCode.length), and(_ADDRESS_MASK, thisFeeCollector))
            mstore(0x00, 0xc415b95c) // selector for `feeCollector()`
            // Yul evaluation order is right-to-left
            success :=
                and(
                    // check that the call to `feeCollector()` returned nonempty and returned the expected address
                    and(gt(returndatasize(), 0x1f), eq(mload(0x00), and(_ADDRESS_MASK, thisFeeCollector))),
                    and(
                        // call `feeCollector()` on the predicted address and check for success (succeeds with empty
                        // returnData if deployment failed, deployed to the wrong address, or produced empty bytecode)
                        staticcall(gas(), predicted, 0x1c, 0x04, 0x00, 0x20),
                        // CREATE the new instance and check that it returns the predicted address
                        eq(and(_ADDRESS_MASK, predicted), create(callvalue(), ptr, add(initCode.length, 0x20)))
                    )
                )
        }
        if (!success) {
            revert DeployFailed(thisNonce);
        }
    }

    event Unsafe(uint128 indexed, uint64 indexed, address indexed);

    function setUnsafe(uint128 feature, uint64 nonce) public onlyAuthorized(feature) returns (bool) {
        DoublyLinkedList storage entry = _deploymentLists[nonce];
        if (entry.feature != feature) {
            revert PermissionDenied();
        }
        (uint64 prev, uint64 next) = (entry.prev, entry.next);
        address deployment = AddressDerivation.deriveContract(address(this), nonce);
        if (next == 0) {
            ListHead storage headEntry = _featureNonce[feature];
            if (nonce > headEntry.highWater) {
                // assert(headEntry.head == nonce);
                headEntry.head = prev;
                emit Transfer(
                    deployment, prev == 0 ? address(0) : AddressDerivation.deriveContract(address(this), prev), feature
                );
            }
        } else {
            _deploymentLists[next].prev = prev;
        }
        if (prev != 0) {
            _deploymentLists[prev].next = next;
        }
        delete entry.prev;
        delete entry.next;
        delete entry.feature;

        emit Unsafe(feature, nonce, deployment);
        return true;
    }

    event AllUnsafe(uint256 indexed);

    function setAllUnsafe(uint128 feature) public onlyAuthorized(feature) returns (bool) {
        ListHead storage entry = _featureNonce[feature];
        uint64 nonce = entry.head;
        if (nonce != 0) {
            // assert(nonce > entry.highWater);
            (entry.head, entry.highWater) = (0, nonce);
            emit Transfer(AddressDerivation.deriveContract(address(this), nonce), address(0), feature);
        }
        emit AllUnsafe(feature);
        return true;
    }

    // in spite of the fact that `deploy` is payable, `multicall` cannot be
    // payable for security. therefore, there are some use cases where it is
    // necessary to make multiple calls to this contract.
    function multicall(bytes[] calldata datas) public {
        uint256 freeMemPtr;
        address target = _implementation;
        assembly ("memory-safe") {
            freeMemPtr := mload(0x40)
        }
        unchecked {
            for (uint256 i; i < datas.length; i++) {
                (bool success, bytes memory reason) = target.delegatecall(datas.unsafeGet(i));
                Revert.maybeRevert(success, reason);
                assembly ("memory-safe") {
                    mstore(0x40, freeMemPtr)
                }
            }
        }
    }

    string public constant override name = "0xV5";
    string public constant override symbol = "0xV5";

    function supportsInterface(bytes4 interfaceId)
        public
        view
        override(IERC165, AbstractOwnable, ERC1967UUPSUpgradeable)
        returns (bool)
    {
        return super.supportsInterface(interfaceId) || interfaceId == 0x80ac58cd // regular IERC721
            || interfaceId == type(IERC721ViewMetadata).interfaceId;
    }

<<<<<<< HEAD
    function balanceOf(address instance) external view override returns (uint256) {
        require(instance != address(0));
        DoublyLinkedList storage entry = _deploymentLists[_deploymentNonce[instance]];
=======
    function balanceOf(address owner) external view override returns (uint256) {
        if (owner == address(0)) {
            revert ZeroAddress();
        }
        DoublyLinkedList storage entry = _deploymentLists[_deploymentNonce[owner]];
>>>>>>> f3f39679
        (uint64 next, uint128 feature) = (entry.next, entry.feature);
        if (feature != 0 && next == 0) {
            return 1;
        }
        return 0;
    }

    error NoToken(uint256);

    function _requireTokenExists(uint256 tokenId) private view returns (uint64 nonce) {
        if (tokenId > type(uint128).max) {
            Panic.panic(Panic.ARITHMETIC_OVERFLOW);
        }
        if ((nonce = _featureNonce[uint128(tokenId)].head) == 0) {
            revert NoToken(tokenId);
        }
    }

    function ownerOf(uint256 tokenId) external view override returns (address) {
        return AddressDerivation.deriveContract(address(this), _requireTokenExists(tokenId));
    }

    modifier tokenExists(uint256 tokenId) {
        _requireTokenExists(tokenId);
        _;
    }

    function getApproved(uint256 tokenId) external view override tokenExists(tokenId) returns (address) {
        return address(0);
    }

    function isApprovedForAll(address, address) external pure override returns (bool) {
        return false;
    }

    function tokenURI(uint256 tokenId) external view override tokenExists(tokenId) returns (string memory) {
        return IPFS.CIDv0(descriptionHash[uint128(tokenId)]);
    }

    // solc is dumb

    function owner() public view override(ERC1967UUPSUpgradeable, AbstractOwnable) returns (address) {
        return super.owner();
    }
}<|MERGE_RESOLUTION|>--- conflicted
+++ resolved
@@ -76,9 +76,6 @@
         uint64 highWater;
     }
 
-<<<<<<< HEAD
-    uint64 public nextNonce;
-=======
     struct ExpiringAuthorization {
         address who;
         uint96 deadline;
@@ -86,8 +83,7 @@
 
     bytes32 private _pad; // ensure that `nextNonce` starts in its own slot
 
-    uint64 public nextNonce = 1;
->>>>>>> f3f39679
+    uint64 public nextNonce;
     mapping(uint64 => DoublyLinkedList) private _deploymentLists;
     mapping(uint128 => ListHead) private _featureNonce;
     mapping(address => uint64) private _deploymentNonce;
@@ -293,17 +289,11 @@
             || interfaceId == type(IERC721ViewMetadata).interfaceId;
     }
 
-<<<<<<< HEAD
     function balanceOf(address instance) external view override returns (uint256) {
-        require(instance != address(0));
+        if (instance == address(0)) {
+            revert ZeroAddress();
+        }
         DoublyLinkedList storage entry = _deploymentLists[_deploymentNonce[instance]];
-=======
-    function balanceOf(address owner) external view override returns (uint256) {
-        if (owner == address(0)) {
-            revert ZeroAddress();
-        }
-        DoublyLinkedList storage entry = _deploymentLists[_deploymentNonce[owner]];
->>>>>>> f3f39679
         (uint64 next, uint128 feature) = (entry.next, entry.feature);
         if (feature != 0 && next == 0) {
             return 1;
