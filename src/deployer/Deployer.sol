--- conflicted
+++ resolved
@@ -10,13 +10,9 @@
 import {Create3} from "../utils/Create3.sol";
 import {IPFS} from "../utils/IPFS.sol";
 import {ItoA} from "../utils/ItoA.sol";
-<<<<<<< HEAD
 import {ProxyMultiCall} from "../utils/ProxyMultiCall.sol";
-=======
-import {MultiCall} from "../utils/MultiCall.sol";
 import {Feature, wrap, isNull} from "./Feature.sol";
 import {Nonce, zero, isNull} from "./Nonce.sol";
->>>>>>> 36846052
 
 interface IERC721View is IERC165 {
     event Transfer(address indexed from, address indexed to, uint256 indexed tokenId);
@@ -33,17 +29,10 @@
     function tokenURI(uint256) external view returns (string memory);
 }
 
-<<<<<<< HEAD
-contract Deployer is ERC1967UUPSUpgradeable, Context, ERC1967TwoStepOwnable, IERC721ViewMetadata, ProxyMultiCall {
-    struct DoublyLinkedList {
-        uint64 prev;
-        uint64 next;
-=======
 library NonceList {
     struct ListElem {
         Nonce prev;
         Nonce next;
->>>>>>> 36846052
     }
 
     struct List {
@@ -99,7 +88,7 @@
     }
 }
 
-contract Deployer is ERC1967UUPSUpgradeable, Context, ERC1967TwoStepOwnable, IERC721ViewMetadata, MultiCall {
+contract Deployer is ERC1967UUPSUpgradeable, Context, ERC1967TwoStepOwnable, IERC721ViewMetadata, ProxyMultiCall {
     using NonceList for NonceList.List;
 
     struct FeatureInfo {
