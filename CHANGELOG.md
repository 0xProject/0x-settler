--- conflicted
+++ resolved
@@ -19,7 +19,7 @@
 
 * Arbiscan's "Cancun" issue has been fixed -- verify Settler on Arbiscan
 * Link to 0x's Immunefi bug bounty page from `README.md`
-<<<<<<< HEAD
+* Add UniswapV3 UniV3 fork to Scroll
 * Add new actions `MAVERICKV2`, `MAVERICKV2_VIP`, and `METATXN_MAVERICKV2_VIP`
 * Add MaverickV2 to Mainnet
 * Add MaverickV2 to Base
@@ -27,9 +27,6 @@
 * Add MaverickV2 to Bnb
 * Add MaverickV2 to Scroll
 * Add MaverickV2 to Sepolia
-=======
-* Add UniswapV3 UniV3 fork to Scroll
->>>>>>> 70571e41
 
 ## 2024-07-29
 
