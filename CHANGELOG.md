Master list of UniV3 forks:

  0. UniswapV3
  1. PancakeSwapV3
  2. SushiSwapV3
  3. SolidlyV3
  4. Velodrome/Aerodrome Slipstream
  5. CamelotV3/QuickSwapV3 (Algebra-like)
  6. AlienBaseV3
  7. BaseX
  8. SwapBasedV3
  9. Thruster
  10. BladeSwap (Algebra-like)
  11. Fenix (Algebra-like)
  12. ZebraV3
  13. Lynex (Algebra-like)
  14. DackieSwapV3
  15. Thick
  16. KinetixV3
  17. MetavaultV3
  18. BlasterV3
  19. MonoSwapV3
  20. RogueXV1
  21. SupSwapV3
  22. Kim (Algebra-like)
  23. SwapMode
  24. Swapsicle (Algebra-like)
  25. Panko
  26. Swapr (Algebra-like)
  27. SpookySwap
  28. Wagmi
  29. SwapX (Algebra-like)
  30. KodiakV3
  31. Bulla Exchange (Algebra-like)
  32. KittenSwap (factory is upgradeable; pools are not)
  33. Hybra
  34. HyperSwap
  35. Velodrome/Aerodrome Slipstream V3.1

---

## [Unreleased]

### Breaking changes

* Removed BridgeSettler action `BRIDGE_ERC20_TO_LAYER_ZERO_OFT` in favor of
  `BRIDGE_TO_LAYER_ZERO_OFT` that accepts ERC20 and Native tokens.

### Non-breaking changes

* Add Aerodrome Slipstream V3.1 UniswapV3 fork to Base

<<<<<<< HEAD
## 2025-11-24

### Non-breaking changes

* Deploy Settler to Monad mainnet
  * Add BalancerV3 actions (`BALANCERV3`, `BALANCERV3_VIP`, and
    `METATXN_BALANCERV3_VIP`) to Monad mainnet
  * Add PancakeSwapV3 UniV3 fork to Monad mainnet
* Add UniswapV3 UniV3 fork on Plasma
* Add `LFJTM` action for Let's F***ing Joe Token Mill V2 on Monad
  mainnet chain
=======
## 2025-11-11

### Breaking changes

### Non-breaking changes

* Add support for EraVM chains
* Deploy Settler to Abstract Sepolia chain
  * Add UniswapV3 UniV3 fork to Abstract Sepolia
>>>>>>> d3435ddd

## 2025-10-02

### Breaking changes

### Non-breaking changes

* Add BalancerV3 actions (`BALANCERV3`, `BALANCERV3_VIP`, and
  `METATXN_BALANCERV3_VIP`) to Sonic

## 2025-09-29

### Breaking changes

* Added `psm` and `dai` as arguments to Settler `MAKERPSM` action to allow
  interacting with `LitePSM/DAI` or `SkyPSM/USDS`.
* `POSITIVE_SLIPPAGE` takes a `maxBps` argument to cap the amount of slippage
  taken as a proportion of the buy amount

### Non-breaking changes

* Add `EULERSWAP` action to Plasma
* Add `NATIVE_CHECK` action to Mainnet

## 2025-09-15

### Breaking changes

### Non-breaking changes

* Deploy Settler to Plasma chain
  * Add UniswapV3 UniV3 fork on Plasma
  * Add BalancerV3 actions (`BALANCERV3`, `BALANCERV3_VIP`, and
    `METATXN_BALANCERV3_VIP`) to Plasma

## 2025-09-03

### Breaking changes

* Update Scroll to the Cancun hardfork

### Non-breaking changes

* Add `BRIDGE_ERC20_TO_LAYER_ZERO_OFT` for remaining supported chains:
  * Add action `BRIDGE_ERC20_TO_LAYER_ZERO_OFT` to Berachain
  * Add action `BRIDGE_ERC20_TO_LAYER_ZERO_OFT` to Blast
  * Add action `BRIDGE_ERC20_TO_LAYER_ZERO_OFT` to HyperEvm
  * Add action `BRIDGE_ERC20_TO_LAYER_ZERO_OFT` to Ink
  * Add action `BRIDGE_ERC20_TO_LAYER_ZERO_OFT` to Katana
  * Add action `BRIDGE_ERC20_TO_LAYER_ZERO_OFT` to Linea
  * Add action `BRIDGE_ERC20_TO_LAYER_ZERO_OFT` to Mode
  * Add action `BRIDGE_ERC20_TO_LAYER_ZERO_OFT` to Scroll
  * Add action `BRIDGE_ERC20_TO_LAYER_ZERO_OFT` to Sepolia
  * Add action `BRIDGE_ERC20_TO_LAYER_ZERO_OFT` to Taiko
  * Add action `BRIDGE_ERC20_TO_LAYER_ZERO_OFT` to Unichain
  * Add action `BRIDGE_ERC20_TO_LAYER_ZERO_OFT` to WorldChain
* Add new DeBridge action `BRIDGE_TO_DEBRIDGE` to supported chains:
  * Add action `BRIDGE_TO_DEBRIDGE` to Arbitrum
  * Add action `BRIDGE_TO_DEBRIDGE` to Avalanche
  * Add action `BRIDGE_TO_DEBRIDGE` to Base
  * Add action `BRIDGE_TO_DEBRIDGE` to Berachain
  * Add action `BRIDGE_TO_DEBRIDGE` to Bnb
  * Add action `BRIDGE_TO_DEBRIDGE` to Gnosis
  * Add action `BRIDGE_TO_DEBRIDGE` to HyperEvm
  * Add action `BRIDGE_TO_DEBRIDGE` to Linea
  * Add action `BRIDGE_TO_DEBRIDGE` to Mainnet
  * Add action `BRIDGE_TO_DEBRIDGE` to Mantle
  * Add action `BRIDGE_TO_DEBRIDGE` to Optimism
  * Add action `BRIDGE_TO_DEBRIDGE` to Polygon
  * Add action `BRIDGE_TO_DEBRIDGE` to Sonic
* Added new DeBridge action `BRIDGE_TO_DEBRIDGE`

## 2025-08-18

### Breaking changes

### Non-breaking changes

* Add new LayerZero action `BRIDGE_ERC20_TO_LAYER_ZERO_OFT` to `BridgeSettlerBase`
  * Add action `BRIDGE_ERC20_TO_LAYER_ZERO_OFT` to Mainnet
  * Add action `BRIDGE_ERC20_TO_LAYER_ZERO_OFT` to Base
  * Add action `BRIDGE_ERC20_TO_LAYER_ZERO_OFT` to Arbitrum
  * Add action `BRIDGE_ERC20_TO_LAYER_ZERO_OFT` to Avalanche
  * Add action `BRIDGE_ERC20_TO_LAYER_ZERO_OFT` to Bnb
  * Add action `BRIDGE_ERC20_TO_LAYER_ZERO_OFT` to Gnosis
  * Add action `BRIDGE_ERC20_TO_LAYER_ZERO_OFT` to Mantle
  * Add action `BRIDGE_ERC20_TO_LAYER_ZERO_OFT` to Optimism
  * Add action `BRIDGE_ERC20_TO_LAYER_ZERO_OFT` to Polygon
  * Add action `BRIDGE_ERC20_TO_LAYER_ZERO_OFT` to Sonic

## 2025-08-11

### Breaking changes

* In metatransactions and intents, it is now an error for `_operator()` (the gas
  payer/solver/relayer) to be `msgSender` (the taker)
* Remove `LimitOrderFeeCollector`

### Non-breaking changes

* Add `NATIVE_CHECK` to taker-submitted Settlers on all chains to correctly
  handle the selling of the chain-native asset
* Add PancakeSwap Infinity actions (`PANCAKE_INFINITY`, `PANCAKE_INFINITY_VIP`,
  and `METATXN_PANCAKE_INFINITY_VIP`) on Base
* Improve gas efficiency and accuracy of `EULERSWAP` action
* Add solvency check for EulerSwap (does not execute on-chain)
* Add `CrossChainReceiverFactory`, a minimal proxy factory inspired by submarine
  transactions for "automatically" swapping any tokens received
* Add `BridgeSettler` to all supported chains except `MonadTestnet`
  * `BridgeSettler` is the settlement contracts for cross-chain operations
    and is heavily implemented following `Settler` design.
  * `BridgeSettlerBase` implements actions for:
    * `BASIC`, same as `Settler`
    * `SETTLER_SWAP`, to execute swaps on `Settler`
    * Relay bridge integration (`BRIDGE_ERC20_TO_RELAY`, `BRIDGE_NATIVE_TO_RELAY`)
    * Those are available in the `BridgeSettler` of every chain
  * Other actions added that are not supported in every chain:
    * Mayan bridge integration (`BRIDGE_ERC20_TO_MAYAN`, `BRIDGE_NATIVE_TO_MAYAN`)
    * Across bridge integration
      (`BRIDGE_ERC20_TO_ACROSS`, `BRIDGE_NATIVE_TO_ACROSS`)
    * StargateV2 bridge integration
      (`BRIDGE_ERC20_TO_STARGATE_V2`, `BRIDGE_NATIVE_TO_STARGATE_V2`)

## 2025-08-01

### Breaking changes

### Non-breaking changes

* Deploy a stripped-down suite of Settlers to Katana network

## 2025-07-07

### Breaking changes

### Non-breaking changes

* Deploy Settler to HyperEVM (Hyperliquid) network
  * Add KittenSwap UniV3 fork to HyperEVM
  * Add Hybra UniV3 fork to HyperEVM
  * Add HyperSwap UniV3 fork to HyperEVM

## 2025-07-02

### Breaking changes

### Non-breaking changes

* Remove Safe{Wallet} API configuration from Blast
* Configure Safe{Wallet} API on Berachain
* Add EulerSwap action `EULERSWAP`
  * Add `EULERSWAP` action to Mainnet
  * Add `EULERSWAP` action to Base
  * Add `EULERSWAP` action to Bnb
  * Add `EULERSWAP` action to Sonic
  * Add `EULERSWAP` action to Avalanche
  * Add `EULERSWAP` action to Unichain
  * Add `EULERSWAP` action to Berachain

## 2025-06-16

### Breaking changes

* `METATXN_RFQ_VIP` action is removed from all chains

### Non-breaking changes

* Add BalancerV3 actions (`BALANCERV3`, `BALANCERV3_VIP`, and
  `METATXN_BALANCERV3_VIP`) to Optimism
* Add support for Ekubo forwarding extensions by setting the top bit of `bps`

## 2025-04-25

### Breaking changes

* `RFQ_VIP` action is removed from all chains
* `CURVE_TRICRYPTO_VIP` and `METATXN_CURVE_TRICRYPTO_VIP` actions are removed
  from Mainnet (they remain available on Arbitrum)
* `VELODROME` action is removed from Mainnet (it remains as default on all other
  chains)
* The Ekubo actions (`EKUBO`, `EKUBO_VIP`, and `METATXN_EKUBO_VIP`) `fills` no
  longer has a `skipAhead` argument. Each fill is 32 bytes shorter. The field is
  now hardcoded to zero.

### Non-breaking changes

* Replace `rebateClaimer()(address)` address (previously the `Deployer` owner
  multisig; varies by chain) with a constant EOA owned by ZeroEx Inc
* Add actions for Ekubo
  * `EKUBO`, `EKUBO_VIP`, and `METATXN_EKUBO_VIP`
  * See comments in [Ekubo.sol](src/core/Ekubo.sol) regarding how to encode
    `fills`
* Fix a bug in the BalancerV3 action resulting in incorrect decoding of callback
  returndata
* Add BalancerV3 actions (`BALANCERV3`, `BALANCERV3_VIP`, and
  `METATXN_BALANCERV3_VIP`) to Avalanche
* Add BalancerV3 actions (`BALANCERV3`, `BALANCERV3_VIP`, and
  `METATXN_BALANCERV3_VIP`) to Gnosis
* Add actions for PancakeSwap Infinity
  * `PANCAKE_INFINITY`, `PANCAKE_INFINITY_VIP`, and `METATXN_PANCAKE_INFINITY_VIP`
  * See comments in [PancakeInfinity.sol](src/core/PancakeInfinity.sol)
    regarding how to encode `fills`. While there are many similarities with
    UniswapV4 and BalancerV3, additional complexity is added because there are 2
    different default/built-in CFAMM schemes in PancakeSwap Infinity.
* Add PancakeSwap Infinity actions (`PANCAKE_INFINITY`, `PANCAKE_INFINITY_VIP`,
  and `METATXN_PANCAKE_INFINITY_VIP`) on Bnb chain

## 2025-03-11

### Breaking changes

### Non-breaking changes

* Create new Settler version for intent-based settlement -- the taker only signs
  the slippage, not the actions
  * This is now `tokenId` 4

## 2025-02-20

### Breaking changes

### Non-breaking changes

* Add UniswapV3 UniV3 fork to Monad Testnet

## 2025-02-12

### Breaking changes

### Non-breaking changes

* Deploy Settler to Unichain network
  * Add UniswapV3 UniV3 fork to Unichain
  * Add UniswapV4 actions to Unichain
* Deploy Settler to Berachain network
  * Add KodiakV3 UniV3 fork to Berachain
  * Add Bulla Exchange UniV3 (Algebra style) fork to Berachain
* Add UniswapV4 actions to Sepolia
* Add UniswapV4 actions to Ink
* Add BalancerV3 actions to Base
* Add BalancerV3 actions to Arbitrum

## 2025-01-23

### Breaking changes

* Remove `gemToken` and `psm` arguments from `MAKERPSM` action
  * This specializes and gas optimizes the action for the Lite PSM
    (0xf6e72Db5454dd049d0788e411b06CfAF16853042)
* `TRANSFER_FROM` is now a "VIP" action. It can only be executed as the first
  action of a swap
* Update Avalanche to the Cancun hardfork
  * This means that the AllowanceHolder address on Avalanche is now 0x0000000000001fF3684f28c67538d4D072C22734

### Non-breaking changes

* Add actions for UniswapV4
  * `UNISWAPV4`, `UNISWAPV4_VIP`, and `METATXN_UNISWAPV4_VIP`
  * See comments in [UniswapV4.sol](src/core/UniswapV4.sol) regarding how to
    encode `fills`
  * See comments in
    [FlashAccountingCommon.sol](src/core/FlashAccountingCommon.sol) regarding
    how to compute a perfect token hash function
* Add UniswapV4 actions to:
  * Mainnet
  * Arbitrum
  * Avalanche
  * Base
  * Blast
  * Bnb
  * Optimism
  * Polygon
  * WorldChain
* Add `msgSender()(address)` accessor on Base to retrieve the current taker
* Improve accuracy, gas, and convergence region coverage in SolidlyV1/VelodromeV2 action (`VELODROME`)
* Add DodoV1 actions to more chains
  * Add `DODOV1` action to Arbitrum
  * Add `DODOV1` action to Bnb
  * Add `DODOV1` action to Linea
  * Add `DODOV1` action to Mantle
  * Add `DODOV1` action to Polygon
  * Add `DODOV1` action to Scroll
* Add `rebateClaimer()(address)` function on Mainnet Settlers for gas rebate program
* Add SolidlyV3 UniV3 fork to Sonic
* Add Wagmi UniV3 fork to Sonic
* Add SwapX UniV3 (Algebra style) fork to Sonic
* Add actions for BalancerV3
  * `BALANCERV3`, `BALANCERV3_VIP`, and `METATXN_BALANCERV3_VIP`
  * See comments in [BalancerV3.sol](src/core/BalancerV3.sol) regarding how to
    encode `fills`
  * See comments in
    [FlashAccountingCommon.sol](src/core/FlashAccountingCommon.sol) regarding
    how to compute a perfect token hash function

## 2025-01-09

### Breaking changes

### Non-breaking changes

* Deploy Settler to Monad testnet chain

## 2024-12-18

### Breaking changes

### Non-breaking changes

* Deploy Settler to Ink chain
  * Add UniswapV3 UniV3 fork to Ink

## 2024-12-14

### Breaking changes

### Non-breaking changes

* Deploy Settler to Fantom Sonic network
  * Add UniswapV3 UniV3 fork to Sonic
  * Add SpookySwap UniV3 fork to Sonic

## 2024-12-12

### Breaking changes

### Non-breaking changes

* Deploy Settler to Taiko network
  * Add UniswapV3 UniV3 fork to Taiko
  * Add Swapsicle UniV3 (Algebra style) fork to Taiko
  * Add Panko UniV3 fork to Taiko
* Deploy Settler to World Chain network
  * Add UniswapV3 UniV3 fork to World Chain
  * Add DackieSwapV3 UniV3 fork to World Chain
* Deploy Settler to Gnosis chain
  * Add UniswapV3 UniV3 fork to Gnosis
  * Add SushiswapV3 UniV3 fork to Gnosis
  * Add Swapr UniV3 (Algebra style) fork to Gnosis

## 2024-10-08

### Breaking changes

### Non-breaking changes

* Add `DODOV2` Dodo V2 action on Mantle
* Deploy Settler to Mode network
  * Add SupSwapV3 UniV3 fork to Mode
  * Add Kim UniV3 (Algebra style) fork to Mode
  * Add SwapModeV3 UniV3 fork to Mode

## 2024-09-09

### Breaking changes

* Upgrade Bnb chain deployment to Cancun (Tycho) hardfork
  * This changes the `AllowanceHolder` address on that chain to
    `0x0000000000001fF3684f28c67538d4D072C22734`

### Non-breaking changes

* Add BlasterV3 UniV3 fork to Blast
* Add MonoSwapV3 UniV3 fork to Blast
* Add RogueXV1 UniV3 fork to Blast
  * This UniV3 fork has unusual integrations with perpetual futures; it may
    revert when a "normal" UniV3 fork wouldn't

## 2024-08-26

### Breaking changes

* Add slippage check parameter to `MAKERPSM` action to gas-optimize the new "lite" PSM
  * Note that for the "normal" PSM ("MCD PSM USDC A",
    0x89B78CfA322F6C5dE0aBcEecab66Aee45393cC5A), `amountOutMin` _**MUST**_ be
    zeroed, otherwise you will get an out-of-gas
* Special case a permitted (sell) amount of `type(uint256).max - 9_999` and
  above -- this introspects the taker's balance of the sell token and attempts
  to sell a proportion of it

### Non-breaking changes

* Added `prev` accessor function to `Deployer`
* Configure yield and gas for Deployer on Blast
* Deploy Settler to Mantle network
* Add `DODOV2` action to Arbitrum
* Add SolidlyV3 UniV3 fork to Arbitrum

## 2024-08-12

### Breaking changes

* Remove DodoV1 from all chains except Mainnet
  * Remove `DODOV1` action from Arbitrum
  * Remove `DODOV1` action from Avalanche
  * Remove `DODOV1` action from Base
  * Remove `DODOV1` action from Blast
  * Remove `DODOV1` action from Bnb
  * Remove `DODOV1` action from Linea
  * Remove `DODOV1` action from Optimism
  * Remove `DODOV1` action from Polygon
  * Remove `DODOV1` action from Scroll
  * Remove `DODOV1` action from Sepolia
  * (`DODOV1` action remains available on Mainnet)

### Non-breaking changes

* Arbiscan's "Cancun" issue has been fixed -- verify Settler on Arbiscan
* Link to 0x's Immunefi bug bounty page from `README.md`
* Add UniswapV3 UniV3 fork to Scroll
* Add new actions `MAVERICKV2`, `MAVERICKV2_VIP`, and `METATXN_MAVERICKV2_VIP`
  * Add MaverickV2 to Mainnet
  * Add MaverickV2 to Base
  * Add MaverickV2 to Arbitrum
  * Add MaverickV2 to Bnb
  * Add MaverickV2 to Scroll
  * Add MaverickV2 to Sepolia
* Add DackieSwapV3 UniV3 fork
  * Add DackieSwapV3 to Arbitrum
  * Add DackieSwapV3 to Base
  * Add DackieSwapV3 to Blast (new inithash)
  * Add DackieSwapV3 to Optimism
* Add Thick UniV3 fork to Base
* Add KinetixV3 UniV3 fork to Base
* Add new action `DODOV2`
  * Add DodoV2 to Avalanche
  * Add DodoV2 to Base
  * Add DodoV2 to Bnb
  * Add DodoV2 to Mainnet
  * Add DodoV2 to Polygon
  * Add DodoV2 to Scroll
* Add MetavaultV3 UniV3 fork to Scroll
* Add SushiswapV3 UniV3 fork to more chains
  * Add SushiswapV3 to Arbitrum
  * Add SushiswapV3 to Mainnet
  * Add SushiswapV3 to Optimism
* Add `prev` view function to `Deployer`

## 2024-07-29

* Configure Blast gas fee claims on Settler deployment
* Change Settler's `AllowanceHolder` integration to use `return` to signal non-ERC20 compliance (rather than `revert`)
  * `AllowanceHolder`'s own signal still uses `revert`, but this will only come up rarely
* Flatten Settler source files before deployment for ease of verification
* All chains redeployed to pick up above changes

## 2024-07-18

* Deployed Settler to Linea
* Added Lynex Algebra-style UniV3 fork to Linea
* Update Velodrome Slipstream factory address (and inithash) to migrated one
* Bug! Fixed wrong slippage actual value in `UNISWAPV2` action

## 2024-07-15

* Deployed Settler to Blast
* Added Thruster UniV3 fork to Blast
* Added BladeSwap Algebra-style UniV3 fork to Blast
* Added Fenix Algebra-style UniV3 fork to Blast
* Deployed Settler to Scroll
* Added ZebraV3 UniV3 fork to Scroll
* Added SolidlyV3 UniV3 fork to Base
* Added SwapBasedV3 UniV3 fork to Base
* Added support for `DODOV1` action to all chains
* Added support for `VELODROME` action to all chains

## 2024-06-27

* Add SushiswapV3 UniV3 fork to Polygon
* Added support for `DODOV1` action on Bnb
* Added support for `DODOV1` action on Polygon

## 2024-06-10

* Added extra anonymous argument to `execute` and `executeMetaTxn` for tracking
  zid and affiliate address
* Add SolidlyV3 UniV3 fork to Optimism
* Added support for `DODOV1` action on Arbitrum

## 2024-06-05

* The actions `MAKERPSM_SELL` and `MAKERPSM_BUY` actions have been combined into
  a single `MAKERPSM` action with a `buyGem` boolean flag
* Add support for AlgebraSwap-style UniV3 forks (single pool per token pair)
  * When using the UniV3 actions for an AlgebraSwap-style pool, the fee
    tier/pool ID must be passed as 0
* Add CamelotV3 AlgebraSwap-style UniV3 fork to Arbitrum
* Add QuickSwapV3 AlebraSwap-style UniV3 fork to Polygon
* Added support for `CURVE_TRICRYPTO_VIP` and `METATXN_CURVE_TRICRYPTO_VIP` on
  Arbitrum
* Bug! Fixed BNB Chain PancakeSwapV3 deployer address (it's the same as on all
  other chains)
* Added PancakeSwapV3 to Arbitrum UniV3 VIP
* Added BaseX to Base UniV3 VIP<|MERGE_RESOLUTION|>--- conflicted
+++ resolved
@@ -49,8 +49,9 @@
 ### Non-breaking changes
 
 * Add Aerodrome Slipstream V3.1 UniswapV3 fork to Base
-
-<<<<<<< HEAD
+* Add `LFJTM` action for Let's F***ing Joe Token Mill V2 on Monad
+  mainnet chain
+
 ## 2025-11-24
 
 ### Non-breaking changes
@@ -59,10 +60,8 @@
   * Add BalancerV3 actions (`BALANCERV3`, `BALANCERV3_VIP`, and
     `METATXN_BALANCERV3_VIP`) to Monad mainnet
   * Add PancakeSwapV3 UniV3 fork to Monad mainnet
-* Add UniswapV3 UniV3 fork on Plasma
-* Add `LFJTM` action for Let's F***ing Joe Token Mill V2 on Monad
-  mainnet chain
-=======
+* Add UniswapV3 UniV3 fork on Monad mainnet
+
 ## 2025-11-11
 
 ### Breaking changes
@@ -72,7 +71,6 @@
 * Add support for EraVM chains
 * Deploy Settler to Abstract Sepolia chain
   * Add UniswapV3 UniV3 fork to Abstract Sepolia
->>>>>>> d3435ddd
 
 ## 2025-10-02
 
