Master list of UniV3 forks:

  0. UniswapV3
  1. PancakeSwapV3
  2. SushiSwapV3
  3. SolidlyV3
  4. Velodrome/Aerodrome Slipstream
  5. CamelotV3/QuickSwapV3 (Algebra-like)
  6. AlienBaseV3
  7. BaseX
  8. SwapBasedV3
  9. Thruster
  10. BladeSwap (Algebra-like)
  11. Fenix (Algebra-like)
  12. ZebraV3
  13. Lynex (Algebra-like)
  14. DackieSwapV3
  15. Thick
  16. KinetixV3
  17. MetavaultV3
  18. BlasterV3
  19. MonoSwapV3
  20. RogueXV1
  21. SupSwapV3
  22. Kim (Algebra-like)
  23. SwapMode
  24. Swapsicle (Algebra-like)
  25. Panko
  26. Swapr (Algebra-like)
  27. SpookySwap
  28. Wagmi
  29. SwapX (Algebra-like)

---

## [Unreleased]

### Breaking changes

* Remove `gemToken` and `psm` arguments from `MAKERPSM` action
<<<<<<< HEAD
  * This specializes and gas optimizes the action for the Lite PSM
    (0xf6e72Db5454dd049d0788e411b06CfAF16853042)
* `TRANSFER_FROM` is now a "VIP" action. It can only be executed as the first
  action of a swap
=======
  * This specializes and gas optimizes the action for the Lite PSM (0xf6e72Db5454dd049d0788e411b06CfAF16853042)
* Update Avalanche to the Cancun hardfork
  * This means that the AllowanceHolder address on Avalanche is now 0x0000000000001fF3684f28c67538d4D072C22734
>>>>>>> 17491741

### Non-breaking changes

* Add actions for UniswapV4
  * `UNISWAPV4`, `UNISWAPV4_VIP`, and `METATXN_UNISWAPV4_VIP`
  * See comments in [UniswapV4.sol](src/core/UniswapV4.sol) regarding how to
    encode `fills`
  * See comments in
    [FlashAccountingCommon.sol](src/core/FlashAccountingCommon.sol) regarding
    how to compute a perfect token hash function
* Add `msgSender()(address)` accessor on Base to retrieve the current taker
* Improve accuracy, gas, and convergence region coverage in SolidlyV1/VelodromeV2 action (`VELODROME`)
* Add DodoV1 actions to more chains
  * Add `DODOV1` action to Arbitrum
  * Add `DODOV1` action to Bnb
  * Add `DODOV1` action to Linea
  * Add `DODOV1` action to Mantle
  * Add `DODOV1` action to Polygon
  * Add `DODOV1` action to Scroll
* Add `rebateClaimer()(address)` function on Mainnet Settlers for gas rebate program
* Add SolidlyV3 UniV3 fork to Sonic
* Add Wagmi UniV3 fork to Sonic
* Add SwapX UniV3 (Algebra style) fork to Sonic
* Add actions for BalancerV3
  * `BALANCERV3`, `BALANCERV3_VIP`, and `METATXN_BALANCERV3_VIP`
  * See comments in [BalancerV3.sol](src/core/BalancerV3.sol) regarding how to
    encode `fills`
  * See comments in
    [FlashAccountingCommon.sol](src/core/FlashAccountingCommon.sol) regarding
    how to compute a perfect token hash function

## 2025-01-09

### Breaking changes

### Non-breaking changes

* Deploy Settler to Monad testnet chain

## 2024-12-18

### Breaking changes

### Non-breaking changes

* Deploy Settler to Ink chain
  * Add UniswapV3 UniV3 fork to Ink

## 2024-12-14

### Breaking changes

### Non-breaking changes

* Deploy Settler to Fantom Sonic network
  * Add UniswapV3 UniV3 fork to Sonic
  * Add SpookySwap UniV3 fork to Sonic

## 2024-12-12

### Breaking changes

### Non-breaking changes

* Deploy Settler to Taiko network
  * Add UniswapV3 UniV3 fork to Taiko
  * Add Swapsicle UniV3 (Algebra style) fork to Taiko
  * Add Panko UniV3 fork to Taiko
* Deploy Settler to World Chain network
  * Add UniswapV3 UniV3 fork to World Chain
  * Add DackieSwapV3 UniV3 fork to World Chain
* Deploy Settler to Gnosis chain
  * Add UniswapV3 UniV3 fork to Gnosis
  * Add SushiswapV3 UniV3 fork to Gnosis
  * Add Swapr UniV3 (Algebra style) fork to Gnosis

## 2024-10-08

### Breaking changes

### Non-breaking changes

* Add `DODOV2` Dodo V2 action on Mantle
* Deploy Settler to Mode network
  * Add SupSwapV3 UniV3 fork to Mode
  * Add Kim UniV3 (Algebra style) fork to Mode
  * Add SwapModeV3 UniV3 fork to Mode

## 2024-09-09

### Breaking changes

* Upgrade Bnb chain deployment to Cancun (Tycho) hardfork
  * This changes the `AllowanceHolder` address on that chain to
    `0x0000000000001fF3684f28c67538d4D072C22734`

### Non-breaking changes

* Add BlasterV3 UniV3 fork to Blast
* Add MonoSwapV3 UniV3 fork to Blast
* Add RogueXV1 UniV3 fork to Blast
  * This UniV3 fork has unusual integrations with perpetual futures; it may
    revert when a "normal" UniV3 fork wouldn't

## 2024-08-26

### Breaking changes

* Add slippage check parameter to `MAKERPSM` action to gas-optimize the new "lite" PSM
  * Note that for the "normal" PSM ("MCD PSM USDC A",
    0x89B78CfA322F6C5dE0aBcEecab66Aee45393cC5A), `amountOutMin` _**MUST**_ be
    zeroed, otherwise you will get an out-of-gas
* Special case a permitted (sell) amount of `type(uint256).max - 9_999` and
  above -- this introspects the taker's balance of the sell token and attempts
  to sell a proportion of it

### Non-breaking changes

* Added `prev` accessor function to `Deployer`
* Configure yield and gas for Deployer on Blast
* Deploy Settler to Mantle network
* Add `DODOV2` action to Arbitrum
* Add SolidlyV3 UniV3 fork to Arbitrum

## 2024-08-12

### Breaking changes

* Remove DodoV1 from all chains except Mainnet
  * Remove `DODOV1` action from Arbitrum
  * Remove `DODOV1` action from Avalanche
  * Remove `DODOV1` action from Base
  * Remove `DODOV1` action from Blast
  * Remove `DODOV1` action from Bnb
  * Remove `DODOV1` action from Linea
  * Remove `DODOV1` action from Optimism
  * Remove `DODOV1` action from Polygon
  * Remove `DODOV1` action from Scroll
  * Remove `DODOV1` action from Sepolia
  * (`DODOV1` action remains available on Mainnet)

### Non-breaking changes

* Arbiscan's "Cancun" issue has been fixed -- verify Settler on Arbiscan
* Link to 0x's Immunefi bug bounty page from `README.md`
* Add UniswapV3 UniV3 fork to Scroll
* Add new actions `MAVERICKV2`, `MAVERICKV2_VIP`, and `METATXN_MAVERICKV2_VIP`
  * Add MaverickV2 to Mainnet
  * Add MaverickV2 to Base
  * Add MaverickV2 to Arbitrum
  * Add MaverickV2 to Bnb
  * Add MaverickV2 to Scroll
  * Add MaverickV2 to Sepolia
* Add DackieSwapV3 UniV3 fork
  * Add DackieSwapV3 to Arbitrum
  * Add DackieSwapV3 to Base
  * Add DackieSwapV3 to Blast (new inithash)
  * Add DackieSwapV3 to Optimism
* Add Thick UniV3 fork to Base
* Add KinetixV3 UniV3 fork to Base
* Add new action `DODOV2`
  * Add DodoV2 to Avalanche
  * Add DodoV2 to Base
  * Add DodoV2 to Bnb
  * Add DodoV2 to Mainnet
  * Add DodoV2 to Polygon
  * Add DodoV2 to Scroll
* Add MetavaultV3 UniV3 fork to Scroll
* Add SushiswapV3 UniV3 fork to more chains
  * Add SushiswapV3 to Arbitrum
  * Add SushiswapV3 to Mainnet
  * Add SushiswapV3 to Optimism
* Add `prev` view function to `Deployer`

## 2024-07-29

* Configure Blast gas fee claims on Settler deployment
* Change Settler's `AllowanceHolder` integration to use `return` to signal non-ERC20 compliance (rather than `revert`)
  * `AllowanceHolder`'s own signal still uses `revert`, but this will only come up rarely
* Flatten Settler source files before deployment for ease of verification
* All chains redeployed to pick up above changes

## 2024-07-18

* Deployed Settler to Linea
* Added Lynex Algebra-style UniV3 fork to Linea
* Update Velodrome Slipstream factory address (and inithash) to migrated one
* Bug! Fixed wrong slippage actual value in `UNISWAPV2` action

## 2024-07-15

* Deployed Settler to Blast
* Added Thruster UniV3 fork to Blast
* Added BladeSwap Algebra-style UniV3 fork to Blast
* Added Fenix Algebra-style UniV3 fork to Blast
* Deployed Settler to Scroll
* Added ZebraV3 UniV3 fork to Scroll
* Added SolidlyV3 UniV3 fork to Base
* Added SwapBasedV3 UniV3 fork to Base
* Added support for `DODOV1` action to all chains
* Added support for `VELODROME` action to all chains

## 2024-06-27

* Add SushiswapV3 UniV3 fork to Polygon
* Added support for `DODOV1` action on Bnb
* Added support for `DODOV1` action on Polygon

## 2024-06-10

* Added extra anonymous argument to `execute` and `executeMetaTxn` for tracking
  zid and affiliate address
* Add SolidlyV3 UniV3 fork to Optimism
* Added support for `DODOV1` action on Arbitrum

## 2024-06-05

* The actions `MAKERPSM_SELL` and `MAKERPSM_BUY` actions have been combined into
  a single `MAKERPSM` action with a `buyGem` boolean flag
* Add support for AlgebraSwap-style UniV3 forks (single pool per token pair)
  * When using the UniV3 actions for an AlgebraSwap-style pool, the fee
    tier/pool ID must be passed as 0
* Add CamelotV3 AlgebraSwap-style UniV3 fork to Arbitrum
* Add QuickSwapV3 AlebraSwap-style UniV3 fork to Polygon
* Added support for `CURVE_TRICRYPTO_VIP` and `METATXN_CURVE_TRICRYPTO_VIP` on
  Arbitrum
* Bug! Fixed BNB Chain PancakeSwapV3 deployer address (it's the same as on all
  other chains)
* Added PancakeSwapV3 to Arbitrum UniV3 VIP
* Added BaseX to Base UniV3 VIP<|MERGE_RESOLUTION|>--- conflicted
+++ resolved
@@ -38,16 +38,12 @@
 ### Breaking changes
 
 * Remove `gemToken` and `psm` arguments from `MAKERPSM` action
-<<<<<<< HEAD
   * This specializes and gas optimizes the action for the Lite PSM
     (0xf6e72Db5454dd049d0788e411b06CfAF16853042)
 * `TRANSFER_FROM` is now a "VIP" action. It can only be executed as the first
   action of a swap
-=======
-  * This specializes and gas optimizes the action for the Lite PSM (0xf6e72Db5454dd049d0788e411b06CfAF16853042)
 * Update Avalanche to the Cancun hardfork
   * This means that the AllowanceHolder address on Avalanche is now 0x0000000000001fF3684f28c67538d4D072C22734
->>>>>>> 17491741
 
 ### Non-breaking changes
 
