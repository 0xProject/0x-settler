--- conflicted
+++ resolved
@@ -12,13 +12,10 @@
 
 ---
 
-<<<<<<< HEAD
 * Added SolidlyV3 UniV3 fork to Base
 * Added SwapBasedV3 UniV3 fork to Base
-=======
 * Added support for `DODOV1` action to all chains
 * Added support for `VELODROME` action to all chains
->>>>>>> 04d8a478
 
 ## 2024-06-27
 
