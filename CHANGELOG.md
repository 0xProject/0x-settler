Master list of UniV3 forks:

  0. UniswapV3
  1. PancakeSwapV3
  2. SushiSwapV3
  3. SolidlyV3
  4. Velodrome/Aerodrome Slipstream
  5. CamelotV3/QuickSwapV3 (Algebra-like)
  6. AlienBaseV3
  7. BaseX
  8. SwapBasedV3
  9. Thruster
  10. BladeSwap (Algebra-like)
  11. Fenix (Algebra-like)
  12. ZebraV3
  13. Lynex (Algebra-like)
  14. DackieSwapV3
  15. Thick
  16. KinetixV3
  17. MetavaultV3
  18. BlasterV3
  19. MonoSwapV3
  20. RogueXV1
  21. SupSwapV3
  22. Kim (Algebra-like)
  23. SwapMode
  24. Swapsicle (Algebra-like)
  25. Panko

---

## [Unreleased]

### Breaking changes

* Remove `gemToken` and `psm` arguments from `MAKERPSM` action
  * This specializes and gas optimizes the action for the Lite PSM (0xf6e72Db5454dd049d0788e411b06CfAF16853042)

### Non-breaking changes

* Add actions for UniswapV4
  * `UNISWAPV4`, `UNISWAPV4_VIP`, and `METATXN_UNISWAPV4_VIP`
  * See comments in [UniswapV4.sol](src/core/UniswapV4.sol) regarding how to
    encode `fills`
  * See comments in [UniswapV4.sol](src/core/UniswapV4.sol) regarding how to
    compute a perfect token hash function
* Add `msgSender()(address)` accessor on Base to retrieve the current taker
* Improve accuracy, gas, and convergence region coverage in SolidlyV1/VelodromeV2 action (`VELODROME`)
* Add DodoV1 actions to more chains
  * Add `DODOV1` action to Arbitrum
  * Add `DODOV1` action to Bnb
  * Add `DODOV1` action to Linea
  * Add `DODOV1` action to Mantle
  * Add `DODOV1` action to Polygon
  * Add `DODOV1` action to Scroll
<<<<<<< HEAD
* Create new Settler version for intent-based settlement -- the taker only signs
  the slippage, not the actions
  * This is now `tokenId` 4
=======
* Deploy Settler to Taiko network
  * Add UniswapV3 UniV3 fork to Taiko
  * Add Swapsicle UniV3 (Algebra style) fork to Taiko
  * Add Panko UniV3 fork to Taiko
* Deploy Settler to World Chain network
  * Add UniswapV3 UniV3 fork to World Chain
  * Add DackieSwapV3 UniV3 fork to World Chain
>>>>>>> fa9930f6

## 2024-10-08

### Breaking changes

### Non-breaking changes

* Add `DODOV2` Dodo V2 action on Mantle
* Deploy Settler to Mode network
  * Add SupSwapV3 UniV3 fork to Mode
  * Add Kim UniV3 (Algebra style) fork to Mode
  * Add SwapModeV3 UniV3 fork to Mode

## 2024-09-09

### Breaking changes

* Upgrade Bnb chain deployment to Cancun (Tycho) hardfork
  * This changes the `AllowanceHolder` address on that chain to
    `0x0000000000001fF3684f28c67538d4D072C22734`

### Non-breaking changes

* Add BlasterV3 UniV3 fork to Blast
* Add MonoSwapV3 UniV3 fork to Blast
* Add RogueXV1 UniV3 fork to Blast
  * This UniV3 fork has unusual integrations with perpetual futures; it may
    revert when a "normal" UniV3 fork wouldn't

## 2024-08-26

### Breaking changes

* Add slippage check parameter to `MAKERPSM` action to gas-optimize the new "lite" PSM
  * Note that for the "normal" PSM ("MCD PSM USDC A",
    0x89B78CfA322F6C5dE0aBcEecab66Aee45393cC5A), `amountOutMin` _**MUST**_ be
    zeroed, otherwise you will get an out-of-gas
* Special case a permitted (sell) amount of `type(uint256).max - 9_999` and
  above -- this introspects the taker's balance of the sell token and attempts
  to sell a proportion of it

### Non-breaking changes

* Added `prev` accessor function to `Deployer`
* Configure yield and gas for Deployer on Blast
* Deploy Settler to Mantle network
* Add `DODOV2` action to Arbitrum
* Add SolidlyV3 UniV3 fork to Arbitrum

## 2024-08-12

### Breaking changes

* Remove DodoV1 from all chains except Mainnet
  * Remove `DODOV1` action from Arbitrum
  * Remove `DODOV1` action from Avalanche
  * Remove `DODOV1` action from Base
  * Remove `DODOV1` action from Blast
  * Remove `DODOV1` action from Bnb
  * Remove `DODOV1` action from Linea
  * Remove `DODOV1` action from Optimism
  * Remove `DODOV1` action from Polygon
  * Remove `DODOV1` action from Scroll
  * Remove `DODOV1` action from Sepolia
  * (`DODOV1` action remains available on Mainnet)

### Non-breaking changes

* Arbiscan's "Cancun" issue has been fixed -- verify Settler on Arbiscan
* Link to 0x's Immunefi bug bounty page from `README.md`
* Add UniswapV3 UniV3 fork to Scroll
* Add new actions `MAVERICKV2`, `MAVERICKV2_VIP`, and `METATXN_MAVERICKV2_VIP`
  * Add MaverickV2 to Mainnet
  * Add MaverickV2 to Base
  * Add MaverickV2 to Arbitrum
  * Add MaverickV2 to Bnb
  * Add MaverickV2 to Scroll
  * Add MaverickV2 to Sepolia
* Add DackieSwapV3 UniV3 fork
  * Add DackieSwapV3 to Arbitrum
  * Add DackieSwapV3 to Base
  * Add DackieSwapV3 to Blast (new inithash)
  * Add DackieSwapV3 to Optimism
* Add Thick UniV3 fork to Base
* Add KinetixV3 UniV3 fork to Base
* Add new action `DODOV2`
  * Add DodoV2 to Avalanche
  * Add DodoV2 to Base
  * Add DodoV2 to Bnb
  * Add DodoV2 to Mainnet
  * Add DodoV2 to Polygon
  * Add DodoV2 to Scroll
* Add MetavaultV3 UniV3 fork to Scroll
* Add SushiswapV3 UniV3 fork to more chains
  * Add SushiswapV3 to Arbitrum
  * Add SushiswapV3 to Mainnet
  * Add SushiswapV3 to Optimism
* Add `prev` view function to `Deployer`

## 2024-07-29

* Configure Blast gas fee claims on Settler deployment
* Change Settler's `AllowanceHolder` integration to use `return` to signal non-ERC20 compliance (rather than `revert`)
  * `AllowanceHolder`'s own signal still uses `revert`, but this will only come up rarely
* Flatten Settler source files before deployment for ease of verification
* All chains redeployed to pick up above changes

## 2024-07-18

* Deployed Settler to Linea
* Added Lynex Algebra-style UniV3 fork to Linea
* Update Velodrome Slipstream factory address (and inithash) to migrated one
* Bug! Fixed wrong slippage actual value in `UNISWAPV2` action

## 2024-07-15

* Deployed Settler to Blast
* Added Thruster UniV3 fork to Blast
* Added BladeSwap Algebra-style UniV3 fork to Blast
* Added Fenix Algebra-style UniV3 fork to Blast
* Deployed Settler to Scroll
* Added ZebraV3 UniV3 fork to Scroll
* Added SolidlyV3 UniV3 fork to Base
* Added SwapBasedV3 UniV3 fork to Base
* Added support for `DODOV1` action to all chains
* Added support for `VELODROME` action to all chains

## 2024-06-27

* Add SushiswapV3 UniV3 fork to Polygon
* Added support for `DODOV1` action on Bnb
* Added support for `DODOV1` action on Polygon

## 2024-06-10

* Added extra anonymous argument to `execute` and `executeMetaTxn` for tracking
  zid and affiliate address
* Add SolidlyV3 UniV3 fork to Optimism
* Added support for `DODOV1` action on Arbitrum

## 2024-06-05

* The actions `MAKERPSM_SELL` and `MAKERPSM_BUY` actions have been combined into
  a single `MAKERPSM` action with a `buyGem` boolean flag
* Add support for AlgebraSwap-style UniV3 forks (single pool per token pair)
  * When using the UniV3 actions for an AlgebraSwap-style pool, the fee
    tier/pool ID must be passed as 0
* Add CamelotV3 AlgebraSwap-style UniV3 fork to Arbitrum
* Add QuickSwapV3 AlebraSwap-style UniV3 fork to Polygon
* Added support for `CURVE_TRICRYPTO_VIP` and `METATXN_CURVE_TRICRYPTO_VIP` on
  Arbitrum
* Bug! Fixed BNB Chain PancakeSwapV3 deployer address (it's the same as on all
  other chains)
* Added PancakeSwapV3 to Arbitrum UniV3 VIP
* Added BaseX to Base UniV3 VIP<|MERGE_RESOLUTION|>--- conflicted
+++ resolved
@@ -53,11 +53,6 @@
   * Add `DODOV1` action to Mantle
   * Add `DODOV1` action to Polygon
   * Add `DODOV1` action to Scroll
-<<<<<<< HEAD
-* Create new Settler version for intent-based settlement -- the taker only signs
-  the slippage, not the actions
-  * This is now `tokenId` 4
-=======
 * Deploy Settler to Taiko network
   * Add UniswapV3 UniV3 fork to Taiko
   * Add Swapsicle UniV3 (Algebra style) fork to Taiko
@@ -65,7 +60,9 @@
 * Deploy Settler to World Chain network
   * Add UniswapV3 UniV3 fork to World Chain
   * Add DackieSwapV3 UniV3 fork to World Chain
->>>>>>> fa9930f6
+* Create new Settler version for intent-based settlement -- the taker only signs
+  the slippage, not the actions
+  * This is now `tokenId` 4
 
 ## 2024-10-08
 
