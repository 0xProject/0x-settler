--- conflicted
+++ resolved
@@ -8,12 +8,9 @@
   6. AlienBaseV3
   7. BaseX
 
-<<<<<<< HEAD
 * Added extra anonymous argument to `execute` and `executeMetaTxn` for tracking
   zid and affiliate address
-=======
 * Add SolidlyV3 UniV3 fork to Optimism
->>>>>>> 2ab31fbf
 
 ## 2024-06-05
 
