--- conflicted
+++ resolved
@@ -18,15 +18,12 @@
 ---
 
 * Arbiscan's "Cancun" issue has been fixed -- verify Settler on Arbiscan
-<<<<<<< HEAD
+* Link to 0x's Immunefi bug bounty page from `README.md`
 * Add new actions `MAVERICKV2`, `MAVERICKV2_VIP`, and `MAVERICKV2_VIP_METATXN`
 * Add MaverickV2 to Mainnet
 * Add MaverickV2 to Bnb
 * Add MaverickV2 to Arbitrum
 * Add MaverickV2 to Scroll
-=======
-* Link to 0x's Immunefi bug bounty page from `README.md`
->>>>>>> 0a472061
 
 ## 2024-07-29
 
