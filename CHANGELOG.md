--- conflicted
+++ resolved
@@ -20,9 +20,6 @@
 
 ---
 
-<<<<<<< HEAD
-* Added `prev` view function to `Deployer`
-=======
 * Arbiscan's "Cancun" issue has been fixed -- verify Settler on Arbiscan
 * Link to 0x's Immunefi bug bounty page from `README.md`
 * Add UniswapV3 UniV3 fork to Scroll
@@ -38,6 +35,7 @@
 * Add KinetixV3 UniV3 fork to Base
 * Add new action `DODOV2`
 * Add DodoV2 to Mainnet
+* Added `prev` view function to `Deployer`
 
 ## 2024-07-29
 
@@ -66,7 +64,6 @@
 * Added SwapBasedV3 UniV3 fork to Base
 * Added support for `DODOV1` action to all chains
 * Added support for `VELODROME` action to all chains
->>>>>>> 2713b8d0
 
 ## 2024-06-27
 
