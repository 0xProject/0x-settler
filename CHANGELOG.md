Master list of UniV3 forks:

  0. UniswapV3
  1. PancakeSwapV3
  2. SushiSwapV3
  3. SolidlyV3
  4. Velodrome/Aerodrome Slipstream
  5. CamelotV3/QuickSwapV3 (Algebra-like)
  6. AlienBaseV3
  7. BaseX
  8. SwapBasedV3
  9. Thruster
  10. BladeSwap (Algebra-like)
  11. Fenix (Algebra-like)
  12. ZebraV3
  13. Lynex (Algebra-like)
  14. DackieSwapV3
  15. Thick
  16. KinetixV3
  17. MetavaultV3
  18. BlasterV3
  19. MonoSwapV3
  20. RogueXV1
  21. SupSwapV3
  22. Kim (Algebra-like)
  23. SwapMode
  24. Swapsicle (Algebra-like)
  25. Panko
  26. Swapr (Algebra-like)
  27. SpookySwap
  28. Wagmi
  29. SwapX (Algebra-like)
  30. KodiakV3
  31. Bulla Exchange (Algebra-like)

---

## [Unreleased]

### Breaking changes

* `RFQ_VIP` action is removed from all chains
* `CURVE_TRICRYPTO_VIP` and `METATXN_CURVE_TRICRYPTO_VIP` actions are removed
  from Mainnet (they remain available on Arbitrum)
* `VELODROME` action is removed from Mainnet (it remains as default on all other
  chains)

### Non-breaking changes

<<<<<<< HEAD
* Fix a bug in the BalancerV3 action resulting in incorrect decoding of callback
  returndata
* Add actions for PancakeSwap Infinity
  * `PANCAKE_INFINITY`, `PANCAKE_INFINITY_VIP`, and `METATXN_PANCAKE_INFINITY_VIP`
  * See comments in [PancakeInfinity.sol](src/core/PancakeInfinity.sol)
    regarding how to encode `fills`. While there are many similarities with
    UniswapV4 and BalancerV3, additional complexity is added because there are 2
    different default/built-in CFAMM schemes in PancakeSwap Infinity.
=======
* Replace `rebateClaimer()(address)` address (previously the `Deployer` owner
  multisig; varies by chain) with a constant EOA owned by ZeroEx Inc
>>>>>>> b1d5f284

## 2025-03-11

### Breaking changes

### Non-breaking changes

* Create new Settler version for intent-based settlement -- the taker only signs
  the slippage, not the actions
  * This is now `tokenId` 4

## 2025-02-20

### Breaking changes

### Non-breaking changes

* Add UniswapV3 UniV3 fork to Monad Testnet

## 2025-02-12

### Breaking changes

### Non-breaking changes

* Deploy Settler to Unichain network
  * Add UniswapV3 UniV3 fork to Unichain
  * Add UniswapV4 actions to Unichain
* Deploy Settler to Berachain network
  * Add KodiakV3 UniV3 fork to Berachain
  * Add Bulla Exchange UniV3 (Algebra style) fork to Berachain
* Add UniswapV4 actions to Sepolia
* Add UniswapV4 actions to Ink
* Add BalancerV3 actions to Base
* Add BalancerV3 actions to Arbitrum

## 2025-01-23

### Breaking changes

* Remove `gemToken` and `psm` arguments from `MAKERPSM` action
  * This specializes and gas optimizes the action for the Lite PSM
    (0xf6e72Db5454dd049d0788e411b06CfAF16853042)
* `TRANSFER_FROM` is now a "VIP" action. It can only be executed as the first
  action of a swap
* Update Avalanche to the Cancun hardfork
  * This means that the AllowanceHolder address on Avalanche is now 0x0000000000001fF3684f28c67538d4D072C22734

### Non-breaking changes

* Add actions for UniswapV4
  * `UNISWAPV4`, `UNISWAPV4_VIP`, and `METATXN_UNISWAPV4_VIP`
  * See comments in [UniswapV4.sol](src/core/UniswapV4.sol) regarding how to
    encode `fills`
  * See comments in
    [FlashAccountingCommon.sol](src/core/FlashAccountingCommon.sol) regarding
    how to compute a perfect token hash function
* Add UniswapV4 actions to:
  * Mainnet
  * Arbitrum
  * Avalanche
  * Base
  * Blast
  * Bnb
  * Optimism
  * Polygon
  * WorldChain
* Add `msgSender()(address)` accessor on Base to retrieve the current taker
* Improve accuracy, gas, and convergence region coverage in SolidlyV1/VelodromeV2 action (`VELODROME`)
* Add DodoV1 actions to more chains
  * Add `DODOV1` action to Arbitrum
  * Add `DODOV1` action to Bnb
  * Add `DODOV1` action to Linea
  * Add `DODOV1` action to Mantle
  * Add `DODOV1` action to Polygon
  * Add `DODOV1` action to Scroll
* Add `rebateClaimer()(address)` function on Mainnet Settlers for gas rebate program
* Add SolidlyV3 UniV3 fork to Sonic
* Add Wagmi UniV3 fork to Sonic
* Add SwapX UniV3 (Algebra style) fork to Sonic
* Add actions for BalancerV3
  * `BALANCERV3`, `BALANCERV3_VIP`, and `METATXN_BALANCERV3_VIP`
  * See comments in [BalancerV3.sol](src/core/BalancerV3.sol) regarding how to
    encode `fills`
  * See comments in
    [FlashAccountingCommon.sol](src/core/FlashAccountingCommon.sol) regarding
    how to compute a perfect token hash function

## 2025-01-09

### Breaking changes

### Non-breaking changes

* Deploy Settler to Monad testnet chain

## 2024-12-18

### Breaking changes

### Non-breaking changes

* Deploy Settler to Ink chain
  * Add UniswapV3 UniV3 fork to Ink

## 2024-12-14

### Breaking changes

### Non-breaking changes

* Deploy Settler to Fantom Sonic network
  * Add UniswapV3 UniV3 fork to Sonic
  * Add SpookySwap UniV3 fork to Sonic

## 2024-12-12

### Breaking changes

### Non-breaking changes

* Deploy Settler to Taiko network
  * Add UniswapV3 UniV3 fork to Taiko
  * Add Swapsicle UniV3 (Algebra style) fork to Taiko
  * Add Panko UniV3 fork to Taiko
* Deploy Settler to World Chain network
  * Add UniswapV3 UniV3 fork to World Chain
  * Add DackieSwapV3 UniV3 fork to World Chain
* Deploy Settler to Gnosis chain
  * Add UniswapV3 UniV3 fork to Gnosis
  * Add SushiswapV3 UniV3 fork to Gnosis
  * Add Swapr UniV3 (Algebra style) fork to Gnosis

## 2024-10-08

### Breaking changes

### Non-breaking changes

* Add `DODOV2` Dodo V2 action on Mantle
* Deploy Settler to Mode network
  * Add SupSwapV3 UniV3 fork to Mode
  * Add Kim UniV3 (Algebra style) fork to Mode
  * Add SwapModeV3 UniV3 fork to Mode

## 2024-09-09

### Breaking changes

* Upgrade Bnb chain deployment to Cancun (Tycho) hardfork
  * This changes the `AllowanceHolder` address on that chain to
    `0x0000000000001fF3684f28c67538d4D072C22734`

### Non-breaking changes

* Add BlasterV3 UniV3 fork to Blast
* Add MonoSwapV3 UniV3 fork to Blast
* Add RogueXV1 UniV3 fork to Blast
  * This UniV3 fork has unusual integrations with perpetual futures; it may
    revert when a "normal" UniV3 fork wouldn't

## 2024-08-26

### Breaking changes

* Add slippage check parameter to `MAKERPSM` action to gas-optimize the new "lite" PSM
  * Note that for the "normal" PSM ("MCD PSM USDC A",
    0x89B78CfA322F6C5dE0aBcEecab66Aee45393cC5A), `amountOutMin` _**MUST**_ be
    zeroed, otherwise you will get an out-of-gas
* Special case a permitted (sell) amount of `type(uint256).max - 9_999` and
  above -- this introspects the taker's balance of the sell token and attempts
  to sell a proportion of it

### Non-breaking changes

* Added `prev` accessor function to `Deployer`
* Configure yield and gas for Deployer on Blast
* Deploy Settler to Mantle network
* Add `DODOV2` action to Arbitrum
* Add SolidlyV3 UniV3 fork to Arbitrum

## 2024-08-12

### Breaking changes

* Remove DodoV1 from all chains except Mainnet
  * Remove `DODOV1` action from Arbitrum
  * Remove `DODOV1` action from Avalanche
  * Remove `DODOV1` action from Base
  * Remove `DODOV1` action from Blast
  * Remove `DODOV1` action from Bnb
  * Remove `DODOV1` action from Linea
  * Remove `DODOV1` action from Optimism
  * Remove `DODOV1` action from Polygon
  * Remove `DODOV1` action from Scroll
  * Remove `DODOV1` action from Sepolia
  * (`DODOV1` action remains available on Mainnet)

### Non-breaking changes

* Arbiscan's "Cancun" issue has been fixed -- verify Settler on Arbiscan
* Link to 0x's Immunefi bug bounty page from `README.md`
* Add UniswapV3 UniV3 fork to Scroll
* Add new actions `MAVERICKV2`, `MAVERICKV2_VIP`, and `METATXN_MAVERICKV2_VIP`
  * Add MaverickV2 to Mainnet
  * Add MaverickV2 to Base
  * Add MaverickV2 to Arbitrum
  * Add MaverickV2 to Bnb
  * Add MaverickV2 to Scroll
  * Add MaverickV2 to Sepolia
* Add DackieSwapV3 UniV3 fork
  * Add DackieSwapV3 to Arbitrum
  * Add DackieSwapV3 to Base
  * Add DackieSwapV3 to Blast (new inithash)
  * Add DackieSwapV3 to Optimism
* Add Thick UniV3 fork to Base
* Add KinetixV3 UniV3 fork to Base
* Add new action `DODOV2`
  * Add DodoV2 to Avalanche
  * Add DodoV2 to Base
  * Add DodoV2 to Bnb
  * Add DodoV2 to Mainnet
  * Add DodoV2 to Polygon
  * Add DodoV2 to Scroll
* Add MetavaultV3 UniV3 fork to Scroll
* Add SushiswapV3 UniV3 fork to more chains
  * Add SushiswapV3 to Arbitrum
  * Add SushiswapV3 to Mainnet
  * Add SushiswapV3 to Optimism
* Add `prev` view function to `Deployer`

## 2024-07-29

* Configure Blast gas fee claims on Settler deployment
* Change Settler's `AllowanceHolder` integration to use `return` to signal non-ERC20 compliance (rather than `revert`)
  * `AllowanceHolder`'s own signal still uses `revert`, but this will only come up rarely
* Flatten Settler source files before deployment for ease of verification
* All chains redeployed to pick up above changes

## 2024-07-18

* Deployed Settler to Linea
* Added Lynex Algebra-style UniV3 fork to Linea
* Update Velodrome Slipstream factory address (and inithash) to migrated one
* Bug! Fixed wrong slippage actual value in `UNISWAPV2` action

## 2024-07-15

* Deployed Settler to Blast
* Added Thruster UniV3 fork to Blast
* Added BladeSwap Algebra-style UniV3 fork to Blast
* Added Fenix Algebra-style UniV3 fork to Blast
* Deployed Settler to Scroll
* Added ZebraV3 UniV3 fork to Scroll
* Added SolidlyV3 UniV3 fork to Base
* Added SwapBasedV3 UniV3 fork to Base
* Added support for `DODOV1` action to all chains
* Added support for `VELODROME` action to all chains

## 2024-06-27

* Add SushiswapV3 UniV3 fork to Polygon
* Added support for `DODOV1` action on Bnb
* Added support for `DODOV1` action on Polygon

## 2024-06-10

* Added extra anonymous argument to `execute` and `executeMetaTxn` for tracking
  zid and affiliate address
* Add SolidlyV3 UniV3 fork to Optimism
* Added support for `DODOV1` action on Arbitrum

## 2024-06-05

* The actions `MAKERPSM_SELL` and `MAKERPSM_BUY` actions have been combined into
  a single `MAKERPSM` action with a `buyGem` boolean flag
* Add support for AlgebraSwap-style UniV3 forks (single pool per token pair)
  * When using the UniV3 actions for an AlgebraSwap-style pool, the fee
    tier/pool ID must be passed as 0
* Add CamelotV3 AlgebraSwap-style UniV3 fork to Arbitrum
* Add QuickSwapV3 AlebraSwap-style UniV3 fork to Polygon
* Added support for `CURVE_TRICRYPTO_VIP` and `METATXN_CURVE_TRICRYPTO_VIP` on
  Arbitrum
* Bug! Fixed BNB Chain PancakeSwapV3 deployer address (it's the same as on all
  other chains)
* Added PancakeSwapV3 to Arbitrum UniV3 VIP
* Added BaseX to Base UniV3 VIP<|MERGE_RESOLUTION|>--- conflicted
+++ resolved
@@ -47,7 +47,8 @@
 
 ### Non-breaking changes
 
-<<<<<<< HEAD
+* Replace `rebateClaimer()(address)` address (previously the `Deployer` owner
+  multisig; varies by chain) with a constant EOA owned by ZeroEx Inc
 * Fix a bug in the BalancerV3 action resulting in incorrect decoding of callback
   returndata
 * Add actions for PancakeSwap Infinity
@@ -56,10 +57,6 @@
     regarding how to encode `fills`. While there are many similarities with
     UniswapV4 and BalancerV3, additional complexity is added because there are 2
     different default/built-in CFAMM schemes in PancakeSwap Infinity.
-=======
-* Replace `rebateClaimer()(address)` address (previously the `Deployer` owner
-  multisig; varies by chain) with a constant EOA owned by ZeroEx Inc
->>>>>>> b1d5f284
 
 ## 2025-03-11
 
