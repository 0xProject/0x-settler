Master list of UniV3 forks:

  0. UniswapV3
  1. PancakeSwapV3
  2. SushiSwapV3
  3. SolidlyV3
  4. Velodrome/Aerodrome Slipstream
  5. CamelotV3/QuickSwapV3 (Algebra-like)
  6. AlienBaseV3
  7. BaseX
  8. SwapBasedV3
  9. Thruster
  10. BladeSwap (Algebra-like)
  11. Fenix (Algebra-like)
  12. ZebraV3
  13. Lynex (Algebra-like)
  14. DackieSwapV3
  15. Thick
  16. KinetixV3
  17. MetavaultV3
  18. BlasterV3
  19. MonoSwapV3
  20. RogueXV1
  21. SupSwapV3
  22. Kim (Algebra-like)
  23. SwapMode

---

## [Unreleased]

### Breaking changes

* Remove `gemToken` and `psm` arguments from `MAKERPSM` action
  * This specializes and gas optimizes the action for the Lite PSM (0xf6e72Db5454dd049d0788e411b06CfAF16853042)

### Non-breaking changes

* Add actions for UniswapV4
  * `UNISWAPV4`, `UNISWAPV4_VIP`, and `METATXN_UNISWAPV4_VIP`
  * See comments in [UniswapV4.sol](src/core/UniswapV4.sol) regarding how to
    encode `fills`
  * See comments in [UniswapV4.sol](src/core/UniswapV4.sol) regarding how to
    compute a perfect token hash function
* Add `msgSender()(address)` accessor on Base to retrieve the current taker
<<<<<<< HEAD
* Improve accuracy, gas, and convergence region coverage in SolidlyV1/VelodromeV2 action (`VELODROME`)
=======
* Add DodoV1 actions to more chains
  * Add `DODOV1` action to Arbitrum
  * Add `DODOV1` action to Bnb
  * Add `DODOV1` action to Linea
  * Add `DODOV1` action to Mantle
  * Add `DODOV1` action to Polygon
  * Add `DODOV1` action to Scroll
>>>>>>> 52883b97

## 2024-10-08

### Breaking changes

### Non-breaking changes

* Add `DODOV2` Dodo V2 action on Mantle
* Deploy Settler to Mode network
  * Add SupSwapV3 UniV3 fork to Mode
  * Add Kim UniV3 (Algebra style) fork to Mode
  * Add SwapModeV3 UniV3 fork to Mode

## 2024-09-09

### Breaking changes

* Upgrade Bnb chain deployment to Cancun (Tycho) hardfork
  * This changes the `AllowanceHolder` address on that chain to
    `0x0000000000001fF3684f28c67538d4D072C22734`

### Non-breaking changes

* Add BlasterV3 UniV3 fork to Blast
* Add MonoSwapV3 UniV3 fork to Blast
* Add RogueXV1 UniV3 fork to Blast
  * This UniV3 fork has unusual integrations with perpetual futures; it may
    revert when a "normal" UniV3 fork wouldn't

## 2024-08-26

### Breaking changes

* Add slippage check parameter to `MAKERPSM` action to gas-optimize the new "lite" PSM
  * Note that for the "normal" PSM ("MCD PSM USDC A",
    0x89B78CfA322F6C5dE0aBcEecab66Aee45393cC5A), `amountOutMin` _**MUST**_ be
    zeroed, otherwise you will get an out-of-gas
* Special case a permitted (sell) amount of `type(uint256).max - 9_999` and
  above -- this introspects the taker's balance of the sell token and attempts
  to sell a proportion of it

### Non-breaking changes

* Added `prev` accessor function to `Deployer`
* Configure yield and gas for Deployer on Blast
* Deploy Settler to Mantle network
* Add `DODOV2` action to Arbitrum
* Add SolidlyV3 UniV3 fork to Arbitrum

## 2024-08-12

### Breaking changes

* Remove DodoV1 from all chains except Mainnet
  * Remove `DODOV1` action from Arbitrum
  * Remove `DODOV1` action from Avalanche
  * Remove `DODOV1` action from Base
  * Remove `DODOV1` action from Blast
  * Remove `DODOV1` action from Bnb
  * Remove `DODOV1` action from Linea
  * Remove `DODOV1` action from Optimism
  * Remove `DODOV1` action from Polygon
  * Remove `DODOV1` action from Scroll
  * Remove `DODOV1` action from Sepolia
  * (`DODOV1` action remains available on Mainnet)

### Non-breaking changes

* Arbiscan's "Cancun" issue has been fixed -- verify Settler on Arbiscan
* Link to 0x's Immunefi bug bounty page from `README.md`
* Add UniswapV3 UniV3 fork to Scroll
* Add new actions `MAVERICKV2`, `MAVERICKV2_VIP`, and `METATXN_MAVERICKV2_VIP`
  * Add MaverickV2 to Mainnet
  * Add MaverickV2 to Base
  * Add MaverickV2 to Arbitrum
  * Add MaverickV2 to Bnb
  * Add MaverickV2 to Scroll
  * Add MaverickV2 to Sepolia
* Add DackieSwapV3 UniV3 fork
  * Add DackieSwapV3 to Arbitrum
  * Add DackieSwapV3 to Base
  * Add DackieSwapV3 to Blast (new inithash)
  * Add DackieSwapV3 to Optimism
* Add Thick UniV3 fork to Base
* Add KinetixV3 UniV3 fork to Base
* Add new action `DODOV2`
  * Add DodoV2 to Avalanche
  * Add DodoV2 to Base
  * Add DodoV2 to Bnb
  * Add DodoV2 to Mainnet
  * Add DodoV2 to Polygon
  * Add DodoV2 to Scroll
* Add MetavaultV3 UniV3 fork to Scroll
* Add SushiswapV3 UniV3 fork to more chains
  * Add SushiswapV3 to Arbitrum
  * Add SushiswapV3 to Mainnet
  * Add SushiswapV3 to Optimism
* Add `prev` view function to `Deployer`

## 2024-07-29

* Configure Blast gas fee claims on Settler deployment
* Change Settler's `AllowanceHolder` integration to use `return` to signal non-ERC20 compliance (rather than `revert`)
  * `AllowanceHolder`'s own signal still uses `revert`, but this will only come up rarely
* Flatten Settler source files before deployment for ease of verification
* All chains redeployed to pick up above changes

## 2024-07-18

* Deployed Settler to Linea
* Added Lynex Algebra-style UniV3 fork to Linea
* Update Velodrome Slipstream factory address (and inithash) to migrated one
* Bug! Fixed wrong slippage actual value in `UNISWAPV2` action

## 2024-07-15

* Deployed Settler to Blast
* Added Thruster UniV3 fork to Blast
* Added BladeSwap Algebra-style UniV3 fork to Blast
* Added Fenix Algebra-style UniV3 fork to Blast
* Deployed Settler to Scroll
* Added ZebraV3 UniV3 fork to Scroll
* Added SolidlyV3 UniV3 fork to Base
* Added SwapBasedV3 UniV3 fork to Base
* Added support for `DODOV1` action to all chains
* Added support for `VELODROME` action to all chains

## 2024-06-27

* Add SushiswapV3 UniV3 fork to Polygon
* Added support for `DODOV1` action on Bnb
* Added support for `DODOV1` action on Polygon

## 2024-06-10

* Added extra anonymous argument to `execute` and `executeMetaTxn` for tracking
  zid and affiliate address
* Add SolidlyV3 UniV3 fork to Optimism
* Added support for `DODOV1` action on Arbitrum

## 2024-06-05

* The actions `MAKERPSM_SELL` and `MAKERPSM_BUY` actions have been combined into
  a single `MAKERPSM` action with a `buyGem` boolean flag
* Add support for AlgebraSwap-style UniV3 forks (single pool per token pair)
  * When using the UniV3 actions for an AlgebraSwap-style pool, the fee
    tier/pool ID must be passed as 0
* Add CamelotV3 AlgebraSwap-style UniV3 fork to Arbitrum
* Add QuickSwapV3 AlebraSwap-style UniV3 fork to Polygon
* Added support for `CURVE_TRICRYPTO_VIP` and `METATXN_CURVE_TRICRYPTO_VIP` on
  Arbitrum
* Bug! Fixed BNB Chain PancakeSwapV3 deployer address (it's the same as on all
  other chains)
* Added PancakeSwapV3 to Arbitrum UniV3 VIP
* Added BaseX to Base UniV3 VIP<|MERGE_RESOLUTION|>--- conflicted
+++ resolved
@@ -43,9 +43,7 @@
   * See comments in [UniswapV4.sol](src/core/UniswapV4.sol) regarding how to
     compute a perfect token hash function
 * Add `msgSender()(address)` accessor on Base to retrieve the current taker
-<<<<<<< HEAD
 * Improve accuracy, gas, and convergence region coverage in SolidlyV1/VelodromeV2 action (`VELODROME`)
-=======
 * Add DodoV1 actions to more chains
   * Add `DODOV1` action to Arbitrum
   * Add `DODOV1` action to Bnb
@@ -53,7 +51,6 @@
   * Add `DODOV1` action to Mantle
   * Add `DODOV1` action to Polygon
   * Add `DODOV1` action to Scroll
->>>>>>> 52883b97
 
 ## 2024-10-08
 
