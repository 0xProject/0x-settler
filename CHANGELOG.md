--- conflicted
+++ resolved
@@ -61,16 +61,13 @@
 * Deploy Settler to World Chain network
   * Add UniswapV3 UniV3 fork to World Chain
   * Add DackieSwapV3 UniV3 fork to World Chain
-<<<<<<< HEAD
-* Create new Settler version for intent-based settlement -- the taker only signs
-  the slippage, not the actions
-  * This is now `tokenId` 4
-=======
 * Deploy Settler to Gnosis chain
   * Add UniswapV3 UniV3 fork to Gnosis
   * Add SushiswapV3 UniV3 fork to Gnosis
   * Add Swapr UniV3 (Algebra style) fork to Gnosis
->>>>>>> 8cd6042e
+* Create new Settler version for intent-based settlement -- the taker only signs
+  the slippage, not the actions
+  * This is now `tokenId` 4
 
 ## 2024-10-08
 
