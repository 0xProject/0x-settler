--- conflicted
+++ resolved
@@ -39,15 +39,12 @@
 
 ### Non-breaking changes
 
-<<<<<<< HEAD
-* Add UniswapV4 actions to Sepolia
-* Add UniswapV4 actions to Ink
-=======
 * Create new Settler version for intent-based settlement -- the taker only signs
   the slippage, not the actions
   * This is now `tokenId` 4
 * Add UniswapV3 UniV3 fork to Monad Testnet
->>>>>>> 5145f362
+* Add UniswapV4 actions to Sepolia
+* Add UniswapV4 actions to Ink
 
 ## 2025-01-23
 
