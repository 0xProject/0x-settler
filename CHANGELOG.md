Master list of UniV3 forks:

  0. UniswapV3
  1. PancakeSwapV3
  2. SushiSwapV3
  3. SolidlyV3
  4. Velodrome/Aerodrome Slipstream
  5. CamelotV3/QuickSwapV3 (Algebra-like)
  6. AlienBaseV3
  7. BaseX
  8. SwapBasedV3
  9. Thruster
  10. BladeSwap (Algebra-like)
  11. Fenix (Algebra-like)
  12. ZebraV3
  13. Lynex (Algebra-like)
  14. DackieSwapV3
  15. Thick
  16. KinetixV3
  17. MetavaultV3

---

<<<<<<< HEAD
* Configure yield and gas for Deployer on Blast
=======
* Deploy Settler to Mantle network
>>>>>>> 819e4ce3

## 2024-08-12

### Breaking changes

* Remove DodoV1 from all chains except Mainnet
  * Remove `DODOV1` action from Arbitrum
  * Remove `DODOV1` action from Avalanche
  * Remove `DODOV1` action from Base
  * Remove `DODOV1` action from Blast
  * Remove `DODOV1` action from Bnb
  * Remove `DODOV1` action from Linea
  * Remove `DODOV1` action from Optimism
  * Remove `DODOV1` action from Polygon
  * Remove `DODOV1` action from Scroll
  * Remove `DODOV1` action from Sepolia
  * (`DODOV1` action remains available on Mainnet)

### Non-breaking changes

* Arbiscan's "Cancun" issue has been fixed -- verify Settler on Arbiscan
* Link to 0x's Immunefi bug bounty page from `README.md`
* Add UniswapV3 UniV3 fork to Scroll
* Add new actions `MAVERICKV2`, `MAVERICKV2_VIP`, and `METATXN_MAVERICKV2_VIP`
  * Add MaverickV2 to Mainnet
  * Add MaverickV2 to Base
  * Add MaverickV2 to Arbitrum
  * Add MaverickV2 to Bnb
  * Add MaverickV2 to Scroll
  * Add MaverickV2 to Sepolia
* Add DackieSwapV3 UniV3 fork
  * Add DackieSwapV3 to Arbitrum
  * Add DackieSwapV3 to Base
  * Add DackieSwapV3 to Blast (new inithash)
  * Add DackieSwapV3 to Optimism
* Add Thick UniV3 fork to Base
* Add KinetixV3 UniV3 fork to Base
* Add new action `DODOV2`
  * Add DodoV2 to Avalanche
  * Add DodoV2 to Base
  * Add DodoV2 to Bnb
  * Add DodoV2 to Mainnet
  * Add DodoV2 to Polygon
  * Add DodoV2 to Scroll
* Add MetavaultV3 UniV3 fork to Scroll
* Add SushiswapV3 UniV3 fork to more chains
  * Add SushiswapV3 to Arbitrum
  * Add SushiswapV3 to Mainnet
  * Add SushiswapV3 to Optimism
* Add `prev` view function to `Deployer`

## 2024-07-29

* Configure Blast gas fee claims on Settler deployment
* Change Settler's `AllowanceHolder` integration to use `return` to signal non-ERC20 compliance (rather than `revert`)
  * `AllowanceHolder`'s own signal still uses `revert`, but this will only come up rarely
* Flatten Settler source files before deployment for ease of verification
* All chains redeployed to pick up above changes

## 2024-07-18

* Deployed Settler to Linea
* Added Lynex Algebra-style UniV3 fork to Linea
* Update Velodrome Slipstream factory address (and inithash) to migrated one
* Bug! Fixed wrong slippage actual value in `UNISWAPV2` action

## 2024-07-15

* Deployed Settler to Blast
* Added Thruster UniV3 fork to Blast
* Added BladeSwap Algebra-style UniV3 fork to Blast
* Added Fenix Algebra-style UniV3 fork to Blast
* Deployed Settler to Scroll
* Added ZebraV3 UniV3 fork to Scroll
* Added SolidlyV3 UniV3 fork to Base
* Added SwapBasedV3 UniV3 fork to Base
* Added support for `DODOV1` action to all chains
* Added support for `VELODROME` action to all chains

## 2024-06-27

* Add SushiswapV3 UniV3 fork to Polygon
* Added support for `DODOV1` action on Bnb
* Added support for `DODOV1` action on Polygon

## 2024-06-10

* Added extra anonymous argument to `execute` and `executeMetaTxn` for tracking
  zid and affiliate address
* Add SolidlyV3 UniV3 fork to Optimism
* Added support for `DODOV1` action on Arbitrum

## 2024-06-05

* The actions `MAKERPSM_SELL` and `MAKERPSM_BUY` actions have been combined into
  a single `MAKERPSM` action with a `buyGem` boolean flag
* Add support for AlgebraSwap-style UniV3 forks (single pool per token pair)
  * When using the UniV3 actions for an AlgebraSwap-style pool, the fee
    tier/pool ID must be passed as 0
* Add CamelotV3 AlgebraSwap-style UniV3 fork to Arbitrum
* Add QuickSwapV3 AlebraSwap-style UniV3 fork to Polygon
* Added support for `CURVE_TRICRYPTO_VIP` and `METATXN_CURVE_TRICRYPTO_VIP` on
  Arbitrum
* Bug! Fixed BNB Chain PancakeSwapV3 deployer address (it's the same as on all
  other chains)
* Added PancakeSwapV3 to Arbitrum UniV3 VIP
* Added BaseX to Base UniV3 VIP<|MERGE_RESOLUTION|>--- conflicted
+++ resolved
@@ -21,11 +21,8 @@
 
 ---
 
-<<<<<<< HEAD
 * Configure yield and gas for Deployer on Blast
-=======
 * Deploy Settler to Mantle network
->>>>>>> 819e4ce3
 
 ## 2024-08-12
 
