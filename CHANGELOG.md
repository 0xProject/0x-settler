Master list of UniV3 forks:

  0. UniswapV3
  1. PancakeSwapV3
  2. SushiSwapV3
  3. SolidlyV3
  4. Velodrome/Aerodrome Slipstream
  5. CamelotV3/QuickSwapV3 (Algebra-like)
  6. AlienBaseV3
  7. BaseX
  8. SwapBasedV3
  9. Thruster
  10. BladeSwap (Algebra-like)
  11. Fenix (Algebra-like)
  12. ZebraV3
  13. Lynex (Algebra-like)
  14. DackieSwapV3
  15. Thick
  16. KinetixV3
  17. MetavaultV3
  18. BlasterV3
  19. MonoSwapV3
  20. RogueXV1
  21. SupSwapV3
  22. Kim (Algebra-like)
  23. SwapMode

---

## 2024-10-08

### Breaking changes

### Non-breaking changes

* Add `DODOV2` Dodo V2 action on Mantle
<<<<<<< HEAD
* Deploy Settler to Mode network
  * Add SupSwapV3 UniV3 fork to Mode
  * Add Kim UniV3 (Algebra style) fork to Mode
  * Add SwapModeV3 UniV3 fork to Mode
=======
* Add actions for UniswapV4
  * `UNISWAPV4`, `UNISWAPV4_VIP`, and `METATXN_UNISWAPV4_VIP`
  * See comments in [UniswapV4.sol](src/core/UniswapV4.sol) regarding how to
    encode `fills`
  * See comments in [UniswapV4.sol](src/core/UniswapV4.sol) regarding how to
    compute a perfect token hash function
>>>>>>> 84b052f7

## 2024-09-09

### Breaking changes

* Upgrade Bnb chain deployment to Cancun (Tycho) hardfork
  * This changes the `AllowanceHolder` address on that chain to
    `0x0000000000001fF3684f28c67538d4D072C22734`

### Non-breaking changes

* Add BlasterV3 UniV3 fork to Blast
* Add MonoSwapV3 UniV3 fork to Blast
* Add RogueXV1 UniV3 fork to Blast
  * This UniV3 fork has unusual integrations with perpetual futures; it may
    revert when a "normal" UniV3 fork wouldn't

## 2024-08-26

### Breaking changes

* Add slippage check parameter to `MAKERPSM` action to gas-optimize the new "lite" PSM
  * Note that for the "normal" PSM ("MCD PSM USDC A",
    0x89B78CfA322F6C5dE0aBcEecab66Aee45393cC5A), `amountOutMin` _**MUST**_ be
    zeroed, otherwise you will get an out-of-gas
* Special case a permitted (sell) amount of `type(uint256).max - 9_999` and
  above -- this introspects the taker's balance of the sell token and attempts
  to sell a proportion of it

### Non-breaking changes

* Added `prev` accessor function to `Deployer`
* Configure yield and gas for Deployer on Blast
* Deploy Settler to Mantle network
* Add `DODOV2` action to Arbitrum
* Add SolidlyV3 UniV3 fork to Arbitrum

## 2024-08-12

### Breaking changes

* Remove DodoV1 from all chains except Mainnet
  * Remove `DODOV1` action from Arbitrum
  * Remove `DODOV1` action from Avalanche
  * Remove `DODOV1` action from Base
  * Remove `DODOV1` action from Blast
  * Remove `DODOV1` action from Bnb
  * Remove `DODOV1` action from Linea
  * Remove `DODOV1` action from Optimism
  * Remove `DODOV1` action from Polygon
  * Remove `DODOV1` action from Scroll
  * Remove `DODOV1` action from Sepolia
  * (`DODOV1` action remains available on Mainnet)

### Non-breaking changes

* Arbiscan's "Cancun" issue has been fixed -- verify Settler on Arbiscan
* Link to 0x's Immunefi bug bounty page from `README.md`
* Add UniswapV3 UniV3 fork to Scroll
* Add new actions `MAVERICKV2`, `MAVERICKV2_VIP`, and `METATXN_MAVERICKV2_VIP`
  * Add MaverickV2 to Mainnet
  * Add MaverickV2 to Base
  * Add MaverickV2 to Arbitrum
  * Add MaverickV2 to Bnb
  * Add MaverickV2 to Scroll
  * Add MaverickV2 to Sepolia
* Add DackieSwapV3 UniV3 fork
  * Add DackieSwapV3 to Arbitrum
  * Add DackieSwapV3 to Base
  * Add DackieSwapV3 to Blast (new inithash)
  * Add DackieSwapV3 to Optimism
* Add Thick UniV3 fork to Base
* Add KinetixV3 UniV3 fork to Base
* Add new action `DODOV2`
  * Add DodoV2 to Avalanche
  * Add DodoV2 to Base
  * Add DodoV2 to Bnb
  * Add DodoV2 to Mainnet
  * Add DodoV2 to Polygon
  * Add DodoV2 to Scroll
* Add MetavaultV3 UniV3 fork to Scroll
* Add SushiswapV3 UniV3 fork to more chains
  * Add SushiswapV3 to Arbitrum
  * Add SushiswapV3 to Mainnet
  * Add SushiswapV3 to Optimism
* Add `prev` view function to `Deployer`

## 2024-07-29

* Configure Blast gas fee claims on Settler deployment
* Change Settler's `AllowanceHolder` integration to use `return` to signal non-ERC20 compliance (rather than `revert`)
  * `AllowanceHolder`'s own signal still uses `revert`, but this will only come up rarely
* Flatten Settler source files before deployment for ease of verification
* All chains redeployed to pick up above changes

## 2024-07-18

* Deployed Settler to Linea
* Added Lynex Algebra-style UniV3 fork to Linea
* Update Velodrome Slipstream factory address (and inithash) to migrated one
* Bug! Fixed wrong slippage actual value in `UNISWAPV2` action

## 2024-07-15

* Deployed Settler to Blast
* Added Thruster UniV3 fork to Blast
* Added BladeSwap Algebra-style UniV3 fork to Blast
* Added Fenix Algebra-style UniV3 fork to Blast
* Deployed Settler to Scroll
* Added ZebraV3 UniV3 fork to Scroll
* Added SolidlyV3 UniV3 fork to Base
* Added SwapBasedV3 UniV3 fork to Base
* Added support for `DODOV1` action to all chains
* Added support for `VELODROME` action to all chains

## 2024-06-27

* Add SushiswapV3 UniV3 fork to Polygon
* Added support for `DODOV1` action on Bnb
* Added support for `DODOV1` action on Polygon

## 2024-06-10

* Added extra anonymous argument to `execute` and `executeMetaTxn` for tracking
  zid and affiliate address
* Add SolidlyV3 UniV3 fork to Optimism
* Added support for `DODOV1` action on Arbitrum

## 2024-06-05

* The actions `MAKERPSM_SELL` and `MAKERPSM_BUY` actions have been combined into
  a single `MAKERPSM` action with a `buyGem` boolean flag
* Add support for AlgebraSwap-style UniV3 forks (single pool per token pair)
  * When using the UniV3 actions for an AlgebraSwap-style pool, the fee
    tier/pool ID must be passed as 0
* Add CamelotV3 AlgebraSwap-style UniV3 fork to Arbitrum
* Add QuickSwapV3 AlebraSwap-style UniV3 fork to Polygon
* Added support for `CURVE_TRICRYPTO_VIP` and `METATXN_CURVE_TRICRYPTO_VIP` on
  Arbitrum
* Bug! Fixed BNB Chain PancakeSwapV3 deployer address (it's the same as on all
  other chains)
* Added PancakeSwapV3 to Arbitrum UniV3 VIP
* Added BaseX to Base UniV3 VIP<|MERGE_RESOLUTION|>--- conflicted
+++ resolved
@@ -27,6 +27,19 @@
 
 ---
 
+## [Unreleased]
+
+### Breaking changes
+
+### Non-breaking changes
+
+* Add actions for UniswapV4
+  * `UNISWAPV4`, `UNISWAPV4_VIP`, and `METATXN_UNISWAPV4_VIP`
+  * See comments in [UniswapV4.sol](src/core/UniswapV4.sol) regarding how to
+    encode `fills`
+  * See comments in [UniswapV4.sol](src/core/UniswapV4.sol) regarding how to
+    compute a perfect token hash function
+
 ## 2024-10-08
 
 ### Breaking changes
@@ -34,19 +47,10 @@
 ### Non-breaking changes
 
 * Add `DODOV2` Dodo V2 action on Mantle
-<<<<<<< HEAD
 * Deploy Settler to Mode network
   * Add SupSwapV3 UniV3 fork to Mode
   * Add Kim UniV3 (Algebra style) fork to Mode
   * Add SwapModeV3 UniV3 fork to Mode
-=======
-* Add actions for UniswapV4
-  * `UNISWAPV4`, `UNISWAPV4_VIP`, and `METATXN_UNISWAPV4_VIP`
-  * See comments in [UniswapV4.sol](src/core/UniswapV4.sol) regarding how to
-    encode `fills`
-  * See comments in [UniswapV4.sol](src/core/UniswapV4.sol) regarding how to
-    compute a perfect token hash function
->>>>>>> 84b052f7
 
 ## 2024-09-09
 
