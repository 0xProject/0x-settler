Master list of UniV3 forks:

  0. UniswapV3
  1. PancakeSwapV3
  2. SushiSwapV3
  3. SolidlyV3
  4. Velodrome/Aerodrome Slipstream
  5. CamelotV3/QuickSwapV3 (Algebra-like)
  6. AlienBaseV3
  7. BaseX
  8. SwapBasedV3
  9. Thruster
  10. BladeSwap (Algebra-like)
  11. Fenix (Algebra-like)
  12. ZebraV3
  13. Lynex (Algebra-like)
  14. DackieSwapV3
  15. Thick
  16. KinetixV3
  17. MetavaultV3
  18. BlasterV3
  19. MonoSwapV3
  20. RogueXV1
  21. SupSwapV3
  22. Kim (Algebra-like)
  23. SwapMode
  24. Swapsicle (Algebra-like)
  25. Panko
  26. Swapr (Algebra-like)
  27. SpookySwap
  28. Wagmi
  29. SwapX (Algebra-like)
  30. KodiakV3
  31. Bulla Exchange (Algebra-like)
  32. KittenSwap (factory is upgradeable; pools are not)
  33. Hybra
  34. HyperSwap
  35. Velodrome/Aerodrome Slipstream V3.1

---

## [Unreleased]

### Breaking changes

<<<<<<< HEAD
### Non-breaking changes

## 2025-11-24

### Non-breaking changes

* Deploy Settler to Monad mainnet
  * Add BalancerV3 actions (`BALANCERV3`, `BALANCERV3_VIP`, and
    `METATXN_BALANCERV3_VIP`) to Monad mainnet
  * Add PancakeSwapV3 UniV3 fork to Monad mainnet
* Add UniswapV3 UniV3 fork on Plasma
* Add `LFJTM` action for Let's F***ing Joe Token Mill V2 on Monad
  mainnet chain
=======
* Removed BridgeSettler action `BRIDGE_ERC20_TO_LAYER_ZERO_OFT` in favor of
  `BRIDGE_TO_LAYER_ZERO_OFT` that accepts ERC20 and Native tokens.

### Non-breaking changes

* Add Aerodrome Slipstream V3.1 UniswapV3 fork to Base

## 2025-10-02

### Breaking changes

### Non-breaking changes

* Add BalancerV3 actions (`BALANCERV3`, `BALANCERV3_VIP`, and
  `METATXN_BALANCERV3_VIP`) to Sonic
>>>>>>> 8b6a4b61

## 2025-09-29

### Breaking changes

* Added `psm` and `dai` as arguments to Settler `MAKERPSM` action to allow
  interacting with `LitePSM/DAI` or `SkyPSM/USDS`.
* `POSITIVE_SLIPPAGE` takes a `maxBps` argument to cap the amount of slippage
  taken as a proportion of the buy amount

### Non-breaking changes

* Add `EULERSWAP` action to Plasma
* Add `NATIVE_CHECK` action to Mainnet

## 2025-09-15

### Breaking changes

### Non-breaking changes

* Deploy Settler to Plasma chain
  * Add UniswapV3 UniV3 fork on Plasma
  * Add BalancerV3 actions (`BALANCERV3`, `BALANCERV3_VIP`, and
    `METATXN_BALANCERV3_VIP`) to Plasma

## 2025-09-03

### Breaking changes

* Update Scroll to the Cancun hardfork

### Non-breaking changes

* Add `BRIDGE_ERC20_TO_LAYER_ZERO_OFT` for remaining supported chains:
  * Add action `BRIDGE_ERC20_TO_LAYER_ZERO_OFT` to Berachain
  * Add action `BRIDGE_ERC20_TO_LAYER_ZERO_OFT` to Blast
  * Add action `BRIDGE_ERC20_TO_LAYER_ZERO_OFT` to HyperEvm
  * Add action `BRIDGE_ERC20_TO_LAYER_ZERO_OFT` to Ink
  * Add action `BRIDGE_ERC20_TO_LAYER_ZERO_OFT` to Katana
  * Add action `BRIDGE_ERC20_TO_LAYER_ZERO_OFT` to Linea
  * Add action `BRIDGE_ERC20_TO_LAYER_ZERO_OFT` to Mode
  * Add action `BRIDGE_ERC20_TO_LAYER_ZERO_OFT` to Scroll
  * Add action `BRIDGE_ERC20_TO_LAYER_ZERO_OFT` to Sepolia
  * Add action `BRIDGE_ERC20_TO_LAYER_ZERO_OFT` to Taiko
  * Add action `BRIDGE_ERC20_TO_LAYER_ZERO_OFT` to Unichain
  * Add action `BRIDGE_ERC20_TO_LAYER_ZERO_OFT` to WorldChain
* Add new DeBridge action `BRIDGE_TO_DEBRIDGE` to supported chains:
  * Add action `BRIDGE_TO_DEBRIDGE` to Arbitrum
  * Add action `BRIDGE_TO_DEBRIDGE` to Avalanche
  * Add action `BRIDGE_TO_DEBRIDGE` to Base
  * Add action `BRIDGE_TO_DEBRIDGE` to Berachain
  * Add action `BRIDGE_TO_DEBRIDGE` to Bnb
  * Add action `BRIDGE_TO_DEBRIDGE` to Gnosis
  * Add action `BRIDGE_TO_DEBRIDGE` to HyperEvm
  * Add action `BRIDGE_TO_DEBRIDGE` to Linea
  * Add action `BRIDGE_TO_DEBRIDGE` to Mainnet
  * Add action `BRIDGE_TO_DEBRIDGE` to Mantle
  * Add action `BRIDGE_TO_DEBRIDGE` to Optimism
  * Add action `BRIDGE_TO_DEBRIDGE` to Polygon
  * Add action `BRIDGE_TO_DEBRIDGE` to Sonic
* Added new DeBridge action `BRIDGE_TO_DEBRIDGE`

## 2025-08-18

### Breaking changes

### Non-breaking changes

* Add new LayerZero action `BRIDGE_ERC20_TO_LAYER_ZERO_OFT` to `BridgeSettlerBase`
  * Add action `BRIDGE_ERC20_TO_LAYER_ZERO_OFT` to Mainnet
  * Add action `BRIDGE_ERC20_TO_LAYER_ZERO_OFT` to Base
  * Add action `BRIDGE_ERC20_TO_LAYER_ZERO_OFT` to Arbitrum
  * Add action `BRIDGE_ERC20_TO_LAYER_ZERO_OFT` to Avalanche
  * Add action `BRIDGE_ERC20_TO_LAYER_ZERO_OFT` to Bnb
  * Add action `BRIDGE_ERC20_TO_LAYER_ZERO_OFT` to Gnosis
  * Add action `BRIDGE_ERC20_TO_LAYER_ZERO_OFT` to Mantle
  * Add action `BRIDGE_ERC20_TO_LAYER_ZERO_OFT` to Optimism
  * Add action `BRIDGE_ERC20_TO_LAYER_ZERO_OFT` to Polygon
  * Add action `BRIDGE_ERC20_TO_LAYER_ZERO_OFT` to Sonic

## 2025-08-11

### Breaking changes

* In metatransactions and intents, it is now an error for `_operator()` (the gas
  payer/solver/relayer) to be `msgSender` (the taker)
* Remove `LimitOrderFeeCollector`

### Non-breaking changes

* Add `NATIVE_CHECK` to taker-submitted Settlers on all chains to correctly
  handle the selling of the chain-native asset
* Add PancakeSwap Infinity actions (`PANCAKE_INFINITY`, `PANCAKE_INFINITY_VIP`,
  and `METATXN_PANCAKE_INFINITY_VIP`) on Base
* Improve gas efficiency and accuracy of `EULERSWAP` action
* Add solvency check for EulerSwap (does not execute on-chain)
* Add `CrossChainReceiverFactory`, a minimal proxy factory inspired by submarine
  transactions for "automatically" swapping any tokens received
* Add `BridgeSettler` to all supported chains except `MonadTestnet`
  * `BridgeSettler` is the settlement contracts for cross-chain operations
    and is heavily implemented following `Settler` design.
  * `BridgeSettlerBase` implements actions for:
    * `BASIC`, same as `Settler`
    * `SETTLER_SWAP`, to execute swaps on `Settler`
    * Relay bridge integration (`BRIDGE_ERC20_TO_RELAY`, `BRIDGE_NATIVE_TO_RELAY`)
    * Those are available in the `BridgeSettler` of every chain
  * Other actions added that are not supported in every chain:
    * Mayan bridge integration (`BRIDGE_ERC20_TO_MAYAN`, `BRIDGE_NATIVE_TO_MAYAN`)
    * Across bridge integration
      (`BRIDGE_ERC20_TO_ACROSS`, `BRIDGE_NATIVE_TO_ACROSS`)
    * StargateV2 bridge integration
      (`BRIDGE_ERC20_TO_STARGATE_V2`, `BRIDGE_NATIVE_TO_STARGATE_V2`)

## 2025-08-01

### Breaking changes

### Non-breaking changes

* Deploy a stripped-down suite of Settlers to Katana network

## 2025-07-07

### Breaking changes

### Non-breaking changes

* Deploy Settler to HyperEVM (Hyperliquid) network
  * Add KittenSwap UniV3 fork to HyperEVM
  * Add Hybra UniV3 fork to HyperEVM
  * Add HyperSwap UniV3 fork to HyperEVM

## 2025-07-02

### Breaking changes

### Non-breaking changes

* Remove Safe{Wallet} API configuration from Blast
* Configure Safe{Wallet} API on Berachain
* Add EulerSwap action `EULERSWAP`
  * Add `EULERSWAP` action to Mainnet
  * Add `EULERSWAP` action to Base
  * Add `EULERSWAP` action to Bnb
  * Add `EULERSWAP` action to Sonic
  * Add `EULERSWAP` action to Avalanche
  * Add `EULERSWAP` action to Unichain
  * Add `EULERSWAP` action to Berachain

## 2025-06-16

### Breaking changes

* `METATXN_RFQ_VIP` action is removed from all chains

### Non-breaking changes

* Add BalancerV3 actions (`BALANCERV3`, `BALANCERV3_VIP`, and
  `METATXN_BALANCERV3_VIP`) to Optimism
* Add support for Ekubo forwarding extensions by setting the top bit of `bps`

## 2025-04-25

### Breaking changes

* `RFQ_VIP` action is removed from all chains
* `CURVE_TRICRYPTO_VIP` and `METATXN_CURVE_TRICRYPTO_VIP` actions are removed
  from Mainnet (they remain available on Arbitrum)
* `VELODROME` action is removed from Mainnet (it remains as default on all other
  chains)
* The Ekubo actions (`EKUBO`, `EKUBO_VIP`, and `METATXN_EKUBO_VIP`) `fills` no
  longer has a `skipAhead` argument. Each fill is 32 bytes shorter. The field is
  now hardcoded to zero.

### Non-breaking changes

* Replace `rebateClaimer()(address)` address (previously the `Deployer` owner
  multisig; varies by chain) with a constant EOA owned by ZeroEx Inc
* Add actions for Ekubo
  * `EKUBO`, `EKUBO_VIP`, and `METATXN_EKUBO_VIP`
  * See comments in [Ekubo.sol](src/core/Ekubo.sol) regarding how to encode
    `fills`
* Fix a bug in the BalancerV3 action resulting in incorrect decoding of callback
  returndata
* Add BalancerV3 actions (`BALANCERV3`, `BALANCERV3_VIP`, and
  `METATXN_BALANCERV3_VIP`) to Avalanche
* Add BalancerV3 actions (`BALANCERV3`, `BALANCERV3_VIP`, and
  `METATXN_BALANCERV3_VIP`) to Gnosis
* Add actions for PancakeSwap Infinity
  * `PANCAKE_INFINITY`, `PANCAKE_INFINITY_VIP`, and `METATXN_PANCAKE_INFINITY_VIP`
  * See comments in [PancakeInfinity.sol](src/core/PancakeInfinity.sol)
    regarding how to encode `fills`. While there are many similarities with
    UniswapV4 and BalancerV3, additional complexity is added because there are 2
    different default/built-in CFAMM schemes in PancakeSwap Infinity.
* Add PancakeSwap Infinity actions (`PANCAKE_INFINITY`, `PANCAKE_INFINITY_VIP`,
  and `METATXN_PANCAKE_INFINITY_VIP`) on Bnb chain

## 2025-03-11

### Breaking changes

### Non-breaking changes

* Create new Settler version for intent-based settlement -- the taker only signs
  the slippage, not the actions
  * This is now `tokenId` 4

## 2025-02-20

### Breaking changes

### Non-breaking changes

* Add UniswapV3 UniV3 fork to Monad Testnet

## 2025-02-12

### Breaking changes

### Non-breaking changes

* Deploy Settler to Unichain network
  * Add UniswapV3 UniV3 fork to Unichain
  * Add UniswapV4 actions to Unichain
* Deploy Settler to Berachain network
  * Add KodiakV3 UniV3 fork to Berachain
  * Add Bulla Exchange UniV3 (Algebra style) fork to Berachain
* Add UniswapV4 actions to Sepolia
* Add UniswapV4 actions to Ink
* Add BalancerV3 actions to Base
* Add BalancerV3 actions to Arbitrum

## 2025-01-23

### Breaking changes

* Remove `gemToken` and `psm` arguments from `MAKERPSM` action
  * This specializes and gas optimizes the action for the Lite PSM
    (0xf6e72Db5454dd049d0788e411b06CfAF16853042)
* `TRANSFER_FROM` is now a "VIP" action. It can only be executed as the first
  action of a swap
* Update Avalanche to the Cancun hardfork
  * This means that the AllowanceHolder address on Avalanche is now 0x0000000000001fF3684f28c67538d4D072C22734

### Non-breaking changes

* Add actions for UniswapV4
  * `UNISWAPV4`, `UNISWAPV4_VIP`, and `METATXN_UNISWAPV4_VIP`
  * See comments in [UniswapV4.sol](src/core/UniswapV4.sol) regarding how to
    encode `fills`
  * See comments in
    [FlashAccountingCommon.sol](src/core/FlashAccountingCommon.sol) regarding
    how to compute a perfect token hash function
* Add UniswapV4 actions to:
  * Mainnet
  * Arbitrum
  * Avalanche
  * Base
  * Blast
  * Bnb
  * Optimism
  * Polygon
  * WorldChain
* Add `msgSender()(address)` accessor on Base to retrieve the current taker
* Improve accuracy, gas, and convergence region coverage in SolidlyV1/VelodromeV2 action (`VELODROME`)
* Add DodoV1 actions to more chains
  * Add `DODOV1` action to Arbitrum
  * Add `DODOV1` action to Bnb
  * Add `DODOV1` action to Linea
  * Add `DODOV1` action to Mantle
  * Add `DODOV1` action to Polygon
  * Add `DODOV1` action to Scroll
* Add `rebateClaimer()(address)` function on Mainnet Settlers for gas rebate program
* Add SolidlyV3 UniV3 fork to Sonic
* Add Wagmi UniV3 fork to Sonic
* Add SwapX UniV3 (Algebra style) fork to Sonic
* Add actions for BalancerV3
  * `BALANCERV3`, `BALANCERV3_VIP`, and `METATXN_BALANCERV3_VIP`
  * See comments in [BalancerV3.sol](src/core/BalancerV3.sol) regarding how to
    encode `fills`
  * See comments in
    [FlashAccountingCommon.sol](src/core/FlashAccountingCommon.sol) regarding
    how to compute a perfect token hash function

## 2025-01-09

### Breaking changes

### Non-breaking changes

* Deploy Settler to Monad testnet chain

## 2024-12-18

### Breaking changes

### Non-breaking changes

* Deploy Settler to Ink chain
  * Add UniswapV3 UniV3 fork to Ink

## 2024-12-14

### Breaking changes

### Non-breaking changes

* Deploy Settler to Fantom Sonic network
  * Add UniswapV3 UniV3 fork to Sonic
  * Add SpookySwap UniV3 fork to Sonic

## 2024-12-12

### Breaking changes

### Non-breaking changes

* Deploy Settler to Taiko network
  * Add UniswapV3 UniV3 fork to Taiko
  * Add Swapsicle UniV3 (Algebra style) fork to Taiko
  * Add Panko UniV3 fork to Taiko
* Deploy Settler to World Chain network
  * Add UniswapV3 UniV3 fork to World Chain
  * Add DackieSwapV3 UniV3 fork to World Chain
* Deploy Settler to Gnosis chain
  * Add UniswapV3 UniV3 fork to Gnosis
  * Add SushiswapV3 UniV3 fork to Gnosis
  * Add Swapr UniV3 (Algebra style) fork to Gnosis

## 2024-10-08

### Breaking changes

### Non-breaking changes

* Add `DODOV2` Dodo V2 action on Mantle
* Deploy Settler to Mode network
  * Add SupSwapV3 UniV3 fork to Mode
  * Add Kim UniV3 (Algebra style) fork to Mode
  * Add SwapModeV3 UniV3 fork to Mode

## 2024-09-09

### Breaking changes

* Upgrade Bnb chain deployment to Cancun (Tycho) hardfork
  * This changes the `AllowanceHolder` address on that chain to
    `0x0000000000001fF3684f28c67538d4D072C22734`

### Non-breaking changes

* Add BlasterV3 UniV3 fork to Blast
* Add MonoSwapV3 UniV3 fork to Blast
* Add RogueXV1 UniV3 fork to Blast
  * This UniV3 fork has unusual integrations with perpetual futures; it may
    revert when a "normal" UniV3 fork wouldn't

## 2024-08-26

### Breaking changes

* Add slippage check parameter to `MAKERPSM` action to gas-optimize the new "lite" PSM
  * Note that for the "normal" PSM ("MCD PSM USDC A",
    0x89B78CfA322F6C5dE0aBcEecab66Aee45393cC5A), `amountOutMin` _**MUST**_ be
    zeroed, otherwise you will get an out-of-gas
* Special case a permitted (sell) amount of `type(uint256).max - 9_999` and
  above -- this introspects the taker's balance of the sell token and attempts
  to sell a proportion of it

### Non-breaking changes

* Added `prev` accessor function to `Deployer`
* Configure yield and gas for Deployer on Blast
* Deploy Settler to Mantle network
* Add `DODOV2` action to Arbitrum
* Add SolidlyV3 UniV3 fork to Arbitrum

## 2024-08-12

### Breaking changes

* Remove DodoV1 from all chains except Mainnet
  * Remove `DODOV1` action from Arbitrum
  * Remove `DODOV1` action from Avalanche
  * Remove `DODOV1` action from Base
  * Remove `DODOV1` action from Blast
  * Remove `DODOV1` action from Bnb
  * Remove `DODOV1` action from Linea
  * Remove `DODOV1` action from Optimism
  * Remove `DODOV1` action from Polygon
  * Remove `DODOV1` action from Scroll
  * Remove `DODOV1` action from Sepolia
  * (`DODOV1` action remains available on Mainnet)

### Non-breaking changes

* Arbiscan's "Cancun" issue has been fixed -- verify Settler on Arbiscan
* Link to 0x's Immunefi bug bounty page from `README.md`
* Add UniswapV3 UniV3 fork to Scroll
* Add new actions `MAVERICKV2`, `MAVERICKV2_VIP`, and `METATXN_MAVERICKV2_VIP`
  * Add MaverickV2 to Mainnet
  * Add MaverickV2 to Base
  * Add MaverickV2 to Arbitrum
  * Add MaverickV2 to Bnb
  * Add MaverickV2 to Scroll
  * Add MaverickV2 to Sepolia
* Add DackieSwapV3 UniV3 fork
  * Add DackieSwapV3 to Arbitrum
  * Add DackieSwapV3 to Base
  * Add DackieSwapV3 to Blast (new inithash)
  * Add DackieSwapV3 to Optimism
* Add Thick UniV3 fork to Base
* Add KinetixV3 UniV3 fork to Base
* Add new action `DODOV2`
  * Add DodoV2 to Avalanche
  * Add DodoV2 to Base
  * Add DodoV2 to Bnb
  * Add DodoV2 to Mainnet
  * Add DodoV2 to Polygon
  * Add DodoV2 to Scroll
* Add MetavaultV3 UniV3 fork to Scroll
* Add SushiswapV3 UniV3 fork to more chains
  * Add SushiswapV3 to Arbitrum
  * Add SushiswapV3 to Mainnet
  * Add SushiswapV3 to Optimism
* Add `prev` view function to `Deployer`

## 2024-07-29

* Configure Blast gas fee claims on Settler deployment
* Change Settler's `AllowanceHolder` integration to use `return` to signal non-ERC20 compliance (rather than `revert`)
  * `AllowanceHolder`'s own signal still uses `revert`, but this will only come up rarely
* Flatten Settler source files before deployment for ease of verification
* All chains redeployed to pick up above changes

## 2024-07-18

* Deployed Settler to Linea
* Added Lynex Algebra-style UniV3 fork to Linea
* Update Velodrome Slipstream factory address (and inithash) to migrated one
* Bug! Fixed wrong slippage actual value in `UNISWAPV2` action

## 2024-07-15

* Deployed Settler to Blast
* Added Thruster UniV3 fork to Blast
* Added BladeSwap Algebra-style UniV3 fork to Blast
* Added Fenix Algebra-style UniV3 fork to Blast
* Deployed Settler to Scroll
* Added ZebraV3 UniV3 fork to Scroll
* Added SolidlyV3 UniV3 fork to Base
* Added SwapBasedV3 UniV3 fork to Base
* Added support for `DODOV1` action to all chains
* Added support for `VELODROME` action to all chains

## 2024-06-27

* Add SushiswapV3 UniV3 fork to Polygon
* Added support for `DODOV1` action on Bnb
* Added support for `DODOV1` action on Polygon

## 2024-06-10

* Added extra anonymous argument to `execute` and `executeMetaTxn` for tracking
  zid and affiliate address
* Add SolidlyV3 UniV3 fork to Optimism
* Added support for `DODOV1` action on Arbitrum

## 2024-06-05

* The actions `MAKERPSM_SELL` and `MAKERPSM_BUY` actions have been combined into
  a single `MAKERPSM` action with a `buyGem` boolean flag
* Add support for AlgebraSwap-style UniV3 forks (single pool per token pair)
  * When using the UniV3 actions for an AlgebraSwap-style pool, the fee
    tier/pool ID must be passed as 0
* Add CamelotV3 AlgebraSwap-style UniV3 fork to Arbitrum
* Add QuickSwapV3 AlebraSwap-style UniV3 fork to Polygon
* Added support for `CURVE_TRICRYPTO_VIP` and `METATXN_CURVE_TRICRYPTO_VIP` on
  Arbitrum
* Bug! Fixed BNB Chain PancakeSwapV3 deployer address (it's the same as on all
  other chains)
* Added PancakeSwapV3 to Arbitrum UniV3 VIP
* Added BaseX to Base UniV3 VIP<|MERGE_RESOLUTION|>--- conflicted
+++ resolved
@@ -43,8 +43,12 @@
 
 ### Breaking changes
 
-<<<<<<< HEAD
-### Non-breaking changes
+* Removed BridgeSettler action `BRIDGE_ERC20_TO_LAYER_ZERO_OFT` in favor of
+  `BRIDGE_TO_LAYER_ZERO_OFT` that accepts ERC20 and Native tokens.
+
+### Non-breaking changes
+
+* Add Aerodrome Slipstream V3.1 UniswapV3 fork to Base
 
 ## 2025-11-24
 
@@ -57,13 +61,6 @@
 * Add UniswapV3 UniV3 fork on Plasma
 * Add `LFJTM` action for Let's F***ing Joe Token Mill V2 on Monad
   mainnet chain
-=======
-* Removed BridgeSettler action `BRIDGE_ERC20_TO_LAYER_ZERO_OFT` in favor of
-  `BRIDGE_TO_LAYER_ZERO_OFT` that accepts ERC20 and Native tokens.
-
-### Non-breaking changes
-
-* Add Aerodrome Slipstream V3.1 UniswapV3 fork to Base
 
 ## 2025-10-02
 
@@ -73,7 +70,6 @@
 
 * Add BalancerV3 actions (`BALANCERV3`, `BALANCERV3_VIP`, and
   `METATXN_BALANCERV3_VIP`) to Sonic
->>>>>>> 8b6a4b61
 
 ## 2025-09-29
 
