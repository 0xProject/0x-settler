Master list of UniV3 forks:

  0. UniswapV3
  1. PancakeSwapV3
  2. SushiSwapV3
  3. SolidlyV3
  4. Velodrome/Aerodrome Slipstream
  5. CamelotV3/QuickSwapV3 (Algebra-like)
  6. AlienBaseV3
  7. BaseX
  8. SwapBasedV3
  9. Thruster
  10. BladeSwap (Algebra-like)
  11. Fenix (Algebra-like)
  12. ZebraV3
  13. Lynex (Algebra-like)
  14. DackieSwapV3
  15. Thick
  16. KinetixV3
  17. MetavaultV3
  18. BlasterV3
  19. MonoSwapV3
  20. RogueXV1
  21. SupSwapV3
  22. Kim (Algebra-like)
  23. SwapMode
  24. Swapsicle (Algebra-like)
  25. Panko
  26. Swapr (Algebra-like)
  27. SpookySwap
  28. Wagmi
  29. SwapX (Algebra-like)
  30. KodiakV3
  31. Bulla Exchange (Algebra-like)
  32. KittenSwap (factory is upgradeable; pools are not)
  33. Hybra
  34. HyperSwap

---

## [Unreleased]

### Breaking changes

* Added `psm` and `dai` as arguments to Settler `MAKERPSM` action to allow
  interacting with `LitePSM/DAI` or `SkyPSM/USDS`.
* `POSITIVE_SLIPPAGE` takes a `maxBps` argument to cap the amount of slippage
  taken as a proportion of the buy amount

### Non-breaking changes

* Deploy Settler to Plasma chain
  * Add UniswapV3 UniV3 fork on Plasma
<<<<<<< HEAD
* Deploy Settler to Monad mainnet
  * Add BalancerV3 actions (`BALANCERV3`, `BALANCERV3_VIP`, and
    `METATXN_BALANCERV3_VIP`) to Monad mainnet
=======
  * Add BalancerV3 actions (`BALANCERV3`, `BALANCERV3_VIP`, and
    `METATXN_BALANCERV3_VIP`) to Plasma
>>>>>>> a4f7c380

## 2025-09-03

### Breaking changes

* Update Scroll to the Cancun hardfork

### Non-breaking changes

* Add `BRIDGE_ERC20_TO_LAYER_ZERO_OFT` for remaining supported chains:
  * Add action `BRIDGE_ERC20_TO_LAYER_ZERO_OFT` to Berachain
  * Add action `BRIDGE_ERC20_TO_LAYER_ZERO_OFT` to Blast
  * Add action `BRIDGE_ERC20_TO_LAYER_ZERO_OFT` to HyperEvm
  * Add action `BRIDGE_ERC20_TO_LAYER_ZERO_OFT` to Ink
  * Add action `BRIDGE_ERC20_TO_LAYER_ZERO_OFT` to Katana
  * Add action `BRIDGE_ERC20_TO_LAYER_ZERO_OFT` to Linea
  * Add action `BRIDGE_ERC20_TO_LAYER_ZERO_OFT` to Mode
  * Add action `BRIDGE_ERC20_TO_LAYER_ZERO_OFT` to Scroll
  * Add action `BRIDGE_ERC20_TO_LAYER_ZERO_OFT` to Sepolia
  * Add action `BRIDGE_ERC20_TO_LAYER_ZERO_OFT` to Taiko
  * Add action `BRIDGE_ERC20_TO_LAYER_ZERO_OFT` to Unichain
  * Add action `BRIDGE_ERC20_TO_LAYER_ZERO_OFT` to WorldChain
* Add new DeBridge action `BRIDGE_TO_DEBRIDGE` to supported chains:
  * Add action `BRIDGE_TO_DEBRIDGE` to Arbitrum
  * Add action `BRIDGE_TO_DEBRIDGE` to Avalanche
  * Add action `BRIDGE_TO_DEBRIDGE` to Base
  * Add action `BRIDGE_TO_DEBRIDGE` to Berachain
  * Add action `BRIDGE_TO_DEBRIDGE` to Bnb
  * Add action `BRIDGE_TO_DEBRIDGE` to Gnosis
  * Add action `BRIDGE_TO_DEBRIDGE` to HyperEvm
  * Add action `BRIDGE_TO_DEBRIDGE` to Linea
  * Add action `BRIDGE_TO_DEBRIDGE` to Mainnet
  * Add action `BRIDGE_TO_DEBRIDGE` to Mantle
  * Add action `BRIDGE_TO_DEBRIDGE` to Optimism
  * Add action `BRIDGE_TO_DEBRIDGE` to Polygon
  * Add action `BRIDGE_TO_DEBRIDGE` to Sonic
* Added new DeBridge action `BRIDGE_TO_DEBRIDGE`

## 2025-08-18

### Breaking changes

### Non-breaking changes

* Add new LayerZero action `BRIDGE_ERC20_TO_LAYER_ZERO_OFT` to `BridgeSettlerBase`
  * Add action `BRIDGE_ERC20_TO_LAYER_ZERO_OFT` to Mainnet
  * Add action `BRIDGE_ERC20_TO_LAYER_ZERO_OFT` to Base
  * Add action `BRIDGE_ERC20_TO_LAYER_ZERO_OFT` to Arbitrum
  * Add action `BRIDGE_ERC20_TO_LAYER_ZERO_OFT` to Avalanche
  * Add action `BRIDGE_ERC20_TO_LAYER_ZERO_OFT` to Bnb
  * Add action `BRIDGE_ERC20_TO_LAYER_ZERO_OFT` to Gnosis
  * Add action `BRIDGE_ERC20_TO_LAYER_ZERO_OFT` to Mantle
  * Add action `BRIDGE_ERC20_TO_LAYER_ZERO_OFT` to Optimism
  * Add action `BRIDGE_ERC20_TO_LAYER_ZERO_OFT` to Polygon
  * Add action `BRIDGE_ERC20_TO_LAYER_ZERO_OFT` to Sonic

## 2025-08-11

### Breaking changes

* In metatransactions and intents, it is now an error for `_operator()` (the gas
  payer/solver/relayer) to be `msgSender` (the taker)
* Remove `LimitOrderFeeCollector`

### Non-breaking changes

* Add `NATIVE_CHECK` to taker-submitted Settlers on all chains to correctly
  handle the selling of the chain-native asset
* Add PancakeSwap Infinity actions (`PANCAKE_INFINITY`, `PANCAKE_INFINITY_VIP`,
  and `METATXN_PANCAKE_INFINITY_VIP`) on Base
* Improve gas efficiency and accuracy of `EULERSWAP` action
* Add solvency check for EulerSwap (does not execute on-chain)
* Add `CrossChainReceiverFactory`, a minimal proxy factory inspired by submarine
  transactions for "automatically" swapping any tokens received
* Add `BridgeSettler` to all supported chains except `MonadTestnet`
  * `BridgeSettler` is the settlement contracts for cross-chain operations
    and is heavily implemented following `Settler` design.
  * `BridgeSettlerBase` implements actions for:
    * `BASIC`, same as `Settler`
    * `SETTLER_SWAP`, to execute swaps on `Settler`
    * Relay bridge integration (`BRIDGE_ERC20_TO_RELAY`, `BRIDGE_NATIVE_TO_RELAY`)
    * Those are available in the `BridgeSettler` of every chain
  * Other actions added that are not supported in every chain:
    * Mayan bridge integration (`BRIDGE_ERC20_TO_MAYAN`, `BRIDGE_NATIVE_TO_MAYAN`)
    * Across bridge integration
      (`BRIDGE_ERC20_TO_ACROSS`, `BRIDGE_NATIVE_TO_ACROSS`)
    * StargateV2 bridge integration
      (`BRIDGE_ERC20_TO_STARGATE_V2`, `BRIDGE_NATIVE_TO_STARGATE_V2`)

## 2025-08-01

### Breaking changes

### Non-breaking changes

* Deploy a stripped-down suite of Settlers to Katana network

## 2025-07-07

### Breaking changes

### Non-breaking changes

* Deploy Settler to HyperEVM (Hyperliquid) network
  * Add KittenSwap UniV3 fork to HyperEVM
  * Add Hybra UniV3 fork to HyperEVM
  * Add HyperSwap UniV3 fork to HyperEVM

## 2025-07-02

### Breaking changes

### Non-breaking changes

* Remove Safe{Wallet} API configuration from Blast
* Configure Safe{Wallet} API on Berachain
* Add EulerSwap action `EULERSWAP`
  * Add `EULERSWAP` action to Mainnet
  * Add `EULERSWAP` action to Base
  * Add `EULERSWAP` action to Bnb
  * Add `EULERSWAP` action to Sonic
  * Add `EULERSWAP` action to Avalanche
  * Add `EULERSWAP` action to Unichain
  * Add `EULERSWAP` action to Berachain

## 2025-06-16

### Breaking changes

* `METATXN_RFQ_VIP` action is removed from all chains

### Non-breaking changes

* Add BalancerV3 actions (`BALANCERV3`, `BALANCERV3_VIP`, and
  `METATXN_BALANCERV3_VIP`) to Optimism
* Add support for Ekubo forwarding extensions by setting the top bit of `bps`

## 2025-04-25

### Breaking changes

* `RFQ_VIP` action is removed from all chains
* `CURVE_TRICRYPTO_VIP` and `METATXN_CURVE_TRICRYPTO_VIP` actions are removed
  from Mainnet (they remain available on Arbitrum)
* `VELODROME` action is removed from Mainnet (it remains as default on all other
  chains)
* The Ekubo actions (`EKUBO`, `EKUBO_VIP`, and `METATXN_EKUBO_VIP`) `fills` no
  longer has a `skipAhead` argument. Each fill is 32 bytes shorter. The field is
  now hardcoded to zero.

### Non-breaking changes

* Replace `rebateClaimer()(address)` address (previously the `Deployer` owner
  multisig; varies by chain) with a constant EOA owned by ZeroEx Inc
* Add actions for Ekubo
  * `EKUBO`, `EKUBO_VIP`, and `METATXN_EKUBO_VIP`
  * See comments in [Ekubo.sol](src/core/Ekubo.sol) regarding how to encode
    `fills`
* Fix a bug in the BalancerV3 action resulting in incorrect decoding of callback
  returndata
* Add BalancerV3 actions (`BALANCERV3`, `BALANCERV3_VIP`, and
  `METATXN_BALANCERV3_VIP`) to Avalanche
* Add BalancerV3 actions (`BALANCERV3`, `BALANCERV3_VIP`, and
  `METATXN_BALANCERV3_VIP`) to Gnosis
* Add actions for PancakeSwap Infinity
  * `PANCAKE_INFINITY`, `PANCAKE_INFINITY_VIP`, and `METATXN_PANCAKE_INFINITY_VIP`
  * See comments in [PancakeInfinity.sol](src/core/PancakeInfinity.sol)
    regarding how to encode `fills`. While there are many similarities with
    UniswapV4 and BalancerV3, additional complexity is added because there are 2
    different default/built-in CFAMM schemes in PancakeSwap Infinity.
* Add PancakeSwap Infinity actions (`PANCAKE_INFINITY`, `PANCAKE_INFINITY_VIP`,
  and `METATXN_PANCAKE_INFINITY_VIP`) on Bnb chain

## 2025-03-11

### Breaking changes

### Non-breaking changes

* Create new Settler version for intent-based settlement -- the taker only signs
  the slippage, not the actions
  * This is now `tokenId` 4

## 2025-02-20

### Breaking changes

### Non-breaking changes

* Add UniswapV3 UniV3 fork to Monad Testnet

## 2025-02-12

### Breaking changes

### Non-breaking changes

* Deploy Settler to Unichain network
  * Add UniswapV3 UniV3 fork to Unichain
  * Add UniswapV4 actions to Unichain
* Deploy Settler to Berachain network
  * Add KodiakV3 UniV3 fork to Berachain
  * Add Bulla Exchange UniV3 (Algebra style) fork to Berachain
* Add UniswapV4 actions to Sepolia
* Add UniswapV4 actions to Ink
* Add BalancerV3 actions to Base
* Add BalancerV3 actions to Arbitrum

## 2025-01-23

### Breaking changes

* Remove `gemToken` and `psm` arguments from `MAKERPSM` action
  * This specializes and gas optimizes the action for the Lite PSM
    (0xf6e72Db5454dd049d0788e411b06CfAF16853042)
* `TRANSFER_FROM` is now a "VIP" action. It can only be executed as the first
  action of a swap
* Update Avalanche to the Cancun hardfork
  * This means that the AllowanceHolder address on Avalanche is now 0x0000000000001fF3684f28c67538d4D072C22734

### Non-breaking changes

* Add actions for UniswapV4
  * `UNISWAPV4`, `UNISWAPV4_VIP`, and `METATXN_UNISWAPV4_VIP`
  * See comments in [UniswapV4.sol](src/core/UniswapV4.sol) regarding how to
    encode `fills`
  * See comments in
    [FlashAccountingCommon.sol](src/core/FlashAccountingCommon.sol) regarding
    how to compute a perfect token hash function
* Add UniswapV4 actions to:
  * Mainnet
  * Arbitrum
  * Avalanche
  * Base
  * Blast
  * Bnb
  * Optimism
  * Polygon
  * WorldChain
* Add `msgSender()(address)` accessor on Base to retrieve the current taker
* Improve accuracy, gas, and convergence region coverage in SolidlyV1/VelodromeV2 action (`VELODROME`)
* Add DodoV1 actions to more chains
  * Add `DODOV1` action to Arbitrum
  * Add `DODOV1` action to Bnb
  * Add `DODOV1` action to Linea
  * Add `DODOV1` action to Mantle
  * Add `DODOV1` action to Polygon
  * Add `DODOV1` action to Scroll
* Add `rebateClaimer()(address)` function on Mainnet Settlers for gas rebate program
* Add SolidlyV3 UniV3 fork to Sonic
* Add Wagmi UniV3 fork to Sonic
* Add SwapX UniV3 (Algebra style) fork to Sonic
* Add actions for BalancerV3
  * `BALANCERV3`, `BALANCERV3_VIP`, and `METATXN_BALANCERV3_VIP`
  * See comments in [BalancerV3.sol](src/core/BalancerV3.sol) regarding how to
    encode `fills`
  * See comments in
    [FlashAccountingCommon.sol](src/core/FlashAccountingCommon.sol) regarding
    how to compute a perfect token hash function

## 2025-01-09

### Breaking changes

### Non-breaking changes

* Deploy Settler to Monad testnet chain

## 2024-12-18

### Breaking changes

### Non-breaking changes

* Deploy Settler to Ink chain
  * Add UniswapV3 UniV3 fork to Ink

## 2024-12-14

### Breaking changes

### Non-breaking changes

* Deploy Settler to Fantom Sonic network
  * Add UniswapV3 UniV3 fork to Sonic
  * Add SpookySwap UniV3 fork to Sonic

## 2024-12-12

### Breaking changes

### Non-breaking changes

* Deploy Settler to Taiko network
  * Add UniswapV3 UniV3 fork to Taiko
  * Add Swapsicle UniV3 (Algebra style) fork to Taiko
  * Add Panko UniV3 fork to Taiko
* Deploy Settler to World Chain network
  * Add UniswapV3 UniV3 fork to World Chain
  * Add DackieSwapV3 UniV3 fork to World Chain
* Deploy Settler to Gnosis chain
  * Add UniswapV3 UniV3 fork to Gnosis
  * Add SushiswapV3 UniV3 fork to Gnosis
  * Add Swapr UniV3 (Algebra style) fork to Gnosis

## 2024-10-08

### Breaking changes

### Non-breaking changes

* Add `DODOV2` Dodo V2 action on Mantle
* Deploy Settler to Mode network
  * Add SupSwapV3 UniV3 fork to Mode
  * Add Kim UniV3 (Algebra style) fork to Mode
  * Add SwapModeV3 UniV3 fork to Mode

## 2024-09-09

### Breaking changes

* Upgrade Bnb chain deployment to Cancun (Tycho) hardfork
  * This changes the `AllowanceHolder` address on that chain to
    `0x0000000000001fF3684f28c67538d4D072C22734`

### Non-breaking changes

* Add BlasterV3 UniV3 fork to Blast
* Add MonoSwapV3 UniV3 fork to Blast
* Add RogueXV1 UniV3 fork to Blast
  * This UniV3 fork has unusual integrations with perpetual futures; it may
    revert when a "normal" UniV3 fork wouldn't

## 2024-08-26

### Breaking changes

* Add slippage check parameter to `MAKERPSM` action to gas-optimize the new "lite" PSM
  * Note that for the "normal" PSM ("MCD PSM USDC A",
    0x89B78CfA322F6C5dE0aBcEecab66Aee45393cC5A), `amountOutMin` _**MUST**_ be
    zeroed, otherwise you will get an out-of-gas
* Special case a permitted (sell) amount of `type(uint256).max - 9_999` and
  above -- this introspects the taker's balance of the sell token and attempts
  to sell a proportion of it

### Non-breaking changes

* Added `prev` accessor function to `Deployer`
* Configure yield and gas for Deployer on Blast
* Deploy Settler to Mantle network
* Add `DODOV2` action to Arbitrum
* Add SolidlyV3 UniV3 fork to Arbitrum

## 2024-08-12

### Breaking changes

* Remove DodoV1 from all chains except Mainnet
  * Remove `DODOV1` action from Arbitrum
  * Remove `DODOV1` action from Avalanche
  * Remove `DODOV1` action from Base
  * Remove `DODOV1` action from Blast
  * Remove `DODOV1` action from Bnb
  * Remove `DODOV1` action from Linea
  * Remove `DODOV1` action from Optimism
  * Remove `DODOV1` action from Polygon
  * Remove `DODOV1` action from Scroll
  * Remove `DODOV1` action from Sepolia
  * (`DODOV1` action remains available on Mainnet)

### Non-breaking changes

* Arbiscan's "Cancun" issue has been fixed -- verify Settler on Arbiscan
* Link to 0x's Immunefi bug bounty page from `README.md`
* Add UniswapV3 UniV3 fork to Scroll
* Add new actions `MAVERICKV2`, `MAVERICKV2_VIP`, and `METATXN_MAVERICKV2_VIP`
  * Add MaverickV2 to Mainnet
  * Add MaverickV2 to Base
  * Add MaverickV2 to Arbitrum
  * Add MaverickV2 to Bnb
  * Add MaverickV2 to Scroll
  * Add MaverickV2 to Sepolia
* Add DackieSwapV3 UniV3 fork
  * Add DackieSwapV3 to Arbitrum
  * Add DackieSwapV3 to Base
  * Add DackieSwapV3 to Blast (new inithash)
  * Add DackieSwapV3 to Optimism
* Add Thick UniV3 fork to Base
* Add KinetixV3 UniV3 fork to Base
* Add new action `DODOV2`
  * Add DodoV2 to Avalanche
  * Add DodoV2 to Base
  * Add DodoV2 to Bnb
  * Add DodoV2 to Mainnet
  * Add DodoV2 to Polygon
  * Add DodoV2 to Scroll
* Add MetavaultV3 UniV3 fork to Scroll
* Add SushiswapV3 UniV3 fork to more chains
  * Add SushiswapV3 to Arbitrum
  * Add SushiswapV3 to Mainnet
  * Add SushiswapV3 to Optimism
* Add `prev` view function to `Deployer`

## 2024-07-29

* Configure Blast gas fee claims on Settler deployment
* Change Settler's `AllowanceHolder` integration to use `return` to signal non-ERC20 compliance (rather than `revert`)
  * `AllowanceHolder`'s own signal still uses `revert`, but this will only come up rarely
* Flatten Settler source files before deployment for ease of verification
* All chains redeployed to pick up above changes

## 2024-07-18

* Deployed Settler to Linea
* Added Lynex Algebra-style UniV3 fork to Linea
* Update Velodrome Slipstream factory address (and inithash) to migrated one
* Bug! Fixed wrong slippage actual value in `UNISWAPV2` action

## 2024-07-15

* Deployed Settler to Blast
* Added Thruster UniV3 fork to Blast
* Added BladeSwap Algebra-style UniV3 fork to Blast
* Added Fenix Algebra-style UniV3 fork to Blast
* Deployed Settler to Scroll
* Added ZebraV3 UniV3 fork to Scroll
* Added SolidlyV3 UniV3 fork to Base
* Added SwapBasedV3 UniV3 fork to Base
* Added support for `DODOV1` action to all chains
* Added support for `VELODROME` action to all chains

## 2024-06-27

* Add SushiswapV3 UniV3 fork to Polygon
* Added support for `DODOV1` action on Bnb
* Added support for `DODOV1` action on Polygon

## 2024-06-10

* Added extra anonymous argument to `execute` and `executeMetaTxn` for tracking
  zid and affiliate address
* Add SolidlyV3 UniV3 fork to Optimism
* Added support for `DODOV1` action on Arbitrum

## 2024-06-05

* The actions `MAKERPSM_SELL` and `MAKERPSM_BUY` actions have been combined into
  a single `MAKERPSM` action with a `buyGem` boolean flag
* Add support for AlgebraSwap-style UniV3 forks (single pool per token pair)
  * When using the UniV3 actions for an AlgebraSwap-style pool, the fee
    tier/pool ID must be passed as 0
* Add CamelotV3 AlgebraSwap-style UniV3 fork to Arbitrum
* Add QuickSwapV3 AlebraSwap-style UniV3 fork to Polygon
* Added support for `CURVE_TRICRYPTO_VIP` and `METATXN_CURVE_TRICRYPTO_VIP` on
  Arbitrum
* Bug! Fixed BNB Chain PancakeSwapV3 deployer address (it's the same as on all
  other chains)
* Added PancakeSwapV3 to Arbitrum UniV3 VIP
* Added BaseX to Base UniV3 VIP<|MERGE_RESOLUTION|>--- conflicted
+++ resolved
@@ -51,14 +51,11 @@
 
 * Deploy Settler to Plasma chain
   * Add UniswapV3 UniV3 fork on Plasma
-<<<<<<< HEAD
+  * Add BalancerV3 actions (`BALANCERV3`, `BALANCERV3_VIP`, and
+    `METATXN_BALANCERV3_VIP`) to Plasma
 * Deploy Settler to Monad mainnet
   * Add BalancerV3 actions (`BALANCERV3`, `BALANCERV3_VIP`, and
     `METATXN_BALANCERV3_VIP`) to Monad mainnet
-=======
-  * Add BalancerV3 actions (`BALANCERV3`, `BALANCERV3_VIP`, and
-    `METATXN_BALANCERV3_VIP`) to Plasma
->>>>>>> a4f7c380
 
 ## 2025-09-03
 
