--- conflicted
+++ resolved
@@ -27,11 +27,6 @@
 
 ---
 
-<<<<<<< HEAD
-* Create new Settler version for intent-based settlement -- the taker only signs
-  the slippage, not the actions
-  * This is now `tokenId` 4
-=======
 ## [Unreleased]
 
 ### Breaking changes
@@ -56,6 +51,9 @@
   * Add `DODOV1` action to Mantle
   * Add `DODOV1` action to Polygon
   * Add `DODOV1` action to Scroll
+* Create new Settler version for intent-based settlement -- the taker only signs
+  the slippage, not the actions
+  * This is now `tokenId` 4
 
 ## 2024-10-08
 
@@ -84,7 +82,6 @@
 * Add RogueXV1 UniV3 fork to Blast
   * This UniV3 fork has unusual integrations with perpetual futures; it may
     revert when a "normal" UniV3 fork wouldn't
->>>>>>> 86355aaf
 
 ## 2024-08-26
 
