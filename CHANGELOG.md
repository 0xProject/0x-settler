Master list of UniV3 forks:

  0. UniswapV3
  1. PancakeSwapV3
  2. SushiSwapV3
  3. SolidlyV3
  4. Velodrome/Aerodrome Slipstream
  5. CamelotV3/QuickSwapV3 (Algebra-like)
  6. AlienBaseV3
  7. BaseX
  8. SwapBasedV3
  9. Thruster
  10. BladeSwap (Algebra-like)
  11. Fenix (Algebra-like)
  12. ZebraV3
  13. Lynex (Algebra-like)
  14. DackieSwapV3
  15. Thick
  16. KinetixV3
  17. MetavaultV3
  18. BlasterV3
  19. MonoSwapV3
  20. RogueXV1
  21. SupSwapV3
  22. Kim (Algebra-like)
  23. SwapMode
  24. Swapsicle (Algebra-like)
  25. Panko
  26. Swapr (Algebra-like)
  27. SpookySwap
  28. Wagmi
  29. SwapX (Algebra-like)
  30. KodiakV3
  31. Bulla Exchange (Algebra-like)
  32. KittenSwap (factory is upgradeable; pools are not)
  33. Hybra
  34. HyperSwap
  35. Velodrome/Aerodrome Slipstream V3.1

---

## [Unreleased]

### Breaking changes

* Removed BridgeSettler action `BRIDGE_ERC20_TO_LAYER_ZERO_OFT` in favor of
  `BRIDGE_TO_LAYER_ZERO_OFT` that accepts ERC20 and Native tokens.

### Non-breaking changes

* Add Aerodrome Slipstream V3.1 UniswapV3 fork to Base
<<<<<<< HEAD
* Added UNDERPAYMENT_CHECK action to BridgeSettlerBase.
=======
* Add `LFJTM` action for Let's F***ing Joe Token Mill V2 on Monad mainnet chain
* Update the BridgeSettler Across actions `BRIDGE_NATIVE_TO_ACROSS` and
  `BRIDGE_ERC20_TO_ACROSS` to use a different underlying function: `deposit`
  (`0xad5425c6`) instead of `depositV3` (`0x7b939232`)

## 2025-11-24

### Non-breaking changes

* Deploy Settler to Monad mainnet
  * Add BalancerV3 actions (`BALANCERV3`, `BALANCERV3_VIP`, and
    `METATXN_BALANCERV3_VIP`) to Monad mainnet
  * Add UniswapV4 actions to Monad mainnet
  * Add PancakeSwapV3 UniV3 fork to Monad mainnet
  * Add UniswapV3 UniV3 fork on Monad mainnet

## 2025-11-11

### Breaking changes

### Non-breaking changes

* Add support for EraVM chains
* Deploy Settler to Abstract Sepolia chain
  * Add UniswapV3 UniV3 fork to Abstract Sepolia
>>>>>>> f3b67849

## 2025-10-02

### Breaking changes

### Non-breaking changes

* Add BalancerV3 actions (`BALANCERV3`, `BALANCERV3_VIP`, and
  `METATXN_BALANCERV3_VIP`) to Sonic

## 2025-09-29

### Breaking changes

* Added `psm` and `dai` as arguments to Settler `MAKERPSM` action to allow
  interacting with `LitePSM/DAI` or `SkyPSM/USDS`.
* `POSITIVE_SLIPPAGE` takes a `maxBps` argument to cap the amount of slippage
  taken as a proportion of the buy amount

### Non-breaking changes

* Add `EULERSWAP` action to Plasma
* Add `NATIVE_CHECK` action to Mainnet

## 2025-09-15

### Breaking changes

### Non-breaking changes

* Deploy Settler to Plasma chain
  * Add UniswapV3 UniV3 fork on Plasma
  * Add BalancerV3 actions (`BALANCERV3`, `BALANCERV3_VIP`, and
    `METATXN_BALANCERV3_VIP`) to Plasma

## 2025-09-03

### Breaking changes

* Update Scroll to the Cancun hardfork

### Non-breaking changes

* Add `BRIDGE_ERC20_TO_LAYER_ZERO_OFT` for remaining supported chains:
  * Add action `BRIDGE_ERC20_TO_LAYER_ZERO_OFT` to Berachain
  * Add action `BRIDGE_ERC20_TO_LAYER_ZERO_OFT` to Blast
  * Add action `BRIDGE_ERC20_TO_LAYER_ZERO_OFT` to HyperEvm
  * Add action `BRIDGE_ERC20_TO_LAYER_ZERO_OFT` to Ink
  * Add action `BRIDGE_ERC20_TO_LAYER_ZERO_OFT` to Katana
  * Add action `BRIDGE_ERC20_TO_LAYER_ZERO_OFT` to Linea
  * Add action `BRIDGE_ERC20_TO_LAYER_ZERO_OFT` to Mode
  * Add action `BRIDGE_ERC20_TO_LAYER_ZERO_OFT` to Scroll
  * Add action `BRIDGE_ERC20_TO_LAYER_ZERO_OFT` to Sepolia
  * Add action `BRIDGE_ERC20_TO_LAYER_ZERO_OFT` to Taiko
  * Add action `BRIDGE_ERC20_TO_LAYER_ZERO_OFT` to Unichain
  * Add action `BRIDGE_ERC20_TO_LAYER_ZERO_OFT` to WorldChain
* Add new DeBridge action `BRIDGE_TO_DEBRIDGE` to supported chains:
  * Add action `BRIDGE_TO_DEBRIDGE` to Arbitrum
  * Add action `BRIDGE_TO_DEBRIDGE` to Avalanche
  * Add action `BRIDGE_TO_DEBRIDGE` to Base
  * Add action `BRIDGE_TO_DEBRIDGE` to Berachain
  * Add action `BRIDGE_TO_DEBRIDGE` to Bnb
  * Add action `BRIDGE_TO_DEBRIDGE` to Gnosis
  * Add action `BRIDGE_TO_DEBRIDGE` to HyperEvm
  * Add action `BRIDGE_TO_DEBRIDGE` to Linea
  * Add action `BRIDGE_TO_DEBRIDGE` to Mainnet
  * Add action `BRIDGE_TO_DEBRIDGE` to Mantle
  * Add action `BRIDGE_TO_DEBRIDGE` to Optimism
  * Add action `BRIDGE_TO_DEBRIDGE` to Polygon
  * Add action `BRIDGE_TO_DEBRIDGE` to Sonic
* Added new DeBridge action `BRIDGE_TO_DEBRIDGE`

## 2025-08-18

### Breaking changes

### Non-breaking changes

* Add new LayerZero action `BRIDGE_ERC20_TO_LAYER_ZERO_OFT` to `BridgeSettlerBase`
  * Add action `BRIDGE_ERC20_TO_LAYER_ZERO_OFT` to Mainnet
  * Add action `BRIDGE_ERC20_TO_LAYER_ZERO_OFT` to Base
  * Add action `BRIDGE_ERC20_TO_LAYER_ZERO_OFT` to Arbitrum
  * Add action `BRIDGE_ERC20_TO_LAYER_ZERO_OFT` to Avalanche
  * Add action `BRIDGE_ERC20_TO_LAYER_ZERO_OFT` to Bnb
  * Add action `BRIDGE_ERC20_TO_LAYER_ZERO_OFT` to Gnosis
  * Add action `BRIDGE_ERC20_TO_LAYER_ZERO_OFT` to Mantle
  * Add action `BRIDGE_ERC20_TO_LAYER_ZERO_OFT` to Optimism
  * Add action `BRIDGE_ERC20_TO_LAYER_ZERO_OFT` to Polygon
  * Add action `BRIDGE_ERC20_TO_LAYER_ZERO_OFT` to Sonic

## 2025-08-11

### Breaking changes

* In metatransactions and intents, it is now an error for `_operator()` (the gas
  payer/solver/relayer) to be `msgSender` (the taker)
* Remove `LimitOrderFeeCollector`

### Non-breaking changes

* Add `NATIVE_CHECK` to taker-submitted Settlers on all chains to correctly
  handle the selling of the chain-native asset
* Add PancakeSwap Infinity actions (`PANCAKE_INFINITY`, `PANCAKE_INFINITY_VIP`,
  and `METATXN_PANCAKE_INFINITY_VIP`) on Base
* Improve gas efficiency and accuracy of `EULERSWAP` action
* Add solvency check for EulerSwap (does not execute on-chain)
* Add `CrossChainReceiverFactory`, a minimal proxy factory inspired by submarine
  transactions for "automatically" swapping any tokens received
* Add `BridgeSettler` to all supported chains except `MonadTestnet`
  * `BridgeSettler` is the settlement contracts for cross-chain operations
    and is heavily implemented following `Settler` design.
  * `BridgeSettlerBase` implements actions for:
    * `BASIC`, same as `Settler`
    * `SETTLER_SWAP`, to execute swaps on `Settler`
    * Relay bridge integration (`BRIDGE_ERC20_TO_RELAY`, `BRIDGE_NATIVE_TO_RELAY`)
    * Those are available in the `BridgeSettler` of every chain
  * Other actions added that are not supported in every chain:
    * Mayan bridge integration (`BRIDGE_ERC20_TO_MAYAN`, `BRIDGE_NATIVE_TO_MAYAN`)
    * Across bridge integration
      (`BRIDGE_ERC20_TO_ACROSS`, `BRIDGE_NATIVE_TO_ACROSS`)
    * StargateV2 bridge integration
      (`BRIDGE_ERC20_TO_STARGATE_V2`, `BRIDGE_NATIVE_TO_STARGATE_V2`)

## 2025-08-01

### Breaking changes

### Non-breaking changes

* Deploy a stripped-down suite of Settlers to Katana network

## 2025-07-07

### Breaking changes

### Non-breaking changes

* Deploy Settler to HyperEVM (Hyperliquid) network
  * Add KittenSwap UniV3 fork to HyperEVM
  * Add Hybra UniV3 fork to HyperEVM
  * Add HyperSwap UniV3 fork to HyperEVM

## 2025-07-02

### Breaking changes

### Non-breaking changes

* Remove Safe{Wallet} API configuration from Blast
* Configure Safe{Wallet} API on Berachain
* Add EulerSwap action `EULERSWAP`
  * Add `EULERSWAP` action to Mainnet
  * Add `EULERSWAP` action to Base
  * Add `EULERSWAP` action to Bnb
  * Add `EULERSWAP` action to Sonic
  * Add `EULERSWAP` action to Avalanche
  * Add `EULERSWAP` action to Unichain
  * Add `EULERSWAP` action to Berachain

## 2025-06-16

### Breaking changes

* `METATXN_RFQ_VIP` action is removed from all chains

### Non-breaking changes

* Add BalancerV3 actions (`BALANCERV3`, `BALANCERV3_VIP`, and
  `METATXN_BALANCERV3_VIP`) to Optimism
* Add support for Ekubo forwarding extensions by setting the top bit of `bps`

## 2025-04-25

### Breaking changes

* `RFQ_VIP` action is removed from all chains
* `CURVE_TRICRYPTO_VIP` and `METATXN_CURVE_TRICRYPTO_VIP` actions are removed
  from Mainnet (they remain available on Arbitrum)
* `VELODROME` action is removed from Mainnet (it remains as default on all other
  chains)
* The Ekubo actions (`EKUBO`, `EKUBO_VIP`, and `METATXN_EKUBO_VIP`) `fills` no
  longer has a `skipAhead` argument. Each fill is 32 bytes shorter. The field is
  now hardcoded to zero.

### Non-breaking changes

* Replace `rebateClaimer()(address)` address (previously the `Deployer` owner
  multisig; varies by chain) with a constant EOA owned by ZeroEx Inc
* Add actions for Ekubo
  * `EKUBO`, `EKUBO_VIP`, and `METATXN_EKUBO_VIP`
  * See comments in [Ekubo.sol](src/core/Ekubo.sol) regarding how to encode
    `fills`
* Fix a bug in the BalancerV3 action resulting in incorrect decoding of callback
  returndata
* Add BalancerV3 actions (`BALANCERV3`, `BALANCERV3_VIP`, and
  `METATXN_BALANCERV3_VIP`) to Avalanche
* Add BalancerV3 actions (`BALANCERV3`, `BALANCERV3_VIP`, and
  `METATXN_BALANCERV3_VIP`) to Gnosis
* Add actions for PancakeSwap Infinity
  * `PANCAKE_INFINITY`, `PANCAKE_INFINITY_VIP`, and `METATXN_PANCAKE_INFINITY_VIP`
  * See comments in [PancakeInfinity.sol](src/core/PancakeInfinity.sol)
    regarding how to encode `fills`. While there are many similarities with
    UniswapV4 and BalancerV3, additional complexity is added because there are 2
    different default/built-in CFAMM schemes in PancakeSwap Infinity.
* Add PancakeSwap Infinity actions (`PANCAKE_INFINITY`, `PANCAKE_INFINITY_VIP`,
  and `METATXN_PANCAKE_INFINITY_VIP`) on Bnb chain

## 2025-03-11

### Breaking changes

### Non-breaking changes

* Create new Settler version for intent-based settlement -- the taker only signs
  the slippage, not the actions
  * This is now `tokenId` 4

## 2025-02-20

### Breaking changes

### Non-breaking changes

* Add UniswapV3 UniV3 fork to Monad Testnet

## 2025-02-12

### Breaking changes

### Non-breaking changes

* Deploy Settler to Unichain network
  * Add UniswapV3 UniV3 fork to Unichain
  * Add UniswapV4 actions to Unichain
* Deploy Settler to Berachain network
  * Add KodiakV3 UniV3 fork to Berachain
  * Add Bulla Exchange UniV3 (Algebra style) fork to Berachain
* Add UniswapV4 actions to Sepolia
* Add UniswapV4 actions to Ink
* Add BalancerV3 actions to Base
* Add BalancerV3 actions to Arbitrum

## 2025-01-23

### Breaking changes

* Remove `gemToken` and `psm` arguments from `MAKERPSM` action
  * This specializes and gas optimizes the action for the Lite PSM
    (0xf6e72Db5454dd049d0788e411b06CfAF16853042)
* `TRANSFER_FROM` is now a "VIP" action. It can only be executed as the first
  action of a swap
* Update Avalanche to the Cancun hardfork
  * This means that the AllowanceHolder address on Avalanche is now 0x0000000000001fF3684f28c67538d4D072C22734

### Non-breaking changes

* Add actions for UniswapV4
  * `UNISWAPV4`, `UNISWAPV4_VIP`, and `METATXN_UNISWAPV4_VIP`
  * See comments in [UniswapV4.sol](src/core/UniswapV4.sol) regarding how to
    encode `fills`
  * See comments in
    [FlashAccountingCommon.sol](src/core/FlashAccountingCommon.sol) regarding
    how to compute a perfect token hash function
* Add UniswapV4 actions to:
  * Mainnet
  * Arbitrum
  * Avalanche
  * Base
  * Blast
  * Bnb
  * Optimism
  * Polygon
  * WorldChain
* Add `msgSender()(address)` accessor on Base to retrieve the current taker
* Improve accuracy, gas, and convergence region coverage in SolidlyV1/VelodromeV2 action (`VELODROME`)
* Add DodoV1 actions to more chains
  * Add `DODOV1` action to Arbitrum
  * Add `DODOV1` action to Bnb
  * Add `DODOV1` action to Linea
  * Add `DODOV1` action to Mantle
  * Add `DODOV1` action to Polygon
  * Add `DODOV1` action to Scroll
* Add `rebateClaimer()(address)` function on Mainnet Settlers for gas rebate program
* Add SolidlyV3 UniV3 fork to Sonic
* Add Wagmi UniV3 fork to Sonic
* Add SwapX UniV3 (Algebra style) fork to Sonic
* Add actions for BalancerV3
  * `BALANCERV3`, `BALANCERV3_VIP`, and `METATXN_BALANCERV3_VIP`
  * See comments in [BalancerV3.sol](src/core/BalancerV3.sol) regarding how to
    encode `fills`
  * See comments in
    [FlashAccountingCommon.sol](src/core/FlashAccountingCommon.sol) regarding
    how to compute a perfect token hash function

## 2025-01-09

### Breaking changes

### Non-breaking changes

* Deploy Settler to Monad testnet chain

## 2024-12-18

### Breaking changes

### Non-breaking changes

* Deploy Settler to Ink chain
  * Add UniswapV3 UniV3 fork to Ink

## 2024-12-14

### Breaking changes

### Non-breaking changes

* Deploy Settler to Fantom Sonic network
  * Add UniswapV3 UniV3 fork to Sonic
  * Add SpookySwap UniV3 fork to Sonic

## 2024-12-12

### Breaking changes

### Non-breaking changes

* Deploy Settler to Taiko network
  * Add UniswapV3 UniV3 fork to Taiko
  * Add Swapsicle UniV3 (Algebra style) fork to Taiko
  * Add Panko UniV3 fork to Taiko
* Deploy Settler to World Chain network
  * Add UniswapV3 UniV3 fork to World Chain
  * Add DackieSwapV3 UniV3 fork to World Chain
* Deploy Settler to Gnosis chain
  * Add UniswapV3 UniV3 fork to Gnosis
  * Add SushiswapV3 UniV3 fork to Gnosis
  * Add Swapr UniV3 (Algebra style) fork to Gnosis

## 2024-10-08

### Breaking changes

### Non-breaking changes

* Add `DODOV2` Dodo V2 action on Mantle
* Deploy Settler to Mode network
  * Add SupSwapV3 UniV3 fork to Mode
  * Add Kim UniV3 (Algebra style) fork to Mode
  * Add SwapModeV3 UniV3 fork to Mode

## 2024-09-09

### Breaking changes

* Upgrade Bnb chain deployment to Cancun (Tycho) hardfork
  * This changes the `AllowanceHolder` address on that chain to
    `0x0000000000001fF3684f28c67538d4D072C22734`

### Non-breaking changes

* Add BlasterV3 UniV3 fork to Blast
* Add MonoSwapV3 UniV3 fork to Blast
* Add RogueXV1 UniV3 fork to Blast
  * This UniV3 fork has unusual integrations with perpetual futures; it may
    revert when a "normal" UniV3 fork wouldn't

## 2024-08-26

### Breaking changes

* Add slippage check parameter to `MAKERPSM` action to gas-optimize the new "lite" PSM
  * Note that for the "normal" PSM ("MCD PSM USDC A",
    0x89B78CfA322F6C5dE0aBcEecab66Aee45393cC5A), `amountOutMin` _**MUST**_ be
    zeroed, otherwise you will get an out-of-gas
* Special case a permitted (sell) amount of `type(uint256).max - 9_999` and
  above -- this introspects the taker's balance of the sell token and attempts
  to sell a proportion of it

### Non-breaking changes

* Added `prev` accessor function to `Deployer`
* Configure yield and gas for Deployer on Blast
* Deploy Settler to Mantle network
* Add `DODOV2` action to Arbitrum
* Add SolidlyV3 UniV3 fork to Arbitrum

## 2024-08-12

### Breaking changes

* Remove DodoV1 from all chains except Mainnet
  * Remove `DODOV1` action from Arbitrum
  * Remove `DODOV1` action from Avalanche
  * Remove `DODOV1` action from Base
  * Remove `DODOV1` action from Blast
  * Remove `DODOV1` action from Bnb
  * Remove `DODOV1` action from Linea
  * Remove `DODOV1` action from Optimism
  * Remove `DODOV1` action from Polygon
  * Remove `DODOV1` action from Scroll
  * Remove `DODOV1` action from Sepolia
  * (`DODOV1` action remains available on Mainnet)

### Non-breaking changes

* Arbiscan's "Cancun" issue has been fixed -- verify Settler on Arbiscan
* Link to 0x's Immunefi bug bounty page from `README.md`
* Add UniswapV3 UniV3 fork to Scroll
* Add new actions `MAVERICKV2`, `MAVERICKV2_VIP`, and `METATXN_MAVERICKV2_VIP`
  * Add MaverickV2 to Mainnet
  * Add MaverickV2 to Base
  * Add MaverickV2 to Arbitrum
  * Add MaverickV2 to Bnb
  * Add MaverickV2 to Scroll
  * Add MaverickV2 to Sepolia
* Add DackieSwapV3 UniV3 fork
  * Add DackieSwapV3 to Arbitrum
  * Add DackieSwapV3 to Base
  * Add DackieSwapV3 to Blast (new inithash)
  * Add DackieSwapV3 to Optimism
* Add Thick UniV3 fork to Base
* Add KinetixV3 UniV3 fork to Base
* Add new action `DODOV2`
  * Add DodoV2 to Avalanche
  * Add DodoV2 to Base
  * Add DodoV2 to Bnb
  * Add DodoV2 to Mainnet
  * Add DodoV2 to Polygon
  * Add DodoV2 to Scroll
* Add MetavaultV3 UniV3 fork to Scroll
* Add SushiswapV3 UniV3 fork to more chains
  * Add SushiswapV3 to Arbitrum
  * Add SushiswapV3 to Mainnet
  * Add SushiswapV3 to Optimism
* Add `prev` view function to `Deployer`

## 2024-07-29

* Configure Blast gas fee claims on Settler deployment
* Change Settler's `AllowanceHolder` integration to use `return` to signal non-ERC20 compliance (rather than `revert`)
  * `AllowanceHolder`'s own signal still uses `revert`, but this will only come up rarely
* Flatten Settler source files before deployment for ease of verification
* All chains redeployed to pick up above changes

## 2024-07-18

* Deployed Settler to Linea
* Added Lynex Algebra-style UniV3 fork to Linea
* Update Velodrome Slipstream factory address (and inithash) to migrated one
* Bug! Fixed wrong slippage actual value in `UNISWAPV2` action

## 2024-07-15

* Deployed Settler to Blast
* Added Thruster UniV3 fork to Blast
* Added BladeSwap Algebra-style UniV3 fork to Blast
* Added Fenix Algebra-style UniV3 fork to Blast
* Deployed Settler to Scroll
* Added ZebraV3 UniV3 fork to Scroll
* Added SolidlyV3 UniV3 fork to Base
* Added SwapBasedV3 UniV3 fork to Base
* Added support for `DODOV1` action to all chains
* Added support for `VELODROME` action to all chains

## 2024-06-27

* Add SushiswapV3 UniV3 fork to Polygon
* Added support for `DODOV1` action on Bnb
* Added support for `DODOV1` action on Polygon

## 2024-06-10

* Added extra anonymous argument to `execute` and `executeMetaTxn` for tracking
  zid and affiliate address
* Add SolidlyV3 UniV3 fork to Optimism
* Added support for `DODOV1` action on Arbitrum

## 2024-06-05

* The actions `MAKERPSM_SELL` and `MAKERPSM_BUY` actions have been combined into
  a single `MAKERPSM` action with a `buyGem` boolean flag
* Add support for AlgebraSwap-style UniV3 forks (single pool per token pair)
  * When using the UniV3 actions for an AlgebraSwap-style pool, the fee
    tier/pool ID must be passed as 0
* Add CamelotV3 AlgebraSwap-style UniV3 fork to Arbitrum
* Add QuickSwapV3 AlebraSwap-style UniV3 fork to Polygon
* Added support for `CURVE_TRICRYPTO_VIP` and `METATXN_CURVE_TRICRYPTO_VIP` on
  Arbitrum
* Bug! Fixed BNB Chain PancakeSwapV3 deployer address (it's the same as on all
  other chains)
* Added PancakeSwapV3 to Arbitrum UniV3 VIP
* Added BaseX to Base UniV3 VIP<|MERGE_RESOLUTION|>--- conflicted
+++ resolved
@@ -49,13 +49,12 @@
 ### Non-breaking changes
 
 * Add Aerodrome Slipstream V3.1 UniswapV3 fork to Base
-<<<<<<< HEAD
-* Added UNDERPAYMENT_CHECK action to BridgeSettlerBase.
-=======
 * Add `LFJTM` action for Let's F***ing Joe Token Mill V2 on Monad mainnet chain
 * Update the BridgeSettler Across actions `BRIDGE_NATIVE_TO_ACROSS` and
   `BRIDGE_ERC20_TO_ACROSS` to use a different underlying function: `deposit`
   (`0xad5425c6`) instead of `depositV3` (`0x7b939232`)
+* Added UNDERPAYMENT_CHECK action to BridgeSettlerBase.
+
 
 ## 2025-11-24
 
@@ -77,7 +76,6 @@
 * Add support for EraVM chains
 * Deploy Settler to Abstract Sepolia chain
   * Add UniswapV3 UniV3 fork to Abstract Sepolia
->>>>>>> f3b67849
 
 ## 2025-10-02
 
