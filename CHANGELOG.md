--- conflicted
+++ resolved
@@ -49,15 +49,12 @@
 
 ### Non-breaking changes
 
-<<<<<<< HEAD
+* Add `NATIVE_CHECK` action to Mainnet
+* Add `EULERSWAP` action to Plasma
 * Deploy Settler to Monad mainnet
   * Add BalancerV3 actions (`BALANCERV3`, `BALANCERV3_VIP`, and
     `METATXN_BALANCERV3_VIP`) to Monad mainnet
   * Add PancakeSwapV3 UniV3 fork on Plasma
-=======
-* Add `NATIVE_CHECK` action to Mainnet
-* Add `EULERSWAP` action to Plasma
->>>>>>> 6add8e30
 
 ## 2025-09-15
 
