Master list of UniV3 forks:

  0. UniswapV3
  1. PancakeSwapV3
  2. SushiSwapV3
  3. SolidlyV3
  4. Velodrome/Aerodrome Slipstream
  5. CamelotV3/QuickSwapV3 (Algebra-like)
  6. AlienBaseV3
  7. BaseX
  8. SwapBasedV3
  9. Thruster
  10. BladeSwap (Algebra-like)
  11. Fenix (Algebra-like)
  12. ZebraV3
  13. Lynex (Algebra-like)
  14. DackieSwapV3
  15. Thick
  16. KinetixV3
  17. MetavaultV3

---

* Configure yield and gas for Deployer on Blast
<<<<<<< HEAD
* Deploy Settler to Mantle network
* Add `DODOV2` action to Arbitrum
=======
* Added `prev` accessor function to `Deployer`
>>>>>>> a165724a

## 2024-08-12

### Breaking changes

* Remove DodoV1 from all chains except Mainnet
  * Remove `DODOV1` action from Arbitrum
  * Remove `DODOV1` action from Avalanche
  * Remove `DODOV1` action from Base
  * Remove `DODOV1` action from Blast
  * Remove `DODOV1` action from Bnb
  * Remove `DODOV1` action from Linea
  * Remove `DODOV1` action from Optimism
  * Remove `DODOV1` action from Polygon
  * Remove `DODOV1` action from Scroll
  * Remove `DODOV1` action from Sepolia
  * (`DODOV1` action remains available on Mainnet)

### Non-breaking changes

* Arbiscan's "Cancun" issue has been fixed -- verify Settler on Arbiscan
* Link to 0x's Immunefi bug bounty page from `README.md`
* Add UniswapV3 UniV3 fork to Scroll
* Add new actions `MAVERICKV2`, `MAVERICKV2_VIP`, and `METATXN_MAVERICKV2_VIP`
  * Add MaverickV2 to Mainnet
  * Add MaverickV2 to Base
  * Add MaverickV2 to Arbitrum
  * Add MaverickV2 to Bnb
  * Add MaverickV2 to Scroll
  * Add MaverickV2 to Sepolia
* Add DackieSwapV3 UniV3 fork
  * Add DackieSwapV3 to Arbitrum
  * Add DackieSwapV3 to Base
  * Add DackieSwapV3 to Blast (new inithash)
  * Add DackieSwapV3 to Optimism
* Add Thick UniV3 fork to Base
* Add KinetixV3 UniV3 fork to Base
* Add new action `DODOV2`
  * Add DodoV2 to Avalanche
  * Add DodoV2 to Base
  * Add DodoV2 to Bnb
  * Add DodoV2 to Mainnet
  * Add DodoV2 to Polygon
  * Add DodoV2 to Scroll
* Add MetavaultV3 UniV3 fork to Scroll
* Add SushiswapV3 UniV3 fork to more chains
  * Add SushiswapV3 to Arbitrum
  * Add SushiswapV3 to Mainnet
  * Add SushiswapV3 to Optimism
* Add `prev` view function to `Deployer`

## 2024-07-29

* Configure Blast gas fee claims on Settler deployment
* Change Settler's `AllowanceHolder` integration to use `return` to signal non-ERC20 compliance (rather than `revert`)
  * `AllowanceHolder`'s own signal still uses `revert`, but this will only come up rarely
* Flatten Settler source files before deployment for ease of verification
* All chains redeployed to pick up above changes

## 2024-07-18

* Deployed Settler to Linea
* Added Lynex Algebra-style UniV3 fork to Linea
* Update Velodrome Slipstream factory address (and inithash) to migrated one
* Bug! Fixed wrong slippage actual value in `UNISWAPV2` action

## 2024-07-15

* Deployed Settler to Blast
* Added Thruster UniV3 fork to Blast
* Added BladeSwap Algebra-style UniV3 fork to Blast
* Added Fenix Algebra-style UniV3 fork to Blast
* Deployed Settler to Scroll
* Added ZebraV3 UniV3 fork to Scroll
* Added SolidlyV3 UniV3 fork to Base
* Added SwapBasedV3 UniV3 fork to Base
* Added support for `DODOV1` action to all chains
* Added support for `VELODROME` action to all chains

## 2024-06-27

* Add SushiswapV3 UniV3 fork to Polygon
* Added support for `DODOV1` action on Bnb
* Added support for `DODOV1` action on Polygon

## 2024-06-10

* Added extra anonymous argument to `execute` and `executeMetaTxn` for tracking
  zid and affiliate address
* Add SolidlyV3 UniV3 fork to Optimism
* Added support for `DODOV1` action on Arbitrum

## 2024-06-05

* The actions `MAKERPSM_SELL` and `MAKERPSM_BUY` actions have been combined into
  a single `MAKERPSM` action with a `buyGem` boolean flag
* Add support for AlgebraSwap-style UniV3 forks (single pool per token pair)
  * When using the UniV3 actions for an AlgebraSwap-style pool, the fee
    tier/pool ID must be passed as 0
* Add CamelotV3 AlgebraSwap-style UniV3 fork to Arbitrum
* Add QuickSwapV3 AlebraSwap-style UniV3 fork to Polygon
* Added support for `CURVE_TRICRYPTO_VIP` and `METATXN_CURVE_TRICRYPTO_VIP` on
  Arbitrum
* Bug! Fixed BNB Chain PancakeSwapV3 deployer address (it's the same as on all
  other chains)
* Added PancakeSwapV3 to Arbitrum UniV3 VIP
* Added BaseX to Base UniV3 VIP<|MERGE_RESOLUTION|>--- conflicted
+++ resolved
@@ -21,13 +21,10 @@
 
 ---
 
+* Added `prev` accessor function to `Deployer`
 * Configure yield and gas for Deployer on Blast
-<<<<<<< HEAD
 * Deploy Settler to Mantle network
 * Add `DODOV2` action to Arbitrum
-=======
-* Added `prev` accessor function to `Deployer`
->>>>>>> a165724a
 
 ## 2024-08-12
 
