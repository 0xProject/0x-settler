Master list of UniV3 forks:

  0. UniswapV3
  1. PancakeSwapV3
  2. SushiSwapV3
  3. SolidlyV3
  4. Velodrome/Aerodrome Slipstream
  5. CamelotV3/QuickSwapV3 (Algebra-like)
  6. AlienBaseV3
  7. BaseX
  8. SwapBasedV3
  9. Thruster
  10. BladeSwap (Algebra-like)
  11. Fenix (Algebra-like)
  12. ZebraV3
  13. Lynex (Algebra-like)
  14. DackieSwapV3
  15. Thick
  16. KinetixV3
  17. MetavaultV3

---

### Breaking changes

* Remove DodoV1 from all chains except Mainnet
  * Remove `DODOV1` action from Arbitrum
  * Remove `DODOV1` action from Avalanche
  * Remove `DODOV1` action from Base
  * Remove `DODOV1` action from Blast
  * Remove `DODOV1` action from Bnb
  * Remove `DODOV1` action from Linea
  * Remove `DODOV1` action from Optimism
  * Remove `DODOV1` action from Polygon
  * Remove `DODOV1` action from Scroll
  * Remove `DODOV1` action from Sepolia
  * (`DODOV1` action remains available on Mainnet)

### Non-breaking changes

* Arbiscan's "Cancun" issue has been fixed -- verify Settler on Arbiscan
* Link to 0x's Immunefi bug bounty page from `README.md`
* Add UniswapV3 UniV3 fork to Scroll
* Add new actions `MAVERICKV2`, `MAVERICKV2_VIP`, and `METATXN_MAVERICKV2_VIP`
  * Add MaverickV2 to Mainnet
  * Add MaverickV2 to Base
  * Add MaverickV2 to Arbitrum
  * Add MaverickV2 to Bnb
  * Add MaverickV2 to Scroll
  * Add MaverickV2 to Sepolia
* Add DackieSwapV3 UniV3 fork
  * Add DackieSwapV3 to Arbitrum
  * Add DackieSwapV3 to Base
  * Add DackieSwapV3 to Blast (new inithash)
  * Add DackieSwapV3 to Optimism
* Add Thick UniV3 fork to Base
* Add KinetixV3 UniV3 fork to Base
* Add new action `DODOV2`
<<<<<<< HEAD
  * Add DodoV2 to Avalanche
  * Add DodoV2 to Base
  * Add DodoV2 to Bnb
  * Add DodoV2 to Mainnet
  * Add DodoV2 to Polygon
  * Add DodoV2 to Scroll
* Add MetavaultV3 UniV3 fork to Scroll
* Add SushiswapV3 UniV3 fork to more chains
  * Add SushiswapV3 to Arbitrum
  * Add SushiswapV3 to Mainnet
  * Add SushiswapV3 to Optimism
=======
* Add DodoV2 to Mainnet
* Added `prev` view function to `Deployer`
>>>>>>> b90d20f1

## 2024-07-29

* Configure Blast gas fee claims on Settler deployment
* Change Settler's `AllowanceHolder` integration to use `return` to signal non-ERC20 compliance (rather than `revert`)
  * `AllowanceHolder`'s own signal still uses `revert`, but this will only come up rarely
* Flatten Settler source files before deployment for ease of verification
* All chains redeployed to pick up above changes

## 2024-07-18

* Deployed Settler to Linea
* Added Lynex Algebra-style UniV3 fork to Linea
* Update Velodrome Slipstream factory address (and inithash) to migrated one
* Bug! Fixed wrong slippage actual value in `UNISWAPV2` action

## 2024-07-15

* Deployed Settler to Blast
* Added Thruster UniV3 fork to Blast
* Added BladeSwap Algebra-style UniV3 fork to Blast
* Added Fenix Algebra-style UniV3 fork to Blast
* Deployed Settler to Scroll
* Added ZebraV3 UniV3 fork to Scroll
* Added SolidlyV3 UniV3 fork to Base
* Added SwapBasedV3 UniV3 fork to Base
* Added support for `DODOV1` action to all chains
* Added support for `VELODROME` action to all chains

## 2024-06-27

* Add SushiswapV3 UniV3 fork to Polygon
* Added support for `DODOV1` action on Bnb
* Added support for `DODOV1` action on Polygon

## 2024-06-10

* Added extra anonymous argument to `execute` and `executeMetaTxn` for tracking
  zid and affiliate address
* Add SolidlyV3 UniV3 fork to Optimism
* Added support for `DODOV1` action on Arbitrum

## 2024-06-05

* The actions `MAKERPSM_SELL` and `MAKERPSM_BUY` actions have been combined into
  a single `MAKERPSM` action with a `buyGem` boolean flag
* Add support for AlgebraSwap-style UniV3 forks (single pool per token pair)
  * When using the UniV3 actions for an AlgebraSwap-style pool, the fee
    tier/pool ID must be passed as 0
* Add CamelotV3 AlgebraSwap-style UniV3 fork to Arbitrum
* Add QuickSwapV3 AlebraSwap-style UniV3 fork to Polygon
* Added support for `CURVE_TRICRYPTO_VIP` and `METATXN_CURVE_TRICRYPTO_VIP` on
  Arbitrum
* Bug! Fixed BNB Chain PancakeSwapV3 deployer address (it's the same as on all
  other chains)
* Added PancakeSwapV3 to Arbitrum UniV3 VIP
* Added BaseX to Base UniV3 VIP<|MERGE_RESOLUTION|>--- conflicted
+++ resolved
@@ -56,7 +56,6 @@
 * Add Thick UniV3 fork to Base
 * Add KinetixV3 UniV3 fork to Base
 * Add new action `DODOV2`
-<<<<<<< HEAD
   * Add DodoV2 to Avalanche
   * Add DodoV2 to Base
   * Add DodoV2 to Bnb
@@ -68,10 +67,7 @@
   * Add SushiswapV3 to Arbitrum
   * Add SushiswapV3 to Mainnet
   * Add SushiswapV3 to Optimism
-=======
-* Add DodoV2 to Mainnet
-* Added `prev` view function to `Deployer`
->>>>>>> b90d20f1
+* Add `prev` view function to `Deployer`
 
 ## 2024-07-29
 
