Master list of UniV3 forks:

  0. UniswapV3
  1. PancakeSwapV3
  2. SushiSwapV3
  3. SolidlyV3
  4. Velodrome/Aerodrome Slipstream
  5. CamelotV3/QuickSwapV3 (Algebra-like)
  6. AlienBaseV3
  7. BaseX
  8. SwapBasedV3
  9. Thruster
  10. BladeSwap (Algebra-like)
  11. Fenix (Algebra-like)
  12. ZebraV3
  13. Lynex (Algebra-like)
  14. DackieSwapV3
  15. Thick
  16. KinetixV3
  17. MetavaultV3

---

<<<<<<< HEAD
* Added `prev` accessor function to `Deployer`
* Configure yield and gas for Deployer on Blast
* Deploy Settler to Mantle network
* Add `DODOV2` action to Arbitrum
* Add SolidlyV3 UniV3 fork to Arbitrum
=======
### Breaking changes

* Add slippage check parameter to `MAKERPSM` action to gas-optimize the new "lite" PSM
>>>>>>> 0e56a802

## 2024-08-12

### Breaking changes

* Remove DodoV1 from all chains except Mainnet
  * Remove `DODOV1` action from Arbitrum
  * Remove `DODOV1` action from Avalanche
  * Remove `DODOV1` action from Base
  * Remove `DODOV1` action from Blast
  * Remove `DODOV1` action from Bnb
  * Remove `DODOV1` action from Linea
  * Remove `DODOV1` action from Optimism
  * Remove `DODOV1` action from Polygon
  * Remove `DODOV1` action from Scroll
  * Remove `DODOV1` action from Sepolia
  * (`DODOV1` action remains available on Mainnet)

### Non-breaking changes

* Arbiscan's "Cancun" issue has been fixed -- verify Settler on Arbiscan
* Link to 0x's Immunefi bug bounty page from `README.md`
* Add UniswapV3 UniV3 fork to Scroll
* Add new actions `MAVERICKV2`, `MAVERICKV2_VIP`, and `METATXN_MAVERICKV2_VIP`
  * Add MaverickV2 to Mainnet
  * Add MaverickV2 to Base
  * Add MaverickV2 to Arbitrum
  * Add MaverickV2 to Bnb
  * Add MaverickV2 to Scroll
  * Add MaverickV2 to Sepolia
* Add DackieSwapV3 UniV3 fork
  * Add DackieSwapV3 to Arbitrum
  * Add DackieSwapV3 to Base
  * Add DackieSwapV3 to Blast (new inithash)
  * Add DackieSwapV3 to Optimism
* Add Thick UniV3 fork to Base
* Add KinetixV3 UniV3 fork to Base
* Add new action `DODOV2`
  * Add DodoV2 to Avalanche
  * Add DodoV2 to Base
  * Add DodoV2 to Bnb
  * Add DodoV2 to Mainnet
  * Add DodoV2 to Polygon
  * Add DodoV2 to Scroll
* Add MetavaultV3 UniV3 fork to Scroll
* Add SushiswapV3 UniV3 fork to more chains
  * Add SushiswapV3 to Arbitrum
  * Add SushiswapV3 to Mainnet
  * Add SushiswapV3 to Optimism
* Add `prev` view function to `Deployer`

## 2024-07-29

* Configure Blast gas fee claims on Settler deployment
* Change Settler's `AllowanceHolder` integration to use `return` to signal non-ERC20 compliance (rather than `revert`)
  * `AllowanceHolder`'s own signal still uses `revert`, but this will only come up rarely
* Flatten Settler source files before deployment for ease of verification
* All chains redeployed to pick up above changes

## 2024-07-18

* Deployed Settler to Linea
* Added Lynex Algebra-style UniV3 fork to Linea
* Update Velodrome Slipstream factory address (and inithash) to migrated one
* Bug! Fixed wrong slippage actual value in `UNISWAPV2` action

## 2024-07-15

* Deployed Settler to Blast
* Added Thruster UniV3 fork to Blast
* Added BladeSwap Algebra-style UniV3 fork to Blast
* Added Fenix Algebra-style UniV3 fork to Blast
* Deployed Settler to Scroll
* Added ZebraV3 UniV3 fork to Scroll
* Added SolidlyV3 UniV3 fork to Base
* Added SwapBasedV3 UniV3 fork to Base
* Added support for `DODOV1` action to all chains
* Added support for `VELODROME` action to all chains

## 2024-06-27

* Add SushiswapV3 UniV3 fork to Polygon
* Added support for `DODOV1` action on Bnb
* Added support for `DODOV1` action on Polygon

## 2024-06-10

* Added extra anonymous argument to `execute` and `executeMetaTxn` for tracking
  zid and affiliate address
* Add SolidlyV3 UniV3 fork to Optimism
* Added support for `DODOV1` action on Arbitrum

## 2024-06-05

* The actions `MAKERPSM_SELL` and `MAKERPSM_BUY` actions have been combined into
  a single `MAKERPSM` action with a `buyGem` boolean flag
* Add support for AlgebraSwap-style UniV3 forks (single pool per token pair)
  * When using the UniV3 actions for an AlgebraSwap-style pool, the fee
    tier/pool ID must be passed as 0
* Add CamelotV3 AlgebraSwap-style UniV3 fork to Arbitrum
* Add QuickSwapV3 AlebraSwap-style UniV3 fork to Polygon
* Added support for `CURVE_TRICRYPTO_VIP` and `METATXN_CURVE_TRICRYPTO_VIP` on
  Arbitrum
* Bug! Fixed BNB Chain PancakeSwapV3 deployer address (it's the same as on all
  other chains)
* Added PancakeSwapV3 to Arbitrum UniV3 VIP
* Added BaseX to Base UniV3 VIP<|MERGE_RESOLUTION|>--- conflicted
+++ resolved
@@ -21,17 +21,20 @@
 
 ---
 
-<<<<<<< HEAD
+### Breaking changes
+
+* Add slippage check parameter to `MAKERPSM` action to gas-optimize the new "lite" PSM
+  * Note that for the "normal" PSM ("MCD PSM USDC A",
+    0x89B78CfA322F6C5dE0aBcEecab66Aee45393cC5A), `amountOutMin` _**MUST**_ be
+    zeroed, otherwise you will get an out-of-gas
+
+### Non-breaking changes
+
 * Added `prev` accessor function to `Deployer`
 * Configure yield and gas for Deployer on Blast
 * Deploy Settler to Mantle network
 * Add `DODOV2` action to Arbitrum
 * Add SolidlyV3 UniV3 fork to Arbitrum
-=======
-### Breaking changes
-
-* Add slippage check parameter to `MAKERPSM` action to gas-optimize the new "lite" PSM
->>>>>>> 0e56a802
 
 ## 2024-08-12
 
