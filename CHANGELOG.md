Master list of UniV3 forks:

  0. UniswapV3
  1. PancakeSwapV3
  2. SushiSwapV3
  3. SolidlyV3
  4. Velodrome/Aerodrome Slipstream
  5. CamelotV3/QuickSwapV3 (Algebra-like)
  6. AlienBaseV3
  7. BaseX
  8. SwapBasedV3
  9. Thruster
  10. BladeSwap (Algebra-like)
  11. Fenix (Algebra-like)
  12. ZebraV3
  13. Lynex (Algebra-like)
  14. DackieSwapV3
  15. Thick
  16. KinetixV3
  17. MetavaultV3
  18. BlasterV3
  19. MonoSwapV3
  20. RogueXV1
  21. SupSwapV3
  22. Kim (Algebra-like)
  23. SwapMode
  24. Swapsicle (Algebra-like)
  25. Panko
  26. Swapr (Algebra-like)
  27. SpookySwap
  28. Wagmi
  29. SwapX (Algebra-like)
  30. KodiakV3
  31. Bulla Exchange (Algebra-like)
  32. KittenSwap (factory is upgradeable; pools are not)
  33. Hybra
  34. HyperSwap
  35. Velodrome/Aerodrome Slipstream V3.1

---

## [Unreleased]

### Breaking changes

* Removed BridgeSettler action `BRIDGE_ERC20_TO_LAYER_ZERO_OFT` in favor of
  `BRIDGE_TO_LAYER_ZERO_OFT` that accepts ERC20 and Native tokens.

### Non-breaking changes

<<<<<<< HEAD
* Added UNDERPAYMENT_CHECK action to BridgeSettlerBase.
=======
* Add Aerodrome Slipstream V3.1 UniswapV3 fork to Base

## 2025-10-02

### Breaking changes

### Non-breaking changes

* Add BalancerV3 actions (`BALANCERV3`, `BALANCERV3_VIP`, and
  `METATXN_BALANCERV3_VIP`) to Sonic
>>>>>>> e8912081

## 2025-09-29

### Breaking changes

* Added `psm` and `dai` as arguments to Settler `MAKERPSM` action to allow
  interacting with `LitePSM/DAI` or `SkyPSM/USDS`.
* `POSITIVE_SLIPPAGE` takes a `maxBps` argument to cap the amount of slippage
  taken as a proportion of the buy amount

### Non-breaking changes

* Add `NATIVE_CHECK` action to Mainnet
* Add `EULERSWAP` action to Plasma

## 2025-09-15

### Breaking changes

### Non-breaking changes

* Deploy Settler to Plasma chain
  * Add UniswapV3 UniV3 fork on Plasma
  * Add BalancerV3 actions (`BALANCERV3`, `BALANCERV3_VIP`, and
    `METATXN_BALANCERV3_VIP`) to Plasma

## 2025-09-03

### Breaking changes

* Update Scroll to the Cancun hardfork

### Non-breaking changes

* Add `BRIDGE_ERC20_TO_LAYER_ZERO_OFT` for remaining supported chains:
  * Add action `BRIDGE_ERC20_TO_LAYER_ZERO_OFT` to Berachain
  * Add action `BRIDGE_ERC20_TO_LAYER_ZERO_OFT` to Blast
  * Add action `BRIDGE_ERC20_TO_LAYER_ZERO_OFT` to HyperEvm
  * Add action `BRIDGE_ERC20_TO_LAYER_ZERO_OFT` to Ink
  * Add action `BRIDGE_ERC20_TO_LAYER_ZERO_OFT` to Katana
  * Add action `BRIDGE_ERC20_TO_LAYER_ZERO_OFT` to Linea
  * Add action `BRIDGE_ERC20_TO_LAYER_ZERO_OFT` to Mode
  * Add action `BRIDGE_ERC20_TO_LAYER_ZERO_OFT` to Scroll
  * Add action `BRIDGE_ERC20_TO_LAYER_ZERO_OFT` to Sepolia
  * Add action `BRIDGE_ERC20_TO_LAYER_ZERO_OFT` to Taiko
  * Add action `BRIDGE_ERC20_TO_LAYER_ZERO_OFT` to Unichain
  * Add action `BRIDGE_ERC20_TO_LAYER_ZERO_OFT` to WorldChain
* Add new DeBridge action `BRIDGE_TO_DEBRIDGE` to supported chains:
  * Add action `BRIDGE_TO_DEBRIDGE` to Arbitrum
  * Add action `BRIDGE_TO_DEBRIDGE` to Avalanche
  * Add action `BRIDGE_TO_DEBRIDGE` to Base
  * Add action `BRIDGE_TO_DEBRIDGE` to Berachain
  * Add action `BRIDGE_TO_DEBRIDGE` to Bnb
  * Add action `BRIDGE_TO_DEBRIDGE` to Gnosis
  * Add action `BRIDGE_TO_DEBRIDGE` to HyperEvm
  * Add action `BRIDGE_TO_DEBRIDGE` to Linea
  * Add action `BRIDGE_TO_DEBRIDGE` to Mainnet
  * Add action `BRIDGE_TO_DEBRIDGE` to Mantle
  * Add action `BRIDGE_TO_DEBRIDGE` to Optimism
  * Add action `BRIDGE_TO_DEBRIDGE` to Polygon
  * Add action `BRIDGE_TO_DEBRIDGE` to Sonic
* Added new DeBridge action `BRIDGE_TO_DEBRIDGE`

## 2025-08-18

### Breaking changes

### Non-breaking changes

* Add new LayerZero action `BRIDGE_ERC20_TO_LAYER_ZERO_OFT` to `BridgeSettlerBase`
  * Add action `BRIDGE_ERC20_TO_LAYER_ZERO_OFT` to Mainnet
  * Add action `BRIDGE_ERC20_TO_LAYER_ZERO_OFT` to Base
  * Add action `BRIDGE_ERC20_TO_LAYER_ZERO_OFT` to Arbitrum
  * Add action `BRIDGE_ERC20_TO_LAYER_ZERO_OFT` to Avalanche
  * Add action `BRIDGE_ERC20_TO_LAYER_ZERO_OFT` to Bnb
  * Add action `BRIDGE_ERC20_TO_LAYER_ZERO_OFT` to Gnosis
  * Add action `BRIDGE_ERC20_TO_LAYER_ZERO_OFT` to Mantle
  * Add action `BRIDGE_ERC20_TO_LAYER_ZERO_OFT` to Optimism
  * Add action `BRIDGE_ERC20_TO_LAYER_ZERO_OFT` to Polygon
  * Add action `BRIDGE_ERC20_TO_LAYER_ZERO_OFT` to Sonic

## 2025-08-11

### Breaking changes

* In metatransactions and intents, it is now an error for `_operator()` (the gas
  payer/solver/relayer) to be `msgSender` (the taker)
* Remove `LimitOrderFeeCollector`

### Non-breaking changes

* Add `NATIVE_CHECK` to taker-submitted Settlers on all chains to correctly
  handle the selling of the chain-native asset
* Add PancakeSwap Infinity actions (`PANCAKE_INFINITY`, `PANCAKE_INFINITY_VIP`,
  and `METATXN_PANCAKE_INFINITY_VIP`) on Base
* Improve gas efficiency and accuracy of `EULERSWAP` action
* Add solvency check for EulerSwap (does not execute on-chain)
* Add `CrossChainReceiverFactory`, a minimal proxy factory inspired by submarine
  transactions for "automatically" swapping any tokens received
* Add `BridgeSettler` to all supported chains except `MonadTestnet`
  * `BridgeSettler` is the settlement contracts for cross-chain operations
    and is heavily implemented following `Settler` design.
  * `BridgeSettlerBase` implements actions for:
    * `BASIC`, same as `Settler`
    * `SETTLER_SWAP`, to execute swaps on `Settler`
    * Relay bridge integration (`BRIDGE_ERC20_TO_RELAY`, `BRIDGE_NATIVE_TO_RELAY`)
    * Those are available in the `BridgeSettler` of every chain
  * Other actions added that are not supported in every chain:
    * Mayan bridge integration (`BRIDGE_ERC20_TO_MAYAN`, `BRIDGE_NATIVE_TO_MAYAN`)
    * Across bridge integration
      (`BRIDGE_ERC20_TO_ACROSS`, `BRIDGE_NATIVE_TO_ACROSS`)
    * StargateV2 bridge integration
      (`BRIDGE_ERC20_TO_STARGATE_V2`, `BRIDGE_NATIVE_TO_STARGATE_V2`)

## 2025-08-01

### Breaking changes

### Non-breaking changes

* Deploy a stripped-down suite of Settlers to Katana network

## 2025-07-07

### Breaking changes

### Non-breaking changes

* Deploy Settler to HyperEVM (Hyperliquid) network
  * Add KittenSwap UniV3 fork to HyperEVM
  * Add Hybra UniV3 fork to HyperEVM
  * Add HyperSwap UniV3 fork to HyperEVM

## 2025-07-02

### Breaking changes

### Non-breaking changes

* Remove Safe{Wallet} API configuration from Blast
* Configure Safe{Wallet} API on Berachain
* Add EulerSwap action `EULERSWAP`
  * Add `EULERSWAP` action to Mainnet
  * Add `EULERSWAP` action to Base
  * Add `EULERSWAP` action to Bnb
  * Add `EULERSWAP` action to Sonic
  * Add `EULERSWAP` action to Avalanche
  * Add `EULERSWAP` action to Unichain
  * Add `EULERSWAP` action to Berachain

## 2025-06-16

### Breaking changes

* `METATXN_RFQ_VIP` action is removed from all chains

### Non-breaking changes

* Add BalancerV3 actions (`BALANCERV3`, `BALANCERV3_VIP`, and
  `METATXN_BALANCERV3_VIP`) to Optimism
* Add support for Ekubo forwarding extensions by setting the top bit of `bps`

## 2025-04-25

### Breaking changes

* `RFQ_VIP` action is removed from all chains
* `CURVE_TRICRYPTO_VIP` and `METATXN_CURVE_TRICRYPTO_VIP` actions are removed
  from Mainnet (they remain available on Arbitrum)
* `VELODROME` action is removed from Mainnet (it remains as default on all other
  chains)
* The Ekubo actions (`EKUBO`, `EKUBO_VIP`, and `METATXN_EKUBO_VIP`) `fills` no
  longer has a `skipAhead` argument. Each fill is 32 bytes shorter. The field is
  now hardcoded to zero.

### Non-breaking changes

* Replace `rebateClaimer()(address)` address (previously the `Deployer` owner
  multisig; varies by chain) with a constant EOA owned by ZeroEx Inc
* Add actions for Ekubo
  * `EKUBO`, `EKUBO_VIP`, and `METATXN_EKUBO_VIP`
  * See comments in [Ekubo.sol](src/core/Ekubo.sol) regarding how to encode
    `fills`
* Fix a bug in the BalancerV3 action resulting in incorrect decoding of callback
  returndata
* Add BalancerV3 actions (`BALANCERV3`, `BALANCERV3_VIP`, and
  `METATXN_BALANCERV3_VIP`) to Avalanche
* Add BalancerV3 actions (`BALANCERV3`, `BALANCERV3_VIP`, and
  `METATXN_BALANCERV3_VIP`) to Gnosis
* Add actions for PancakeSwap Infinity
  * `PANCAKE_INFINITY`, `PANCAKE_INFINITY_VIP`, and `METATXN_PANCAKE_INFINITY_VIP`
  * See comments in [PancakeInfinity.sol](src/core/PancakeInfinity.sol)
    regarding how to encode `fills`. While there are many similarities with
    UniswapV4 and BalancerV3, additional complexity is added because there are 2
    different default/built-in CFAMM schemes in PancakeSwap Infinity.
* Add PancakeSwap Infinity actions (`PANCAKE_INFINITY`, `PANCAKE_INFINITY_VIP`,
  and `METATXN_PANCAKE_INFINITY_VIP`) on Bnb chain

## 2025-03-11

### Breaking changes

### Non-breaking changes

* Create new Settler version for intent-based settlement -- the taker only signs
  the slippage, not the actions
  * This is now `tokenId` 4

## 2025-02-20

### Breaking changes

### Non-breaking changes

* Add UniswapV3 UniV3 fork to Monad Testnet

## 2025-02-12

### Breaking changes

### Non-breaking changes

* Deploy Settler to Unichain network
  * Add UniswapV3 UniV3 fork to Unichain
  * Add UniswapV4 actions to Unichain
* Deploy Settler to Berachain network
  * Add KodiakV3 UniV3 fork to Berachain
  * Add Bulla Exchange UniV3 (Algebra style) fork to Berachain
* Add UniswapV4 actions to Sepolia
* Add UniswapV4 actions to Ink
* Add BalancerV3 actions to Base
* Add BalancerV3 actions to Arbitrum

## 2025-01-23

### Breaking changes

* Remove `gemToken` and `psm` arguments from `MAKERPSM` action
  * This specializes and gas optimizes the action for the Lite PSM
    (0xf6e72Db5454dd049d0788e411b06CfAF16853042)
* `TRANSFER_FROM` is now a "VIP" action. It can only be executed as the first
  action of a swap
* Update Avalanche to the Cancun hardfork
  * This means that the AllowanceHolder address on Avalanche is now 0x0000000000001fF3684f28c67538d4D072C22734

### Non-breaking changes

* Add actions for UniswapV4
  * `UNISWAPV4`, `UNISWAPV4_VIP`, and `METATXN_UNISWAPV4_VIP`
  * See comments in [UniswapV4.sol](src/core/UniswapV4.sol) regarding how to
    encode `fills`
  * See comments in
    [FlashAccountingCommon.sol](src/core/FlashAccountingCommon.sol) regarding
    how to compute a perfect token hash function
* Add UniswapV4 actions to:
  * Mainnet
  * Arbitrum
  * Avalanche
  * Base
  * Blast
  * Bnb
  * Optimism
  * Polygon
  * WorldChain
* Add `msgSender()(address)` accessor on Base to retrieve the current taker
* Improve accuracy, gas, and convergence region coverage in SolidlyV1/VelodromeV2 action (`VELODROME`)
* Add DodoV1 actions to more chains
  * Add `DODOV1` action to Arbitrum
  * Add `DODOV1` action to Bnb
  * Add `DODOV1` action to Linea
  * Add `DODOV1` action to Mantle
  * Add `DODOV1` action to Polygon
  * Add `DODOV1` action to Scroll
* Add `rebateClaimer()(address)` function on Mainnet Settlers for gas rebate program
* Add SolidlyV3 UniV3 fork to Sonic
* Add Wagmi UniV3 fork to Sonic
* Add SwapX UniV3 (Algebra style) fork to Sonic
* Add actions for BalancerV3
  * `BALANCERV3`, `BALANCERV3_VIP`, and `METATXN_BALANCERV3_VIP`
  * See comments in [BalancerV3.sol](src/core/BalancerV3.sol) regarding how to
    encode `fills`
  * See comments in
    [FlashAccountingCommon.sol](src/core/FlashAccountingCommon.sol) regarding
    how to compute a perfect token hash function

## 2025-01-09

### Breaking changes

### Non-breaking changes

* Deploy Settler to Monad testnet chain

## 2024-12-18

### Breaking changes

### Non-breaking changes

* Deploy Settler to Ink chain
  * Add UniswapV3 UniV3 fork to Ink

## 2024-12-14

### Breaking changes

### Non-breaking changes

* Deploy Settler to Fantom Sonic network
  * Add UniswapV3 UniV3 fork to Sonic
  * Add SpookySwap UniV3 fork to Sonic

## 2024-12-12

### Breaking changes

### Non-breaking changes

* Deploy Settler to Taiko network
  * Add UniswapV3 UniV3 fork to Taiko
  * Add Swapsicle UniV3 (Algebra style) fork to Taiko
  * Add Panko UniV3 fork to Taiko
* Deploy Settler to World Chain network
  * Add UniswapV3 UniV3 fork to World Chain
  * Add DackieSwapV3 UniV3 fork to World Chain
* Deploy Settler to Gnosis chain
  * Add UniswapV3 UniV3 fork to Gnosis
  * Add SushiswapV3 UniV3 fork to Gnosis
  * Add Swapr UniV3 (Algebra style) fork to Gnosis

## 2024-10-08

### Breaking changes

### Non-breaking changes

* Add `DODOV2` Dodo V2 action on Mantle
* Deploy Settler to Mode network
  * Add SupSwapV3 UniV3 fork to Mode
  * Add Kim UniV3 (Algebra style) fork to Mode
  * Add SwapModeV3 UniV3 fork to Mode

## 2024-09-09

### Breaking changes

* Upgrade Bnb chain deployment to Cancun (Tycho) hardfork
  * This changes the `AllowanceHolder` address on that chain to
    `0x0000000000001fF3684f28c67538d4D072C22734`

### Non-breaking changes

* Add BlasterV3 UniV3 fork to Blast
* Add MonoSwapV3 UniV3 fork to Blast
* Add RogueXV1 UniV3 fork to Blast
  * This UniV3 fork has unusual integrations with perpetual futures; it may
    revert when a "normal" UniV3 fork wouldn't

## 2024-08-26

### Breaking changes

* Add slippage check parameter to `MAKERPSM` action to gas-optimize the new "lite" PSM
  * Note that for the "normal" PSM ("MCD PSM USDC A",
    0x89B78CfA322F6C5dE0aBcEecab66Aee45393cC5A), `amountOutMin` _**MUST**_ be
    zeroed, otherwise you will get an out-of-gas
* Special case a permitted (sell) amount of `type(uint256).max - 9_999` and
  above -- this introspects the taker's balance of the sell token and attempts
  to sell a proportion of it

### Non-breaking changes

* Added `prev` accessor function to `Deployer`
* Configure yield and gas for Deployer on Blast
* Deploy Settler to Mantle network
* Add `DODOV2` action to Arbitrum
* Add SolidlyV3 UniV3 fork to Arbitrum

## 2024-08-12

### Breaking changes

* Remove DodoV1 from all chains except Mainnet
  * Remove `DODOV1` action from Arbitrum
  * Remove `DODOV1` action from Avalanche
  * Remove `DODOV1` action from Base
  * Remove `DODOV1` action from Blast
  * Remove `DODOV1` action from Bnb
  * Remove `DODOV1` action from Linea
  * Remove `DODOV1` action from Optimism
  * Remove `DODOV1` action from Polygon
  * Remove `DODOV1` action from Scroll
  * Remove `DODOV1` action from Sepolia
  * (`DODOV1` action remains available on Mainnet)

### Non-breaking changes

* Arbiscan's "Cancun" issue has been fixed -- verify Settler on Arbiscan
* Link to 0x's Immunefi bug bounty page from `README.md`
* Add UniswapV3 UniV3 fork to Scroll
* Add new actions `MAVERICKV2`, `MAVERICKV2_VIP`, and `METATXN_MAVERICKV2_VIP`
  * Add MaverickV2 to Mainnet
  * Add MaverickV2 to Base
  * Add MaverickV2 to Arbitrum
  * Add MaverickV2 to Bnb
  * Add MaverickV2 to Scroll
  * Add MaverickV2 to Sepolia
* Add DackieSwapV3 UniV3 fork
  * Add DackieSwapV3 to Arbitrum
  * Add DackieSwapV3 to Base
  * Add DackieSwapV3 to Blast (new inithash)
  * Add DackieSwapV3 to Optimism
* Add Thick UniV3 fork to Base
* Add KinetixV3 UniV3 fork to Base
* Add new action `DODOV2`
  * Add DodoV2 to Avalanche
  * Add DodoV2 to Base
  * Add DodoV2 to Bnb
  * Add DodoV2 to Mainnet
  * Add DodoV2 to Polygon
  * Add DodoV2 to Scroll
* Add MetavaultV3 UniV3 fork to Scroll
* Add SushiswapV3 UniV3 fork to more chains
  * Add SushiswapV3 to Arbitrum
  * Add SushiswapV3 to Mainnet
  * Add SushiswapV3 to Optimism
* Add `prev` view function to `Deployer`

## 2024-07-29

* Configure Blast gas fee claims on Settler deployment
* Change Settler's `AllowanceHolder` integration to use `return` to signal non-ERC20 compliance (rather than `revert`)
  * `AllowanceHolder`'s own signal still uses `revert`, but this will only come up rarely
* Flatten Settler source files before deployment for ease of verification
* All chains redeployed to pick up above changes

## 2024-07-18

* Deployed Settler to Linea
* Added Lynex Algebra-style UniV3 fork to Linea
* Update Velodrome Slipstream factory address (and inithash) to migrated one
* Bug! Fixed wrong slippage actual value in `UNISWAPV2` action

## 2024-07-15

* Deployed Settler to Blast
* Added Thruster UniV3 fork to Blast
* Added BladeSwap Algebra-style UniV3 fork to Blast
* Added Fenix Algebra-style UniV3 fork to Blast
* Deployed Settler to Scroll
* Added ZebraV3 UniV3 fork to Scroll
* Added SolidlyV3 UniV3 fork to Base
* Added SwapBasedV3 UniV3 fork to Base
* Added support for `DODOV1` action to all chains
* Added support for `VELODROME` action to all chains

## 2024-06-27

* Add SushiswapV3 UniV3 fork to Polygon
* Added support for `DODOV1` action on Bnb
* Added support for `DODOV1` action on Polygon

## 2024-06-10

* Added extra anonymous argument to `execute` and `executeMetaTxn` for tracking
  zid and affiliate address
* Add SolidlyV3 UniV3 fork to Optimism
* Added support for `DODOV1` action on Arbitrum

## 2024-06-05

* The actions `MAKERPSM_SELL` and `MAKERPSM_BUY` actions have been combined into
  a single `MAKERPSM` action with a `buyGem` boolean flag
* Add support for AlgebraSwap-style UniV3 forks (single pool per token pair)
  * When using the UniV3 actions for an AlgebraSwap-style pool, the fee
    tier/pool ID must be passed as 0
* Add CamelotV3 AlgebraSwap-style UniV3 fork to Arbitrum
* Add QuickSwapV3 AlebraSwap-style UniV3 fork to Polygon
* Added support for `CURVE_TRICRYPTO_VIP` and `METATXN_CURVE_TRICRYPTO_VIP` on
  Arbitrum
* Bug! Fixed BNB Chain PancakeSwapV3 deployer address (it's the same as on all
  other chains)
* Added PancakeSwapV3 to Arbitrum UniV3 VIP
* Added BaseX to Base UniV3 VIP<|MERGE_RESOLUTION|>--- conflicted
+++ resolved
@@ -48,10 +48,8 @@
 
 ### Non-breaking changes
 
-<<<<<<< HEAD
+* Add Aerodrome Slipstream V3.1 UniswapV3 fork to Base
 * Added UNDERPAYMENT_CHECK action to BridgeSettlerBase.
-=======
-* Add Aerodrome Slipstream V3.1 UniswapV3 fork to Base
 
 ## 2025-10-02
 
@@ -61,7 +59,6 @@
 
 * Add BalancerV3 actions (`BALANCERV3`, `BALANCERV3_VIP`, and
   `METATXN_BALANCERV3_VIP`) to Sonic
->>>>>>> e8912081
 
 ## 2025-09-29
 
