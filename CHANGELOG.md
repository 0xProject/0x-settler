--- conflicted
+++ resolved
@@ -46,14 +46,11 @@
 
 ### Non-breaking changes
 
-<<<<<<< HEAD
+* Fix bug that was causing bad revert reason for expired `AllowanceHolder`
+  trades.
 * Deploy Settler and BridgeSettler to Abstract mainnet chain
   * Add UniswapV3 UniswapV3 fork to Abstract chain
   * Add Aborean UniswapV3 fork to Abstract chain
-=======
-* Fix bug that was causing bad revert reason for expired `AllowanceHolder`
-  trades.
->>>>>>> eb826506
 
 ## 2025-12-03
 
