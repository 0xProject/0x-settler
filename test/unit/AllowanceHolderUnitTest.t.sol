// SPDX-License-Identifier: MIT
pragma solidity ^0.8.24;

import {AllowanceHolder} from "../../src/allowanceholder/AllowanceHolderOld.sol";
import {IAllowanceHolder} from "../../src/allowanceholder/IAllowanceHolder.sol";

import {ISignatureTransfer} from "permit2/src/interfaces/ISignatureTransfer.sol";
import {IERC20} from "../../src/IERC20.sol";

import {Utils} from "./Utils.sol";

import {Test} from "forge-std/Test.sol";

contract AllowanceHolderDummy is AllowanceHolder {
<<<<<<< HEAD
    function getAllowed(address operator, address owner, address token) external view returns (uint256) {
        return _get(_ephemeralAllowance(operator, owner, token));
    }

    function setAllowed(address operator, address owner, address token, uint256 allowed) external {
        _set(_ephemeralAllowance(operator, owner, token), allowed);
=======
    function getAllowed(address operator, address owner, address token) external view returns (uint256 r) {
        TSlot allowance = _ephemeralAllowance(operator, owner, token);
        return _get(allowance);
    }

    function setAllowed(address operator, address owner, address token, uint256 allowed) external {
        TSlot allowance = _ephemeralAllowance(operator, owner, token);
        _set(allowance, allowed);
>>>>>>> 1dde07b2
    }
}

interface IAllowanceHolderDummy is IAllowanceHolder {
    function getAllowed(address operator, address owner, address token) external view returns (uint256 r);

    function setAllowed(address operator, address owner, address token, uint256 allowed) external;
}

contract AllowanceHolderUnitTest is Utils, Test {
    IAllowanceHolderDummy ah;
    address OPERATOR = _createNamedRejectionDummy("OPERATOR");
    address TOKEN = _createNamedRejectionDummy("TOKEN");
    address OWNER = address(this);
    address RECIPIENT = _createNamedRejectionDummy("RECIPIENT");
    uint256 AMOUNT = 123456;

    function setUp() public {
        ah = IAllowanceHolderDummy(address(new AllowanceHolderDummy()));
    }

    function testPermitSetGet() public {
        ah.setAllowed(OPERATOR, OWNER, TOKEN, 123456);
        assertEq(ah.getAllowed(OPERATOR, OWNER, TOKEN), 123456);
    }

    function testPermitAuthorised() public {
        ah.setAllowed(OPERATOR, OWNER, TOKEN, AMOUNT);

        assertEq(ah.getAllowed(OPERATOR, OWNER, TOKEN), AMOUNT);
        _mockExpectCall(
            TOKEN, abi.encodeWithSelector(IERC20.transferFrom.selector, OWNER, RECIPIENT, AMOUNT), new bytes(0)
        );
        vm.prank(OPERATOR, address(this));
        assertTrue(ah.transferFrom(TOKEN, OWNER, RECIPIENT, AMOUNT));
        assertEq(ah.getAllowed(OPERATOR, OWNER, TOKEN), 0);
    }

    function testPermitAuthorisedMultipleConsumption() public {
        ah.setAllowed(OPERATOR, OWNER, TOKEN, AMOUNT);

        assertEq(ah.getAllowed(OPERATOR, OWNER, TOKEN), AMOUNT);
        _mockExpectCall(
            TOKEN, abi.encodeWithSelector(IERC20.transferFrom.selector, OWNER, RECIPIENT, AMOUNT / 2 + 1), new bytes(0)
        );
        vm.prank(OPERATOR, address(this));
        assertTrue(ah.transferFrom(TOKEN, OWNER, RECIPIENT, AMOUNT / 2 + 1));
        assertEq(ah.getAllowed(OPERATOR, OWNER, TOKEN), AMOUNT / 2 - 1);
        _mockExpectCall(
            TOKEN, abi.encodeWithSelector(IERC20.transferFrom.selector, OWNER, RECIPIENT, AMOUNT / 2 - 1), new bytes(0)
        );
        vm.prank(OPERATOR, address(this));
        assertTrue(ah.transferFrom(TOKEN, OWNER, RECIPIENT, AMOUNT / 2 - 1));
        assertEq(ah.getAllowed(OPERATOR, OWNER, TOKEN), 0);
    }

    function testPermitUnauthorisedOperator() public {
        ah.setAllowed(OPERATOR, OWNER, TOKEN, AMOUNT);
        vm.expectRevert(abi.encodeWithSignature("Panic(uint256)", 0x11));
        ah.transferFrom(TOKEN, OWNER, RECIPIENT, AMOUNT);
    }

    function testPermitUnauthorisedAmount() public {
        ah.setAllowed(OPERATOR, OWNER, TOKEN, AMOUNT);
        vm.expectRevert(abi.encodeWithSignature("Panic(uint256)", 0x11));
        vm.prank(OPERATOR, address(this));
        ah.transferFrom(TOKEN, OWNER, RECIPIENT, AMOUNT + 1);
    }

    function testPermitUnauthorisedToken() public {
        ah.setAllowed(OPERATOR, OWNER, address(0xdead), AMOUNT);
        vm.expectRevert(abi.encodeWithSignature("Panic(uint256)", 0x11));
        vm.prank(OPERATOR, address(this));
        ah.transferFrom(TOKEN, OWNER, RECIPIENT, AMOUNT);
    }

    function testPermitAuthorisedStorageKey() public {
        vm.record();
        ah.setAllowed(OPERATOR, OWNER, TOKEN, AMOUNT);
        (bytes32[] memory reads, bytes32[] memory writes) = vm.accesses(address(ah));

        // Authorisation key is calculated as packed encoded keccak(operator, owner, token)
        bytes32 key = keccak256(abi.encodePacked(OPERATOR, OWNER, TOKEN));
        assertEq(reads.length, 1);
        assertEq(writes.length, 1);
        assertEq(reads[0], key);
        assertEq(writes[0], key);

        ah.getAllowed(OPERATOR, OWNER, TOKEN);
        (reads, writes) = vm.accesses(address(ah));
        assertEq(reads.length, 2);
        assertEq(writes.length, 1);
        assertEq(reads[1], key);
    }

    function testPermitExecute() public {
        address target = _createNamedRejectionDummy("TARGET");
        address operator = target;
        uint256 value = 999;

        bytes memory data = hex"deadbeef";

        _mockExpectCall(address(target), abi.encodePacked(data, address(this)), abi.encode(true));
        ah.exec{value: value}(operator, TOKEN, AMOUNT, payable(target), data);
    }
}<|MERGE_RESOLUTION|>--- conflicted
+++ resolved
@@ -12,14 +12,6 @@
 import {Test} from "forge-std/Test.sol";
 
 contract AllowanceHolderDummy is AllowanceHolder {
-<<<<<<< HEAD
-    function getAllowed(address operator, address owner, address token) external view returns (uint256) {
-        return _get(_ephemeralAllowance(operator, owner, token));
-    }
-
-    function setAllowed(address operator, address owner, address token, uint256 allowed) external {
-        _set(_ephemeralAllowance(operator, owner, token), allowed);
-=======
     function getAllowed(address operator, address owner, address token) external view returns (uint256 r) {
         TSlot allowance = _ephemeralAllowance(operator, owner, token);
         return _get(allowance);
@@ -28,7 +20,6 @@
     function setAllowed(address operator, address owner, address token, uint256 allowed) external {
         TSlot allowance = _ephemeralAllowance(operator, owner, token);
         _set(allowance, allowed);
->>>>>>> 1dde07b2
     }
 }
 
