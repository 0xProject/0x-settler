// SPDX-License-Identifier: MIT
pragma solidity ^0.8.25;

import {UniswapV2, IUniV2Pair} from "src/core/UniswapV2.sol";
import {Permit2PaymentTakerSubmitted} from "src/core/Permit2Payment.sol";
import {Context} from "src/Context.sol";

import {Utils} from "../Utils.sol";
import {IERC20} from "@forge-std/interfaces/IERC20.sol";

import {Test} from "@forge-std/Test.sol";

contract UniswapV2Dummy is Permit2PaymentTakerSubmitted, UniswapV2 {
    function sell(
        address recipient,
        address sellToken,
        uint256 bps,
        address pool,
        uint24 swapInfo,
        uint256 minBuyAmount
    ) public {
        super.sellToUniswapV2(recipient, sellToken, bps, pool, swapInfo, minBuyAmount);
    }

    function _hasMetaTxn() internal pure override returns (bool) {
        return false;
    }

<<<<<<< HEAD
    function _tokenId() internal pure override returns (uint256) {
        revert("unimplemented");
    }

    function _dispatch(uint256, bytes4, bytes calldata) internal pure override returns (bool) {
=======
    function _dispatch(uint256, uint256, bytes calldata) internal pure override returns (bool) {
>>>>>>> 86355aaf
        revert("unimplemented");
    }
}

contract UniswapV2UnitTest is Utils, Test {
    UniswapV2Dummy uni;
    address TOKEN0 = _createNamedRejectionDummy("TOKEN0");
    address TOKEN1 = _createNamedRejectionDummy("TOKEN1");
    address TOKEN2 = _createNamedRejectionDummy("TOKEN2");
    address POOL = _etchNamedRejectionDummy("POOL", 0xabedA74b789DBa7D817889Eb0266E1F58219f13f); // created from TOKEN0/TOKEN1 combo
    address POOL2 = _etchNamedRejectionDummy("POOL2", 0x62D5437A22Ab167ABbe5e2FADe8C49bE7276ab2F); // created from TOKEN1/TOKEN2 combo
    address RECIPIENT = _createNamedRejectionDummy("RECIPIENT");

    function setUp() public {
        uni = new UniswapV2Dummy();
    }

    function testUniswapV2Sell() public {
        uint256 bps = 10_000;
        uint256 amount = 99999;
        uint256 minBuyAmount = 9087;
        uint24 swapInfo = (TOKEN0 < TOKEN1 ? 1 : 0) | (30 << 8);

        _mockExpectCall(TOKEN0, abi.encodeCall(IERC20.balanceOf, (address(uni))), abi.encode(amount));
        _mockExpectCall(TOKEN0, abi.encodeCall(IERC20.transfer, (POOL, amount)), new bytes(0));

        // UniswapV2Pool.getReserves
        _mockExpectCall(POOL, abi.encodeCall(IUniV2Pair.getReserves, ()), abi.encode(uint256(9999), uint256(9999)));
        // UniswapV2Pool.swap
        _mockExpectCall(
            POOL, abi.encodeCall(IUniV2Pair.swap, (uint256(9087), 0, RECIPIENT, new bytes(0))), new bytes(0)
        );

        uni.sell(RECIPIENT, TOKEN0, bps, POOL, swapInfo, minBuyAmount);
    }

    function testUniswapV2SellSlippageCheck() public {
        uint256 bps = 10_000;
        uint256 amount = 99999;
        uint256 minBuyAmount = 1e18;
        uint24 swapInfo = (TOKEN0 < TOKEN1 ? 1 : 0) | (30 << 8);

        _mockExpectCall(TOKEN0, abi.encodeCall(IERC20.balanceOf, (address(uni))), abi.encode(amount));
        _mockExpectCall(TOKEN0, abi.encodeCall(IERC20.transfer, (POOL, amount)), new bytes(0));

        // UniswapV2Pool.getReserves
        _mockExpectCall(POOL, abi.encodeCall(IUniV2Pair.getReserves, ()), abi.encode(uint256(9999), uint256(9999)));
        // UniswapV2Pool.swap
        _mockExpectCall(
            POOL, abi.encodeCall(IUniV2Pair.swap, (uint256(9087), 0, RECIPIENT, new bytes(0))), new bytes(0)
        );

        vm.expectRevert();
        uni.sell(RECIPIENT, TOKEN0, bps, POOL, swapInfo, minBuyAmount);
    }

    function testUniswapV2LowerAmount() public {
        uint256 bps = 10_000;
        uint256 amount = 99999;
        uint256 minBuyAmount = 1;
        uint24 swapInfo = (TOKEN0 < TOKEN1 ? 1 : 0) | (30 << 8);

        _mockExpectCall(TOKEN0, abi.encodeCall(IERC20.balanceOf, (address(uni))), abi.encode(amount / 2));
        _mockExpectCall(TOKEN0, abi.encodeCall(IERC20.transfer, (POOL, amount / 2)), new bytes(0));

        // UniswapV2Pool.getReserves
        _mockExpectCall(POOL, abi.encodeCall(IUniV2Pair.getReserves, ()), abi.encode(uint256(9999), uint256(9999)));
        // UniswapV2Pool.swap
        _mockExpectCall(
            POOL, abi.encodeCall(IUniV2Pair.swap, (uint256(8328), 0, RECIPIENT, new bytes(0))), new bytes(0)
        );

        uni.sell(RECIPIENT, TOKEN0, bps, POOL, swapInfo, minBuyAmount);
    }

    function testUniswapV2GreaterAmount() public {
        uint256 bps = 10_000;
        uint256 amount = 99999;
        uint256 minBuyAmount = 9521;
        uint24 swapInfo = (TOKEN0 < TOKEN1 ? 1 : 0) | (30 << 8);

        _mockExpectCall(TOKEN0, abi.encodeCall(IERC20.balanceOf, (address(uni))), abi.encode(amount * 2));
        _mockExpectCall(TOKEN0, abi.encodeCall(IERC20.transfer, (POOL, amount * 2)), new bytes(0));

        // UniswapV2Pool.getReserves
        _mockExpectCall(POOL, abi.encodeCall(IUniV2Pair.getReserves, ()), abi.encode(uint256(9999), uint256(9999)));
        // UniswapV2Pool.swap
        _mockExpectCall(
            POOL, abi.encodeCall(IUniV2Pair.swap, (uint256(9521), 0, RECIPIENT, new bytes(0))), new bytes(0)
        );

        uni.sell(RECIPIENT, TOKEN0, bps, POOL, swapInfo, minBuyAmount);
    }

    function testUniswapV2SellTokenFee() public {
        uint256 bps = 10_000;
        uint256 amount = 99999;
        uint256 minBuyAmount = 1;
        uint24 swapInfo = (TOKEN0 < TOKEN1 ? 3 : 2) | (30 << 8);

        // We emulate a token which has a 50% fee when transferring to the Uniswap pool
        _mockExpectCall(TOKEN0, abi.encodeCall(IERC20.balanceOf, (POOL)), abi.encode(amount / 2));

        _mockExpectCall(TOKEN0, abi.encodeCall(IERC20.balanceOf, (address(uni))), abi.encode(amount));
        _mockExpectCall(TOKEN0, abi.encodeCall(IERC20.transfer, (POOL, amount)), new bytes(0));

        // UniswapV2Pool.getReserves
        _mockExpectCall(POOL, abi.encodeCall(IUniV2Pair.getReserves, ()), abi.encode(uint256(9999), uint256(9999)));
        // UniswapV2Pool.swap
        _mockExpectCall(
            POOL, abi.encodeCall(IUniV2Pair.swap, (uint256(7994), 0, RECIPIENT, new bytes(0))), new bytes(0)
        );
        // the pool is responsible for transferring to receipient, since the pool is a dummy, this transfer is not mocked

        uni.sell(RECIPIENT, TOKEN0, bps, POOL, swapInfo, minBuyAmount);
    }

    function testUniswapV2Multihop() public {
        uint256 bps = 10_000;
        uint256 amount = 99999;
        uint256 minBuyAmount = 9521;
        uint24 swapInfo0 = (TOKEN0 < TOKEN1 ? 1 : 0) | (30 << 8);
        uint24 swapInfo1 = (TOKEN1 < TOKEN2 ? 1 : 0) | (30 << 8);

        _mockExpectCall(TOKEN0, abi.encodeCall(IERC20.balanceOf, (address(uni))), abi.encode(amount * 2));
        _mockExpectCall(TOKEN0, abi.encodeCall(IERC20.transfer, (POOL, amount * 2)), new bytes(0));

        // UniswapV2Pool.getReserves
        _mockExpectCall(POOL, abi.encodeCall(IUniV2Pair.getReserves, ()), abi.encode(uint256(9999), uint256(9999)));
        // UniswapV2Pool.swap
        //   POOL specifies POOL2 as recipient
        _mockExpectCall(POOL, abi.encodeCall(IUniV2Pair.swap, (uint256(9521), 0, POOL2, new bytes(0))), new bytes(0));
        _mockExpectCall(POOL2, abi.encodeCall(IUniV2Pair.getReserves, ()), abi.encode(uint256(9999), uint256(9999)));
        _mockExpectCall(TOKEN1, abi.encodeCall(IERC20.balanceOf, (POOL2)), abi.encode(amount * 2 + 9999));
        // UniswapV2Pool.swap
        //   POOL2 specifies RECIPIENT as recipient
        _mockExpectCall(
            POOL2, abi.encodeCall(IUniV2Pair.swap, (uint256(0), uint256(9521), RECIPIENT, new bytes(0))), new bytes(0)
        );

        uni.sell(POOL2, TOKEN0, bps, POOL, swapInfo0, 0);
        uni.sell(RECIPIENT, TOKEN1, 0, POOL2, swapInfo1, minBuyAmount);
    }
}<|MERGE_RESOLUTION|>--- conflicted
+++ resolved
@@ -26,15 +26,11 @@
         return false;
     }
 
-<<<<<<< HEAD
     function _tokenId() internal pure override returns (uint256) {
         revert("unimplemented");
     }
 
-    function _dispatch(uint256, bytes4, bytes calldata) internal pure override returns (bool) {
-=======
     function _dispatch(uint256, uint256, bytes calldata) internal pure override returns (bool) {
->>>>>>> 86355aaf
         revert("unimplemented");
     }
 }
