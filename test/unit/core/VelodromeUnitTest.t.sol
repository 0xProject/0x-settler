// SPDX-License-Identifier: MIT
pragma solidity ^0.8.25;

import {ISignatureTransfer} from "@permit2/interfaces/ISignatureTransfer.sol";

import {Velodrome} from "src/core/Velodrome.sol";
import {uint512, uint512_external, alloc} from "src/utils/512Math.sol";

import {Test} from "@forge-std/Test.sol";

contract VelodromeConvergenceDummy is Velodrome {
    function _msgSender() internal pure override returns (address) {
        revert("unimplemented");
    }

    function _msgData() internal pure override returns (bytes calldata) {
        revert("unimplemented");
    }

    function _isForwarded() internal pure override returns (bool) {
        revert("unimplemented");
    }

    function _hasMetaTxn() internal pure override returns (bool) {
        revert("unimplemented");
    }

    function _dispatch(uint256, uint256, bytes calldata) internal pure override returns (bool) {
        revert("unimplemented");
    }

    function _isRestrictedTarget(address) internal pure override returns (bool) {
        revert("unimplemented");
    }

    function _operator() internal pure override returns (address) {
        revert("unimplemented");
    }

    function _permitToSellAmountCalldata(ISignatureTransfer.PermitTransferFrom calldata)
        internal
        pure
        override
        returns (uint256)
    {
        revert("unimplemented");
    }

    function _permitToSellAmount(ISignatureTransfer.PermitTransferFrom memory)
        internal
        pure
        override
        returns (uint256)
    {
        revert("unimplemented");
    }

    function _permitToTransferDetails(ISignatureTransfer.PermitTransferFrom memory, address)
        internal
        pure
        override
        returns (ISignatureTransfer.SignatureTransferDetails memory, uint256)
    {
        revert("unimplemented");
    }

    function _transferFromIKnowWhatImDoing(
        ISignatureTransfer.PermitTransferFrom memory,
        ISignatureTransfer.SignatureTransferDetails memory,
        address,
        bytes32,
        string memory,
        bytes memory,
        bool
    ) internal pure override {
        revert("unimplemented");
    }

    function _transferFromIKnowWhatImDoing(
        ISignatureTransfer.PermitTransferFrom memory,
        ISignatureTransfer.SignatureTransferDetails memory,
        address,
        bytes32,
        string memory,
        bytes memory
    ) internal pure override {
        revert("unimplemented");
    }

    function _transferFrom(
        ISignatureTransfer.PermitTransferFrom memory,
        ISignatureTransfer.SignatureTransferDetails memory,
        bytes memory,
        bool
    ) internal pure override {
        revert("unimplemented");
    }

    function _transferFrom(
        ISignatureTransfer.PermitTransferFrom memory,
        ISignatureTransfer.SignatureTransferDetails memory,
        bytes memory
    ) internal pure override {
        revert("unimplemented");
    }

    function _setOperatorAndCall(
        address,
        bytes memory,
        uint32,
        function (bytes calldata) internal returns (bytes memory)
    ) internal pure override returns (bytes memory) {
        revert("unimplemented");
    }

    modifier metaTx(address, bytes32) override {
        revert("unimplemented");
        _;
    }

    modifier takerSubmitted() override {
        revert("unimplemented");
        _;
    }

    function _allowanceHolderTransferFrom(address, address, address, uint256) internal pure override {
        revert("unimplemented");
    }

    function k(uint256 x, uint256 x_basis, uint256 y, uint256 y_basis) external pure returns (uint512_external memory) {
        uint512 k_out = alloc();
        _k(k_out, x, x_basis, y, y_basis);
        return k_out.toExternal();
    }

    function new_y(uint256 x, uint256 dx, uint256 x_basis, uint256 y, uint256 y_basis) external view returns (uint256 r) {
        r = _get_y(x, dx, x_basis, y, y_basis);
    }

    function VELODROME_BASIS() external pure returns (uint256) {
        return _VELODROME_TOKEN_BASIS;
    }

    function MAX_BALANCE() external pure returns (uint256) {
        return _VELODROME_MAX_BALANCE;
    }
}

contract VelodromeUnitTest is Test {
    VelodromeConvergenceDummy private dummy;

    function setUp() external {
        dummy = new VelodromeConvergenceDummy();
    }

    function testVelodrome_convergence() external view {
        uint256 x_basis = 1000000000000000000;
        uint256 y_basis = 1000000;
        uint256 x_reserve = 3294771369917525;
        uint256 y_reserve = 25493740;
        uint256 x_transfer = 24990000000000;

        uint256 fee_bps = 5;
        uint256 _FEE_BASIS = 10_000;
        uint256 _VELODROME_BASIS = dummy.VELODROME_BASIS();

        uint256 dx = x_transfer;
        dx -= dx * fee_bps / _FEE_BASIS;
        dx *= _VELODROME_BASIS;
        dx /= x_basis;
        uint256 x = x_reserve * _VELODROME_BASIS / x_basis;
        uint256 y = y_reserve * _VELODROME_BASIS / y_basis;

        dummy.new_y(x, dx, _VELODROME_BASIS, y, _VELODROME_BASIS);
    }

    function testVelodrome_fuzzConvergence(uint256 x, uint256 dx, uint256 y) external view {
        uint256 _VELODROME_BASIS = dummy.VELODROME_BASIS();
        uint256 _MAX_BALANCE = dummy.MAX_BALANCE();

        x = bound(x, 100, _MAX_BALANCE);
        y = bound(y, 100, _MAX_BALANCE);
        uint256 max_dx = x * 10_000;
        if (max_dx > _MAX_BALANCE - x) {
            max_dx = _MAX_BALANCE - x;
        }
        vm.assume(max_dx >= _VELODROME_BASIS);
        dx = bound(dx, 1, max_dx);

        dummy.new_y(x, dx, _VELODROME_BASIS, y, _VELODROME_BASIS);
    }

    function testVelodrome_fuzzKIncrease(uint256 x, uint256 dx, uint256 y) external view {
        uint256 _VELODROME_BASIS = dummy.VELODROME_BASIS();
        uint256 _MAX_BALANCE = dummy.MAX_BALANCE();

        x = bound(x, 100, _MAX_BALANCE);
        y = bound(y, 100, _MAX_BALANCE);
        uint256 max_dx = x * 10_000;
        if (max_dx > _MAX_BALANCE - x) {
            max_dx = _MAX_BALANCE - x;
        }
        vm.assume(max_dx >= _VELODROME_BASIS);
        dx = bound(dx, 1, max_dx);

        uint256 new_y = dummy.new_y(x, dx, _VELODROME_BASIS, y, _VELODROME_BASIS);

        uint512 k_before = dummy.k(x, _VELODROME_BASIS, y, _VELODROME_BASIS).into();
        uint512 k_after = dummy.k(x + dx, _VELODROME_BASIS, new_y, _VELODROME_BASIS).into();
        uint512 k_less = dummy.k(x + dx, _VELODROME_BASIS, new_y - 1, _VELODROME_BASIS).into();
        assertTrue(k_after.ge(k_before));
        assertTrue(k_less.lt(k_before));
    }

    function solidly_ref_k(uint256 x, uint256 y) internal pure returns (uint256) {
        return (x * ((((y * y) / 1e18) * y) / 1e18)) / 1e18 + (((((x * x) / 1e18) * x) / 1e18) * y) / 1e18;
    }

    function velodrome_ref_k(uint256 x, uint256 y) internal pure returns (uint256) {
        uint256 _a = (x * y) / 1e18;
        uint256 _b = ((x * x) / 1e18 + (y * y) / 1e18);
        return (_a * _b) / 1e18;
    }

    function testVelodrome_fuzzRefVelodrome(uint256 x, uint256 dx, uint8 x_decimals, uint256 y, uint8 y_decimals) external view {
        x_decimals = uint8(bound(x_decimals, 0, 18));
        y_decimals = uint8(bound(y_decimals, 0, 18));
        uint256 x_basis = 10 ** x_decimals;
        uint256 y_basis = 10 ** y_decimals;

        uint256 _VELODROME_BASIS = dummy.VELODROME_BASIS();
        uint256 _MAX_BALANCE = dummy.MAX_BALANCE();

        x = bound(x, 100, _MAX_BALANCE * x_basis / _VELODROME_BASIS);
        y = bound(y, 100, _MAX_BALANCE * y_basis / _VELODROME_BASIS);
        uint256 max_dx = x * 10_000;
        if (max_dx > _MAX_BALANCE - x) {
            max_dx = _MAX_BALANCE - x;
        }
        vm.assume(max_dx >= x_basis);
        dx = bound(dx, 1, max_dx);

<<<<<<< HEAD
        uint256 new_y = dummy.new_y(x, dx, x_basis, y, y_basis);
=======
        uint256 dy = dummy.dy(x, dx, y);
        if (dy != 0) {
            dy--;
        }
>>>>>>> dfe47882

        uint256 velodrome_k_before = velodrome_ref_k(x * _VELODROME_BASIS / x_basis, y * _VELODROME_BASIS / y_basis);
        uint256 velodrome_k_after = velodrome_ref_k((x + dx) * _VELODROME_BASIS / x_basis, new_y * _VELODROME_BASIS / y_basis);
        assertGe(velodrome_k_after, velodrome_k_before);
    }

    function testVelodrome_fuzzRefSolidly(uint256 x, uint256 dx, uint8 x_decimals, uint256 y, uint8 y_decimals) external view {
        x_decimals = uint8(bound(x_decimals, 0, 18));
        y_decimals = uint8(bound(y_decimals, 0, 18));
        uint256 x_basis = 10 ** x_decimals;
        uint256 y_basis = 10 ** y_decimals;

        uint256 _VELODROME_BASIS = dummy.VELODROME_BASIS();
        uint256 _MAX_BALANCE = dummy.MAX_BALANCE();

        x = bound(x, 100, _MAX_BALANCE * x_basis / _VELODROME_BASIS);
        y = bound(y, 100, _MAX_BALANCE * y_basis / _VELODROME_BASIS);
        uint256 max_dx = x * 10_000;
        if (max_dx > _MAX_BALANCE - x) {
            max_dx = _MAX_BALANCE - x;
        }
        vm.assume(max_dx >= x_basis);
        dx = bound(dx, 1, max_dx);

<<<<<<< HEAD
        uint256 new_y = dummy.new_y(x, dx, x_basis, y, y_basis);
=======
        uint256 dy = dummy.dy(x, dx, y);
        if (dy != 0) {
            dy--;
        }
>>>>>>> dfe47882

        uint256 solidly_k_before = solidly_ref_k(x * _VELODROME_BASIS / x_basis, y * _VELODROME_BASIS / y_basis);
        uint256 solidly_k_after = solidly_ref_k((x + dx) * _VELODROME_BASIS / x_basis, new_y * _VELODROME_BASIS / y_basis);
        assertGe(solidly_k_after, solidly_k_before);
    }
}<|MERGE_RESOLUTION|>--- conflicted
+++ resolved
@@ -240,14 +240,7 @@
         vm.assume(max_dx >= x_basis);
         dx = bound(dx, 1, max_dx);
 
-<<<<<<< HEAD
-        uint256 new_y = dummy.new_y(x, dx, x_basis, y, y_basis);
-=======
-        uint256 dy = dummy.dy(x, dx, y);
-        if (dy != 0) {
-            dy--;
-        }
->>>>>>> dfe47882
+        uint256 new_y = dummy.new_y(x, dx, x_basis, y, y_basis) + 1;
 
         uint256 velodrome_k_before = velodrome_ref_k(x * _VELODROME_BASIS / x_basis, y * _VELODROME_BASIS / y_basis);
         uint256 velodrome_k_after = velodrome_ref_k((x + dx) * _VELODROME_BASIS / x_basis, new_y * _VELODROME_BASIS / y_basis);
@@ -272,14 +265,7 @@
         vm.assume(max_dx >= x_basis);
         dx = bound(dx, 1, max_dx);
 
-<<<<<<< HEAD
-        uint256 new_y = dummy.new_y(x, dx, x_basis, y, y_basis);
-=======
-        uint256 dy = dummy.dy(x, dx, y);
-        if (dy != 0) {
-            dy--;
-        }
->>>>>>> dfe47882
+        uint256 new_y = dummy.new_y(x, dx, x_basis, y, y_basis) + 1;
 
         uint256 solidly_k_before = solidly_ref_k(x * _VELODROME_BASIS / x_basis, y * _VELODROME_BASIS / y_basis);
         uint256 solidly_k_after = solidly_ref_k((x + dx) * _VELODROME_BASIS / x_basis, new_y * _VELODROME_BASIS / y_basis);
