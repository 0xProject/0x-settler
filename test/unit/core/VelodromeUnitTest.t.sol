--- conflicted
+++ resolved
@@ -3,8 +3,9 @@
 
 import {ISignatureTransfer} from "@permit2/interfaces/ISignatureTransfer.sol";
 
-import {Velodrome} from "src/core/VelodromeAlt.sol";
-import {uint512, uint512_external, alloc} from "src/utils/512Math.sol";
+//import {Velodrome} from "src/core/VelodromeAlt.sol";
+import {Velodrome} from "src/core/Velodrome.sol";
+import {uint512/*, uint512_external, alloc*/} from "src/utils/512Math.sol";
 
 import {Test} from "@forge-std/Test.sol";
 
@@ -131,6 +132,7 @@
         return n.div(d);
     }
 
+    /*
     function k(uint256 x, uint256 x_basis, uint256 y, uint256 y_basis)
         external
         pure
@@ -140,13 +142,34 @@
         _k(k_out, x, x_basis, y, y_basis);
         return k_out.toExternal();
     }
-
+    */
+
+    function k(uint256 x, uint256 x_basis, uint256 y, uint256 y_basis)
+        external
+        pure
+        returns (uint256)
+    {
+        assert(x_basis == _VELODROME_TOKEN_BASIS);
+        assert(y_basis == _VELODROME_TOKEN_BASIS);
+        return _k_compat(x, y);
+    }
+
+    /*
     function new_y(uint256 x, uint256 dx, uint256 x_basis, uint256 y, uint256 y_basis)
         external
         view
         returns (uint256 r)
     {
         r = _get_y(x, dx, x_basis, y, y_basis);
+    }
+    */
+
+    function new_y(uint256 x, uint256 dx, uint256 x_basis, uint256 y, uint256 y_basis)
+        external
+        view
+        returns (uint256)
+    {
+        return _get_y(x * _VELODROME_TOKEN_BASIS / x_basis, dx * _VELODROME_TOKEN_BASIS / x_basis, y * _VELODROME_TOKEN_BASIS / y_basis) * y_basis / _VELODROME_TOKEN_BASIS;
     }
 
     function VELODROME_BASIS() external pure returns (uint256) {
@@ -196,7 +219,6 @@
 
     function testVelodrome_fuzzConvergence(uint256 x, uint256 dx, uint256 y) external view {
         uint256 _VELODROME_BASIS = dummy.VELODROME_BASIS();
-<<<<<<< HEAD
         uint256 _MAX_BALANCE = dummy.MAX_BALANCE();
 
         x = bound(x, _MIN_BALANCE, _MAX_BALANCE);
@@ -214,9 +236,6 @@
     function testVelodrome_fuzzKIncrease(uint256 x, uint256 dx, uint256 y) external view {
         uint256 _VELODROME_BASIS = dummy.VELODROME_BASIS();
         uint256 _MAX_BALANCE = dummy.MAX_BALANCE();
-=======
-        uint256 _VELODROME_MAX_BALANCE = dummy.VELODROME_MAX_BALANCE();
->>>>>>> cab995b5
 
         x = bound(x, _MIN_BALANCE, _MAX_BALANCE);
         y = bound(y, _MIN_BALANCE, _MAX_BALANCE);
@@ -229,11 +248,11 @@
 
         uint256 new_y = dummy.new_y(x, dx, _VELODROME_BASIS, y, _VELODROME_BASIS);
 
-        uint512 k_before = dummy.k(x, _VELODROME_BASIS, y, _VELODROME_BASIS).into();
-        uint512 k_after = dummy.k(x + dx, _VELODROME_BASIS, new_y, _VELODROME_BASIS).into();
-        uint512 k_less = dummy.k(x + dx, _VELODROME_BASIS, new_y - 1, _VELODROME_BASIS).into();
-        assertTrue(k_after.ge(k_before));
-        assertTrue(k_less.lt(k_before));
+        uint256 k_before = dummy.k(x, _VELODROME_BASIS, y, _VELODROME_BASIS);
+        uint256 k_after = dummy.k(x + dx, _VELODROME_BASIS, new_y, _VELODROME_BASIS);
+        uint256 k_less = dummy.k(x + dx, _VELODROME_BASIS, new_y - 1, _VELODROME_BASIS);
+        assertGe(k_after, k_before);
+        assertLt(k_less, k_before);
     }
 
     function solidly_ref_k(uint256 x, uint256 y) internal pure returns (uint256) {
@@ -246,56 +265,82 @@
         return (_a * _b) / 1e18;
     }
 
-<<<<<<< HEAD
     function testVelodrome_bounds_refVelodrome() external view {
         uint256 _MAX_BALANCE = dummy.MAX_BALANCE();
         velodrome_ref_k(_MAX_BALANCE, _MAX_BALANCE);
     }
-=======
-    function testVelodrome_fuzzRangeRefVelodrome(uint256 x, uint256 y) external view {
-        uint256 _VELODROME_BASIS = dummy.VELODROME_BASIS();
-        uint256 _VELODROME_MAX_BALANCE = dummy.VELODROME_MAX_BALANCE();
-
-        x = bound(x, _VELODROME_BASIS, _VELODROME_MAX_BALANCE);
-        y = bound(y, _VELODROME_BASIS, _VELODROME_MAX_BALANCE);
-
-        velodrome_ref_k(x, y);
-    }
-
-    function testVelodrome_fuzzRangeRefSolidly(uint256 x, uint256 y) external view {
-        uint256 _VELODROME_BASIS = dummy.VELODROME_BASIS();
-        uint256 _VELODROME_MAX_BALANCE = dummy.VELODROME_MAX_BALANCE();
-
-        x = bound(x, _VELODROME_BASIS, _VELODROME_MAX_BALANCE);
-        y = bound(y, _VELODROME_BASIS, _VELODROME_MAX_BALANCE);
-
-        solidly_ref_k(x, y);
-    }
-
-    function testVelodrome_fuzzK(uint256 x, uint256 y) external view {
-        uint256 _VELODROME_BASIS = dummy.VELODROME_BASIS();
-        uint256 _VELODROME_MAX_BALANCE = dummy.VELODROME_MAX_BALANCE();
-        x = bound(x, _VELODROME_BASIS, _VELODROME_MAX_BALANCE);
-        y = bound(y, _VELODROME_BASIS, _VELODROME_MAX_BALANCE);
-
-        uint256 solidly_k = solidly_ref_k(x, y);
-        uint256 velodrome_k = velodrome_ref_k(x, y);
-        uint256 k = dummy.k(x, y);
-        uint256 k_x = dummy.k(x - 1, y);
-        uint256 k_y = dummy.k(x, y - 1);
->>>>>>> cab995b5
 
     function testFailVelodrome_bounds_refVelodrome() external view {
         uint256 _MAX_BALANCE = dummy.MAX_BALANCE() + 1;
         velodrome_ref_k(_MAX_BALANCE, _MAX_BALANCE);
     }
 
+    function testVelodrome_fuzzRangeRefVelodrome(uint256 x, uint256 y) external view {
+        uint256 _VELODROME_BASIS = dummy.VELODROME_BASIS();
+        uint256 _MAX_BALANCE = dummy.MAX_BALANCE();
+
+        x = bound(x, _VELODROME_BASIS, _MAX_BALANCE);
+        y = bound(y, _VELODROME_BASIS, _MAX_BALANCE);
+
+        velodrome_ref_k(x, y);
+    }
+
+    function testVelodrome_fuzzRangeRefSolidly(uint256 x, uint256 y) external view {
+        uint256 _VELODROME_BASIS = dummy.VELODROME_BASIS();
+        uint256 _MAX_BALANCE = dummy.MAX_BALANCE();
+
+        x = bound(x, _VELODROME_BASIS, _MAX_BALANCE);
+        y = bound(y, _VELODROME_BASIS, _MAX_BALANCE);
+
+        solidly_ref_k(x, y);
+    }
+
+    function testVelodrome_fuzzK(uint256 x, uint256 y) external view {
+        uint256 _VELODROME_BASIS = dummy.VELODROME_BASIS();
+        uint256 _MAX_BALANCE = dummy.MAX_BALANCE();
+        x = bound(x, _VELODROME_BASIS, _MAX_BALANCE);
+        y = bound(y, _VELODROME_BASIS, _MAX_BALANCE);
+
+        uint256 solidly_k = solidly_ref_k(x, y);
+        uint256 velodrome_k = velodrome_ref_k(x, y);
+        uint256 k = dummy.k(x, _VELODROME_BASIS, y, _VELODROME_BASIS);
+        uint256 k_x = dummy.k(x - 1, _VELODROME_BASIS, y, _VELODROME_BASIS);
+        uint256 k_y = dummy.k(x, _VELODROME_BASIS, y - 1, _VELODROME_BASIS);
+
+        assertGe(k, solidly_k, "SolidlyV1 reference implementation too low");
+        assertLt(k_x, solidly_k, "SolidlyV1 reference implementation too high x");
+        assertLt(k_y, solidly_k, "SolidlyV1 reference implementation too high y");
+
+        assertGe(k, velodrome_k, "VelodromeV2 reference implementation too low");
+        assertLt(k_x, velodrome_k, "VelodromeV2 reference implementation too high x");
+        assertLt(k_y, velodrome_k, "VelodromeV2 reference implementation too high y");
+    }
+
+    function testVelodrome_fuzzRefVelodrome(uint256 x, uint256 dx, uint256 y) external view {
+        uint256 _VELODROME_BASIS = dummy.VELODROME_BASIS();
+        uint256 _MAX_BALANCE = dummy.MAX_BALANCE();
+
+        x = bound(x, _VELODROME_BASIS, _MAX_BALANCE);
+        y = bound(y, _VELODROME_BASIS, _MAX_BALANCE);
+        uint256 max_dx = x * 100;
+        if (max_dx > _MAX_BALANCE - x) {
+            max_dx = _MAX_BALANCE - x;
+        }
+        vm.assume(max_dx >= _VELODROME_BASIS);
+        dx = bound(dx, _VELODROME_BASIS, max_dx);
+
+        uint256 new_y = dummy.new_y(x, dx, _VELODROME_BASIS, y, _VELODROME_BASIS) + 1;
+
+        uint256 velodrome_k_before = velodrome_ref_k(x, y);
+        uint256 velodrome_k_after = velodrome_ref_k(x + dx, new_y);
+        assertGe(velodrome_k_after, velodrome_k_before);
+    }
+
     function testVelodrome_bounds_refSolidly() external view {
         uint256 _MAX_BALANCE = dummy.MAX_BALANCE();
         solidly_ref_k(_MAX_BALANCE, _MAX_BALANCE);
     }
 
-<<<<<<< HEAD
     function _fuzzRef(
         uint256 x,
         uint256 dx,
@@ -308,11 +353,6 @@
         y_decimals = uint8(bound(y_decimals, _MIN_DECIMALS, _MAX_DECIMALS));
         uint256 x_basis = 10 ** x_decimals;
         uint256 y_basis = 10 ** y_decimals;
-=======
-    function testVelodrome_fuzzRefVelodrome(uint256 x, uint256 dx, uint256 y) external view {
-        uint256 _VELODROME_BASIS = dummy.VELODROME_BASIS();
-        uint256 _VELODROME_MAX_BALANCE = dummy.VELODROME_MAX_BALANCE();
->>>>>>> cab995b5
 
         uint256 _VELODROME_BASIS = dummy.VELODROME_BASIS();
         uint256 _MAX_BALANCE = dummy.MAX_BALANCE();
@@ -367,32 +407,12 @@
         assertGe(k_after, k_before);
     }
 
-<<<<<<< HEAD
     function testVelodrome_fuzzRefVelodrome(uint256 x, uint256 dx, uint8 x_decimals, uint256 y, uint8 y_decimals)
         external
         view
     {
         _fuzzRef(x, dx, x_decimals, y, y_decimals, velodrome_ref_k);
     }
-=======
-    function testVelodrome_fuzzRefSolidly(uint256 x, uint256 dx, uint256 y) external view {
-        uint256 _VELODROME_BASIS = dummy.VELODROME_BASIS();
-        uint256 _VELODROME_MAX_BALANCE = dummy.VELODROME_MAX_BALANCE();
-
-        x = bound(x, _VELODROME_BASIS, _VELODROME_MAX_BALANCE);
-        y = bound(y, _VELODROME_BASIS, _VELODROME_MAX_BALANCE);
-        uint256 max_dx = x * 100;
-        if (max_dx > _VELODROME_MAX_BALANCE - x) {
-            max_dx = _VELODROME_MAX_BALANCE - x;
-        }
-        vm.assume(max_dx >= _VELODROME_BASIS);
-        dx = bound(dx, _VELODROME_BASIS, max_dx);
-
-        uint256 dy = dummy.dy(x, dx, y);
-        if (dy != 0) {
-            dy--;
-        }
->>>>>>> cab995b5
 
     function testVelodrome_fuzzRefSolidly(uint256 x, uint256 dx, uint8 x_decimals, uint256 y, uint8 y_decimals)
         external
