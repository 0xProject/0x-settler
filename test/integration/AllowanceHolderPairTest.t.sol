// SPDX-License-Identifier: MIT
pragma solidity ^0.8.24;

import {IERC20} from "../../src/IERC20.sol";
import {ISignatureTransfer} from "permit2/src/interfaces/ISignatureTransfer.sol";

import {SettlerBasePairTest} from "./SettlerBasePairTest.t.sol";
import {ICurveV2Pool} from "./vendor/ICurveV2Pool.sol";
import {IZeroEx} from "./vendor/IZeroEx.sol";

import {LibBytes} from "../utils/LibBytes.sol";
import {ActionDataBuilder} from "../utils/ActionDataBuilder.sol";

import {SafeTransferLib} from "../../src/utils/SafeTransferLib.sol";

import {IAllowanceHolder} from "../../src/allowanceholder/IAllowanceHolder.sol";
import {Settler} from "../../src/Settler.sol";
import {ISettlerActions} from "../../src/ISettlerActions.sol";
import {OtcOrderSettlement} from "../../src/core/OtcOrderSettlement.sol";

abstract contract AllowanceHolderPairTest is SettlerBasePairTest {
    using SafeTransferLib for IERC20;
    using LibBytes for bytes;

    function setUp() public virtual override {
        super.setUp();
        // Trusted Forwarder / Allowance Holder
        safeApproveIfBelow(fromToken(), FROM, address(allowanceHolder), amount());
    }

    function uniswapV3Path() internal virtual returns (bytes memory);

    function testAllowanceHolder_uniswapV3() public {
        bytes[] memory actions = ActionDataBuilder.build(
            // Perform a transfer into Settler via AllowanceHolder
            abi.encodeCall(
                ISettlerActions.PERMIT2_TRANSFER_FROM,
                (
                    address(settler),
                    defaultERC20PermitTransfer(address(fromToken()), amount(), 0 /* nonce */ ),
                    new bytes(0) /* sig (empty) */
                )
            ),
            // Execute UniswapV3 from the Settler balance
            abi.encodeCall(ISettlerActions.UNISWAPV3_SWAP_EXACT_IN, (FROM, 10_000, 0, uniswapV3Path()))
        );

        IAllowanceHolder _allowanceHolder = allowanceHolder;
        Settler _settler = settler;
<<<<<<< HEAD
        IERC20 _fromToken = fromToken();
        uint256 _amount = amount();
        _warm_allowanceHolder_slots(address(_fromToken), _amount);
=======
        //_warm_allowanceHolder_slots(address(fromToken()), amount());
>>>>>>> 16b61416

        vm.startPrank(FROM, FROM); // prank both msg.sender and tx.origin
        snapStartName("allowanceHolder_uniswapV3");
        //_cold_account_access();

        _allowanceHolder.exec(
            address(_settler),
            address(_fromToken),
            _amount,
            payable(address(_settler)),
            abi.encodeCall(
                _settler.execute,
                (actions, Settler.AllowedSlippage({buyToken: address(0), recipient: address(0), minAmountOut: 0 ether}))
            )
        );
        snapEnd();
    }

    function testAllowanceHolder_uniswapV3VIP() public {
        bytes[] memory actions = ActionDataBuilder.build(
            abi.encodeCall(
                // Perform a transfer into directly to the UniswapV3 pool via AllowanceHolder on demand
                ISettlerActions.UNISWAPV3_PERMIT2_SWAP_EXACT_IN,
                (
                    FROM,
                    amount(),
                    0,
                    uniswapV3Path(),
                    defaultERC20PermitTransfer(address(fromToken()), amount(), 0 /* nonce */ ),
                    new bytes(0) // sig (empty)
                )
            )
        );

        IAllowanceHolder _allowanceHolder = allowanceHolder;
        Settler _settler = settler;
<<<<<<< HEAD
        IERC20 _fromToken = fromToken();
        uint256 _amount = amount();
        _warm_allowanceHolder_slots(address(_fromToken), _amount);
=======
        //_warm_allowanceHolder_slots(address(fromToken()), amount());
>>>>>>> 16b61416

        vm.startPrank(FROM, FROM); // prank both msg.sender and tx.origin
        snapStartName("allowanceHolder_uniswapV3VIP");
        //_cold_account_access();

        _allowanceHolder.exec(
            address(_settler),
            address(_fromToken),
            _amount,
            payable(address(_settler)),
            abi.encodeCall(
                _settler.execute,
                (actions, Settler.AllowedSlippage({buyToken: address(0), recipient: address(0), minAmountOut: 0 ether}))
            )
        );
        snapEnd();
    }

    function testAllowanceHolder_uniswapV3VIP_contract() public {
        bytes[] memory actions = ActionDataBuilder.build(
            abi.encodeCall(
                // Perform a transfer into directly to the UniswapV3 pool via AllowanceHolder on demand
                ISettlerActions.UNISWAPV3_PERMIT2_SWAP_EXACT_IN,
                (
                    FROM,
                    amount(),
                    0,
                    uniswapV3Path(),
                    defaultERC20PermitTransfer(address(fromToken()), amount(), 0 /* nonce */ ),
                    new bytes(0) // sig (empty)
                )
            )
        );

        IAllowanceHolder _allowanceHolder = allowanceHolder;
        Settler _settler = settler;
<<<<<<< HEAD
        IERC20 _fromToken = fromToken();
        uint256 _amount = amount();
        _warm_allowanceHolder_slots(address(_fromToken), _amount);
=======
        //_warm_allowanceHolder_slots(address(fromToken()), amount());
>>>>>>> 16b61416

        vm.startPrank(FROM); // Do not prank tx.origin, msg.sender != tx.origin
        snapStartName("allowanceHolder_uniswapV3VIP_contract");
        //_cold_account_access();

        _allowanceHolder.exec(
            address(_settler),
            address(_fromToken),
            _amount,
            payable(address(_settler)),
            abi.encodeCall(
                _settler.execute,
                (actions, Settler.AllowedSlippage({buyToken: address(0), recipient: address(0), minAmountOut: 0 ether}))
            )
        );
        snapEnd();
    }

    function testAllowanceHolder_otc_VIP() public {
        ISignatureTransfer.PermitTransferFrom memory makerPermit =
            defaultERC20PermitTransfer(address(toToken()), amount(), PERMIT2_MAKER_NONCE);
        ISignatureTransfer.PermitTransferFrom memory takerPermit =
            defaultERC20PermitTransfer(address(fromToken()), amount(), 0);

        OtcOrderSettlement.Consideration memory makerConsideration = OtcOrderSettlement.Consideration({
            token: address(fromToken()),
            amount: amount(),
            counterparty: FROM,
            partialFillAllowed: false
        });

        bytes32 makerWitness = keccak256(bytes.concat(CONSIDERATION_TYPEHASH, abi.encode(makerConsideration)));
        bytes memory makerSig = getPermitWitnessTransferSignature(
            makerPermit, address(settler), MAKER_PRIVATE_KEY, OTC_PERMIT2_WITNESS_TYPEHASH, makerWitness, permit2Domain
        );

        bytes memory takerSig = new bytes(0);

        bytes[] memory actions = ActionDataBuilder.build(
            abi.encodeCall(
                ISettlerActions.SETTLER_OTC_PERMIT2, (FROM, makerPermit, MAKER, makerSig, takerPermit, takerSig)
            )
        );

        IAllowanceHolder _allowanceHolder = allowanceHolder;
        Settler _settler = settler;
        IERC20 _fromToken = fromToken();
        uint256 _amount = amount();
        _warm_allowanceHolder_slots(address(_fromToken), _amount);

        vm.startPrank(FROM, FROM);
        snapStartName("allowanceHolder_otc");
        _cold_account_access();

        _allowanceHolder.exec(
            address(_settler),
            address(_fromToken),
            _amount,
            payable(address(_settler)),
            abi.encodeCall(
                _settler.execute,
                (actions, Settler.AllowedSlippage({buyToken: address(0), recipient: address(0), minAmountOut: 0 ether}))
            )
        );
        snapEnd();
    }

    function testAllowanceHolder_otc_proportionalFee() public {
        ISignatureTransfer.PermitTransferFrom memory makerPermit =
            defaultERC20PermitTransfer(address(toToken()), amount(), PERMIT2_MAKER_NONCE);
        ISignatureTransfer.PermitTransferFrom memory takerPermit =
            defaultERC20PermitTransfer(address(fromToken()), amount(), 0);

        OtcOrderSettlement.Consideration memory makerConsideration = OtcOrderSettlement.Consideration({
            token: address(fromToken()),
            amount: amount(),
            counterparty: FROM,
            partialFillAllowed: true
        });

        bytes32 makerWitness = keccak256(bytes.concat(CONSIDERATION_TYPEHASH, abi.encode(makerConsideration)));
        bytes memory makerSig = getPermitWitnessTransferSignature(
            makerPermit, address(settler), MAKER_PRIVATE_KEY, OTC_PERMIT2_WITNESS_TYPEHASH, makerWitness, permit2Domain
        );

        bytes memory takerSig = new bytes(0);

        bytes[] memory actions = ActionDataBuilder.build(
            abi.encodeCall(ISettlerActions.PERMIT2_TRANSFER_FROM, (address(settler), takerPermit, takerSig)),
            abi.encodeCall(
                ISettlerActions.BASIC_SELL,
                (
                    address(fromToken()),
                    address(fromToken()),
                    1_000,
                    0x24,
                    abi.encodeCall(fromToken().transfer, (BURN_ADDRESS, 0))
                )
            ),
            abi.encodeCall(
                ISettlerActions.SETTLER_OTC_SELF_FUNDED,
                (FROM, makerPermit, MAKER, makerSig, address(fromToken()), amount())
            )
        );

        IAllowanceHolder _allowanceHolder = allowanceHolder;
        Settler _settler = settler;
        IERC20 _fromToken = fromToken();
        uint256 _amount = amount();
        _warm_allowanceHolder_slots(address(_fromToken), _amount);

        vm.startPrank(FROM, FROM);
        snapStartName("allowanceHolder_otc_proportionalFee_sellToken");
        _cold_account_access();

        _allowanceHolder.exec(
            address(_settler),
            address(_fromToken),
            _amount,
            payable(address(_settler)),
            abi.encodeCall(
                _settler.execute,
                (actions, Settler.AllowedSlippage({buyToken: address(0), recipient: address(0), minAmountOut: 0 ether}))
            )
        );
        snapEnd();
    }

    function testAllowanceHolder_otc_fixedFee() public {
        ISignatureTransfer.PermitTransferFrom memory makerPermit =
            defaultERC20PermitTransfer(address(toToken()), amount(), PERMIT2_MAKER_NONCE);
        ISignatureTransfer.PermitTransferFrom memory takerPermit =
            defaultERC20PermitTransfer(address(fromToken()), amount(), 0);

        OtcOrderSettlement.Consideration memory makerConsideration = OtcOrderSettlement.Consideration({
            token: address(fromToken()),
            amount: amount(),
            counterparty: FROM,
            partialFillAllowed: true
        });

        bytes32 makerWitness = keccak256(bytes.concat(CONSIDERATION_TYPEHASH, abi.encode(makerConsideration)));
        bytes memory makerSig = getPermitWitnessTransferSignature(
            makerPermit, address(settler), MAKER_PRIVATE_KEY, OTC_PERMIT2_WITNESS_TYPEHASH, makerWitness, permit2Domain
        );

        bytes memory takerSig = new bytes(0);

        bytes[] memory actions = ActionDataBuilder.build(
            abi.encodeCall(ISettlerActions.PERMIT2_TRANSFER_FROM, (address(settler), takerPermit, takerSig)),
            abi.encodeCall(
                ISettlerActions.BASIC_SELL,
                (
                    address(fromToken()),
                    address(0),
                    0,
                    0x00,
                    abi.encodeCall(fromToken().transfer, (BURN_ADDRESS, amount() * 1_000 / 10_000))
                )
            ),
            abi.encodeCall(
                ISettlerActions.SETTLER_OTC_SELF_FUNDED,
                (FROM, makerPermit, MAKER, makerSig, address(fromToken()), amount())
            )
        );

        IAllowanceHolder _allowanceHolder = allowanceHolder;
        Settler _settler = settler;
        IERC20 _fromToken = fromToken();
        uint256 _amount = amount();
        _warm_allowanceHolder_slots(address(_fromToken), _amount);

        vm.startPrank(FROM, FROM);
        snapStartName("allowanceHolder_otc_fixedFee_sellToken");
        _cold_account_access();

        _allowanceHolder.exec(
            address(_settler),
            address(_fromToken),
            _amount,
            payable(address(_settler)),
            abi.encodeCall(
                _settler.execute,
                (actions, Settler.AllowedSlippage({buyToken: address(0), recipient: address(0), minAmountOut: 0 ether}))
            )
        );
        snapEnd();
    }

    /// @dev With a future deployment with EIP1153 these storage slots will be transient
    /// and therefor cost the same as if they were already warm
    /// TODO should we keep this on of have it as a flag if we deploy prior to EIP1153
    function _warm_allowanceHolder_slots(address token, uint256 amount) internal {
        bytes32 allowedSlot = keccak256(abi.encodePacked(address(settler), FROM, token));
        bytes32 allowedValue = bytes32(amount);
        vm.store(address(allowanceHolder), allowedSlot, allowedValue);
    }

    function _cold_account_access() internal {
        // `_warm_allowanceHolder_slots` also warms the whole `AllowanceHolder`
        // account. in order to pretend that we didn't just do that, we do a
        // cold account access inside the metered path. this costs an
        // erroneously-extra 100 gas.
        assembly ("memory-safe") {
            let _pop := call(gas(), 0xdead, 0, 0x00, 0x00, 0x00, 0x00)
        }
    }
}<|MERGE_RESOLUTION|>--- conflicted
+++ resolved
@@ -47,13 +47,9 @@
 
         IAllowanceHolder _allowanceHolder = allowanceHolder;
         Settler _settler = settler;
-<<<<<<< HEAD
-        IERC20 _fromToken = fromToken();
-        uint256 _amount = amount();
-        _warm_allowanceHolder_slots(address(_fromToken), _amount);
-=======
+        IERC20 _fromToken = fromToken();
+        uint256 _amount = amount();
         //_warm_allowanceHolder_slots(address(fromToken()), amount());
->>>>>>> 16b61416
 
         vm.startPrank(FROM, FROM); // prank both msg.sender and tx.origin
         snapStartName("allowanceHolder_uniswapV3");
@@ -90,13 +86,9 @@
 
         IAllowanceHolder _allowanceHolder = allowanceHolder;
         Settler _settler = settler;
-<<<<<<< HEAD
-        IERC20 _fromToken = fromToken();
-        uint256 _amount = amount();
-        _warm_allowanceHolder_slots(address(_fromToken), _amount);
-=======
+        IERC20 _fromToken = fromToken();
+        uint256 _amount = amount();
         //_warm_allowanceHolder_slots(address(fromToken()), amount());
->>>>>>> 16b61416
 
         vm.startPrank(FROM, FROM); // prank both msg.sender and tx.origin
         snapStartName("allowanceHolder_uniswapV3VIP");
@@ -133,13 +125,9 @@
 
         IAllowanceHolder _allowanceHolder = allowanceHolder;
         Settler _settler = settler;
-<<<<<<< HEAD
-        IERC20 _fromToken = fromToken();
-        uint256 _amount = amount();
-        _warm_allowanceHolder_slots(address(_fromToken), _amount);
-=======
+        IERC20 _fromToken = fromToken();
+        uint256 _amount = amount();
         //_warm_allowanceHolder_slots(address(fromToken()), amount());
->>>>>>> 16b61416
 
         vm.startPrank(FROM); // Do not prank tx.origin, msg.sender != tx.origin
         snapStartName("allowanceHolder_uniswapV3VIP_contract");
@@ -188,11 +176,11 @@
         Settler _settler = settler;
         IERC20 _fromToken = fromToken();
         uint256 _amount = amount();
-        _warm_allowanceHolder_slots(address(_fromToken), _amount);
+        //_warm_allowanceHolder_slots(address(_fromToken), _amount);
 
         vm.startPrank(FROM, FROM);
         snapStartName("allowanceHolder_otc");
-        _cold_account_access();
+        //_cold_account_access();
 
         _allowanceHolder.exec(
             address(_settler),
@@ -249,11 +237,11 @@
         Settler _settler = settler;
         IERC20 _fromToken = fromToken();
         uint256 _amount = amount();
-        _warm_allowanceHolder_slots(address(_fromToken), _amount);
+        //_warm_allowanceHolder_slots(address(_fromToken), _amount);
 
         vm.startPrank(FROM, FROM);
         snapStartName("allowanceHolder_otc_proportionalFee_sellToken");
-        _cold_account_access();
+        //_cold_account_access();
 
         _allowanceHolder.exec(
             address(_settler),
@@ -310,11 +298,11 @@
         Settler _settler = settler;
         IERC20 _fromToken = fromToken();
         uint256 _amount = amount();
-        _warm_allowanceHolder_slots(address(_fromToken), _amount);
+        //_warm_allowanceHolder_slots(address(_fromToken), _amount);
 
         vm.startPrank(FROM, FROM);
         snapStartName("allowanceHolder_otc_fixedFee_sellToken");
-        _cold_account_access();
+        //_cold_account_access();
 
         _allowanceHolder.exec(
             address(_settler),
