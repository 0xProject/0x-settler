// SPDX-License-Identifier: MIT
pragma solidity ^0.8.24;

import {IERC20} from "../../src/IERC20.sol";

import {SafeTransferLib} from "../../src/utils/SafeTransferLib.sol";

import {BasePairTest} from "./BasePairTest.t.sol";
import {
    IZeroEx,
    IBridgeAdapter,
    BridgeProtocols,
    IFillQuoteTransformer,
    IMetaTransactionsFeatureV2,
    ITransformERC20Feature
} from "./vendor/IZeroEx.sol";

import {ICurveV2Pool} from "./vendor/ICurveV2Pool.sol";

abstract contract ZeroExPairTest is BasePairTest {
    using SafeTransferLib for IERC20;

    IZeroEx private constant ZERO_EX = IZeroEx(ZERO_EX_ADDRESS);
    // Note: Eventually this will be outdated
    uint32 private constant FQT_DEPLOYMENT_NONCE = 31;
    address private constant ZERO_EX_CURVE_LIQUIDITY_PROVIDER = 0x561B94454b65614aE3db0897B74303f4aCf7cc75;
    address private constant UNISWAP_V3_ROUTER = 0xE592427A0AEce92De3Edee1F18E0157C05861564;
    address private constant ZERO_EX_TRANSFORMER_DEPLOYER = 0x39dCe47a67aD34344EAB877eaE3Ef1FA2a1d50Bb;

    function uniswapV3Path() internal virtual returns (bytes memory);
    function getCurveV2PoolData() internal pure virtual returns (ICurveV2Pool.CurveV2PoolData memory);

    // OTCOrder
    IZeroEx.OtcOrder private otcOrder;
    bytes32 private otcOrderHash;

    // MetaTransactionV2
    IMetaTransactionsFeatureV2.MetaTransactionDataV2 private mtx;
    bytes32 private mtxHash;

    function setUp() public virtual override {
        super.setUp();
        safeApproveIfBelow(fromToken(), FROM, address(ZERO_EX), amount());
        safeApproveIfBelow(toToken(), MAKER, address(ZERO_EX), amount());

        // OTC Order
        otcOrder.makerToken = toToken();
        otcOrder.takerToken = fromToken();
        otcOrder.makerAmount = uint128(amount());
        otcOrder.takerAmount = uint128(amount());
        otcOrder.taker = address(0);
        otcOrder.txOrigin = FROM;
        otcOrder.expiryAndNonce = ((block.timestamp + 60) << 192) | 2;
        otcOrder.maker = MAKER;
        otcOrderHash = ZERO_EX.getOtcOrderHash(otcOrder);

        // MetaTransactionV2
        IZeroEx.BatchSellSubcall[] memory calls = new IZeroEx.BatchSellSubcall[](1);
        calls[0] = IZeroEx.BatchSellSubcall({
            id: IZeroEx.MultiplexSubcall.UniswapV3,
            sellAmount: amount(),
            data: uniswapV3Path()
        });

        bytes memory mtxCallData = abi.encodeWithSelector(
            ZERO_EX.multiplexBatchSellTokenForToken.selector, fromToken(), toToken(), calls, amount(), 1
        );
        IMetaTransactionsFeatureV2.MetaTransactionFeeData[] memory fees =
            new IMetaTransactionsFeatureV2.MetaTransactionFeeData[](0);
        mtx = IMetaTransactionsFeatureV2.MetaTransactionDataV2({
            signer: payable(FROM),
            sender: address(0),
            expirationTimeSeconds: block.timestamp + 60,
            salt: 123,
            callData: mtxCallData,
            feeToken: IERC20(address(0)),
            fees: fees
        });
        mtxHash = ZERO_EX.getMetaTransactionV2Hash(mtx);

        warmZeroExOtcNonce(FROM);
    }

    function testZeroEx_otcOrder() public {
        (uint8 v, bytes32 r, bytes32 s) = vm.sign(MAKER_PRIVATE_KEY, otcOrderHash);
        IZeroEx.OtcOrder memory _otcOrder = otcOrder;
        uint128 _amount = uint128(amount());
        vm.startPrank(FROM, FROM);
        snapStartName("zeroEx_otcOrder");
        ZERO_EX.fillOtcOrder(_otcOrder, IZeroEx.Signature(IZeroEx.SignatureType.EIP712, v, r, s), _amount);
        snapEnd();
    }

    function testZeroEx_uniswapV3VIP() public {
        bytes memory _uniswapV3Path = uniswapV3Path();
        uint256 _amount = amount();
        address _FROM = FROM;
        vm.startPrank(FROM);
        snapStartName("zeroEx_uniswapV3VIP");
        ZERO_EX.sellTokenForTokenToUniswapV3(_uniswapV3Path, _amount, 1, _FROM);
        snapEnd();
    }

    function testZeroEx_uniswapV3VIP_multiplex1() public {
        IZeroEx.BatchSellSubcall[] memory calls = new IZeroEx.BatchSellSubcall[](1);
        calls[0] = IZeroEx.BatchSellSubcall({
            id: IZeroEx.MultiplexSubcall.UniswapV3,
            sellAmount: amount(),
            data: uniswapV3Path()
        });

<<<<<<< HEAD
        uint256 _amount = amount();
        IERC20 _fromToken = fromToken();
        IERC20 _toToken = toToken();
=======
        IERC20 _fromToken = fromToken();
        IERC20 _toToken = toToken();
        uint256 _amount = amount();
>>>>>>> ee2fbd21

        vm.startPrank(FROM);
        snapStartName("zeroEx_uniswapV3VIP_multiplex1");
        ZERO_EX.multiplexBatchSellTokenForToken(_fromToken, _toToken, calls, _amount, 1);
        snapEnd();
    }

    function testZeroEx_uniswapV3VIP_multiplex2() public {
        IZeroEx.BatchSellSubcall[] memory calls = new IZeroEx.BatchSellSubcall[](2);
        calls[0] = IZeroEx.BatchSellSubcall({
            id: IZeroEx.MultiplexSubcall.UniswapV3,
            sellAmount: amount() / 2,
            data: uniswapV3Path()
        });
        calls[1] = IZeroEx.BatchSellSubcall({
            id: IZeroEx.MultiplexSubcall.UniswapV3,
            sellAmount: amount() / 2,
            data: uniswapV3Path()
        });

<<<<<<< HEAD
        uint256 _amount = amount();
        IERC20 _fromToken = fromToken();
        IERC20 _toToken = toToken();
=======
        IERC20 _fromToken = fromToken();
        IERC20 _toToken = toToken();
        uint256 _amount = amount();
>>>>>>> ee2fbd21

        vm.startPrank(FROM);
        snapStartName("zeroEx_uniswapV3VIP_multiplex2");
        ZERO_EX.multiplexBatchSellTokenForToken(_fromToken, _toToken, calls, _amount, 1);
        snapEnd();
    }

    function testZeroEx_curveV2VIP() public skipIf(getCurveV2PoolData().pool == address(0)) {
        ICurveV2Pool.CurveV2PoolData memory poolData = getCurveV2PoolData();
        // ZeroEx can access Curve via CurveLiquidityProvider sandbox
        // Note: this bytes4 selector is exchange(uint256,uint256,uint256,uint256)
        // which mostly found on CurveV2 (not older Curve V1) pools
        bytes memory data = abi.encode(
            address(poolData.pool),
            bytes4(0x5b41b908),
            int128(int256(poolData.fromTokenIndex)),
            int128(int256(poolData.toTokenIndex))
        );

<<<<<<< HEAD
        uint256 _amount = amount();
        address _FROM = FROM;
        IERC20 _fromToken = fromToken();
        IERC20 _toToken = toToken();
=======
        IERC20 _fromToken = fromToken();
        IERC20 _toToken = toToken();
        address _FROM = FROM;
        uint256 _amount = amount();
>>>>>>> ee2fbd21

        vm.startPrank(FROM);
        snapStartName("zeroEx_curveV2VIP");
        ZERO_EX.sellToLiquidityProvider(_fromToken, _toToken, ZERO_EX_CURVE_LIQUIDITY_PROVIDER, _FROM, _amount, 1, data);
        snapEnd();
    }

    function testZeroEx_uniswapV3_transformERC20() public {
        ITransformERC20Feature.Transformation[] memory transformations =
            createSimpleFQTTransformation(BridgeProtocols.UNISWAPV3, abi.encode(UNISWAP_V3_ROUTER, uniswapV3Path()), 1);

<<<<<<< HEAD
        uint256 _amount = amount();
        IERC20 _fromToken = fromToken();
        IERC20 _toToken = toToken();
=======
        IERC20 _fromToken = fromToken();
        IERC20 _toToken = toToken();
        uint256 _amount = amount();
>>>>>>> ee2fbd21

        vm.startPrank(FROM);
        snapStartName("zeroEx_uniswapV3_transformERC20");
        ZERO_EX.transformERC20(_fromToken, _toToken, _amount, 1, transformations);
        snapEnd();
    }

    function testZeroEx_curveV2_transformERC20() public skipIf(getCurveV2PoolData().pool == address(0)) {
        ICurveV2Pool.CurveV2PoolData memory poolData = getCurveV2PoolData();
        // Note: this bytes4 selector is exchange(uint256,uint256,uint256,uint256)
        // which mostly found on CurveV2 (not older Curve V1) pools
        bytes memory data = abi.encode(
            address(poolData.pool),
            bytes4(0x5b41b908),
            int128(int256(poolData.fromTokenIndex)),
            int128(int256(poolData.toTokenIndex))
        );
        ITransformERC20Feature.Transformation[] memory transformations =
            createSimpleFQTTransformation(BridgeProtocols.CURVEV2, data, 1);

<<<<<<< HEAD
        uint256 _amount = amount();
        IERC20 _fromToken = fromToken();
        IERC20 _toToken = toToken();
=======
        IERC20 _fromToken = fromToken();
        IERC20 _toToken = toToken();
        uint256 _amount = amount();
>>>>>>> ee2fbd21

        vm.startPrank(FROM);
        snapStartName("zeroEx_curveV2_transformERC20");
        ZERO_EX.transformERC20(_fromToken, _toToken, _amount, 1, transformations);
        snapEnd();
    }

    function testZeroEx_metaTxn_uniswapV3() public {
        IZeroEx.BatchSellSubcall[] memory calls = new IZeroEx.BatchSellSubcall[](1);
        calls[0] = IZeroEx.BatchSellSubcall({
            id: IZeroEx.MultiplexSubcall.UniswapV3,
            sellAmount: amount(),
            data: uniswapV3Path()
        });

        (uint8 v, bytes32 r, bytes32 s) = vm.sign(FROM_PRIVATE_KEY, mtxHash);
<<<<<<< HEAD

        IMetaTransactionsFeatureV2.MetaTransactionDataV2 memory _mtx = mtx;

=======
        IMetaTransactionsFeatureV2.MetaTransactionDataV2 memory _mtx = mtx;

        vm.startPrank(address(this)); // barrier
>>>>>>> ee2fbd21
        snapStartName("zeroEx_metaTxn_uniswapV3");
        ZERO_EX.executeMetaTransactionV2(_mtx, IZeroEx.Signature(IZeroEx.SignatureType.EIP712, v, r, s));
        snapEnd();
    }

    function createSimpleFQTTransformation(uint128 protocol, bytes memory bridgeData, uint256 numTransformations)
        internal
        returns (ITransformERC20Feature.Transformation[] memory transformations)
    {
        transformations = new ITransformERC20Feature.Transformation[](numTransformations);

        IFillQuoteTransformer.TransformData memory fqtData;
        fqtData.side = IFillQuoteTransformer.Side.Sell;
        fqtData.bridgeOrders = new IBridgeAdapter.BridgeOrder[](1);
        fqtData.sellToken = fromToken();
        fqtData.buyToken = toToken();
        fqtData.fillSequence = new IFillQuoteTransformer.OrderType[](1);
        fqtData.fillSequence[0] = IFillQuoteTransformer.OrderType.Bridge;
        fqtData.fillAmount = amount();

        IBridgeAdapter.BridgeOrder memory order;
        order.source = bytes32(uint256(protocol) << 128);
        order.takerTokenAmount = amount();
        order.makerTokenAmount = 1;
        order.bridgeData = bridgeData;

        fqtData.bridgeOrders[0] = order;
        transformations[0].deploymentNonce = FQT_DEPLOYMENT_NONCE;
        transformations[0].data = abi.encode(fqtData);
    }

    /// @dev RLP-encode a 32-bit or less account nonce.
    /// @param nonce A positive integer in the range 0 <= nonce < 2^32.
    /// @return rlpNonce The RLP encoding.
    function rlpEncodeNonce(uint32 nonce) internal pure returns (bytes memory rlpNonce) {
        // See https://github.com/ethereum/wiki/wiki/RLP for RLP encoding rules.
        if (nonce == 0) {
            rlpNonce = new bytes(1);
            rlpNonce[0] = 0x80;
        } else if (nonce < 0x80) {
            rlpNonce = new bytes(1);
            rlpNonce[0] = bytes1(uint8(nonce));
        } else if (nonce <= 0xFF) {
            rlpNonce = new bytes(2);
            rlpNonce[0] = 0x81;
            rlpNonce[1] = bytes1(uint8(nonce));
        } else if (nonce <= 0xFFFF) {
            rlpNonce = new bytes(3);
            rlpNonce[0] = 0x82;
            rlpNonce[1] = bytes1(uint8((nonce & 0xFF00) >> 8));
            rlpNonce[2] = bytes1(uint8(nonce));
        } else if (nonce <= 0xFFFFFF) {
            rlpNonce = new bytes(4);
            rlpNonce[0] = 0x83;
            rlpNonce[1] = bytes1(uint8((nonce & 0xFF0000) >> 16));
            rlpNonce[2] = bytes1(uint8((nonce & 0xFF00) >> 8));
            rlpNonce[3] = bytes1(uint8(nonce));
        } else {
            rlpNonce = new bytes(5);
            rlpNonce[0] = 0x84;
            rlpNonce[1] = bytes1(uint8((nonce & 0xFF000000) >> 24));
            rlpNonce[2] = bytes1(uint8((nonce & 0xFF0000) >> 16));
            rlpNonce[3] = bytes1(uint8((nonce & 0xFF00) >> 8));
            rlpNonce[4] = bytes1(uint8(nonce));
        }
    }

    /// @dev Compute the expected deployment address by `deployer` at
    ///      the nonce given by `deploymentNonce`.
    /// @param deployer The address of the deployer.
    /// @param deploymentNonce The nonce that the deployer had when deploying
    ///        a contract.
    /// @return deploymentAddress The deployment address.
    function getDeployedAddress(address deployer, uint32 deploymentNonce)
        internal
        pure
        returns (address deploymentAddress)
    {
        // The address of if a deployed contract is the lower 20 bytes of the
        // hash of the RLP-encoded deployer's account address + account nonce.
        // See: https://ethereum.stackexchange.com/questions/760/how-is-the-address-of-an-ethereum-contract-computed
        bytes memory rlpNonce = rlpEncodeNonce(deploymentNonce);
        return address(
            uint160(
                uint256(
                    keccak256(
                        abi.encodePacked(
                            bytes1(uint8(0xC0 + 21 + rlpNonce.length)), bytes1(uint8(0x80 + 20)), deployer, rlpNonce
                        )
                    )
                )
            )
        );
    }
}<|MERGE_RESOLUTION|>--- conflicted
+++ resolved
@@ -109,15 +109,9 @@
             data: uniswapV3Path()
         });
 
-<<<<<<< HEAD
-        uint256 _amount = amount();
-        IERC20 _fromToken = fromToken();
-        IERC20 _toToken = toToken();
-=======
-        IERC20 _fromToken = fromToken();
-        IERC20 _toToken = toToken();
-        uint256 _amount = amount();
->>>>>>> ee2fbd21
+        IERC20 _fromToken = fromToken();
+        IERC20 _toToken = toToken();
+        uint256 _amount = amount();
 
         vm.startPrank(FROM);
         snapStartName("zeroEx_uniswapV3VIP_multiplex1");
@@ -138,15 +132,9 @@
             data: uniswapV3Path()
         });
 
-<<<<<<< HEAD
-        uint256 _amount = amount();
-        IERC20 _fromToken = fromToken();
-        IERC20 _toToken = toToken();
-=======
-        IERC20 _fromToken = fromToken();
-        IERC20 _toToken = toToken();
-        uint256 _amount = amount();
->>>>>>> ee2fbd21
+        IERC20 _fromToken = fromToken();
+        IERC20 _toToken = toToken();
+        uint256 _amount = amount();
 
         vm.startPrank(FROM);
         snapStartName("zeroEx_uniswapV3VIP_multiplex2");
@@ -166,17 +154,10 @@
             int128(int256(poolData.toTokenIndex))
         );
 
-<<<<<<< HEAD
-        uint256 _amount = amount();
+        IERC20 _fromToken = fromToken();
+        IERC20 _toToken = toToken();
         address _FROM = FROM;
-        IERC20 _fromToken = fromToken();
-        IERC20 _toToken = toToken();
-=======
-        IERC20 _fromToken = fromToken();
-        IERC20 _toToken = toToken();
-        address _FROM = FROM;
-        uint256 _amount = amount();
->>>>>>> ee2fbd21
+        uint256 _amount = amount();
 
         vm.startPrank(FROM);
         snapStartName("zeroEx_curveV2VIP");
@@ -188,15 +169,9 @@
         ITransformERC20Feature.Transformation[] memory transformations =
             createSimpleFQTTransformation(BridgeProtocols.UNISWAPV3, abi.encode(UNISWAP_V3_ROUTER, uniswapV3Path()), 1);
 
-<<<<<<< HEAD
-        uint256 _amount = amount();
-        IERC20 _fromToken = fromToken();
-        IERC20 _toToken = toToken();
-=======
-        IERC20 _fromToken = fromToken();
-        IERC20 _toToken = toToken();
-        uint256 _amount = amount();
->>>>>>> ee2fbd21
+        IERC20 _fromToken = fromToken();
+        IERC20 _toToken = toToken();
+        uint256 _amount = amount();
 
         vm.startPrank(FROM);
         snapStartName("zeroEx_uniswapV3_transformERC20");
@@ -217,15 +192,9 @@
         ITransformERC20Feature.Transformation[] memory transformations =
             createSimpleFQTTransformation(BridgeProtocols.CURVEV2, data, 1);
 
-<<<<<<< HEAD
-        uint256 _amount = amount();
-        IERC20 _fromToken = fromToken();
-        IERC20 _toToken = toToken();
-=======
-        IERC20 _fromToken = fromToken();
-        IERC20 _toToken = toToken();
-        uint256 _amount = amount();
->>>>>>> ee2fbd21
+        IERC20 _fromToken = fromToken();
+        IERC20 _toToken = toToken();
+        uint256 _amount = amount();
 
         vm.startPrank(FROM);
         snapStartName("zeroEx_curveV2_transformERC20");
@@ -242,15 +211,10 @@
         });
 
         (uint8 v, bytes32 r, bytes32 s) = vm.sign(FROM_PRIVATE_KEY, mtxHash);
-<<<<<<< HEAD
 
         IMetaTransactionsFeatureV2.MetaTransactionDataV2 memory _mtx = mtx;
 
-=======
-        IMetaTransactionsFeatureV2.MetaTransactionDataV2 memory _mtx = mtx;
-
         vm.startPrank(address(this)); // barrier
->>>>>>> ee2fbd21
         snapStartName("zeroEx_metaTxn_uniswapV3");
         ZERO_EX.executeMetaTransactionV2(_mtx, IZeroEx.Signature(IZeroEx.SignatureType.EIP712, v, r, s));
         snapEnd();
