// SPDX-License-Identifier: MIT
pragma solidity ^0.8.25;

import {IERC20} from "@forge-std/interfaces/IERC20.sol";

import {ISignatureTransfer} from "@permit2/interfaces/ISignatureTransfer.sol";
import {ActionDataBuilder} from "../utils/ActionDataBuilder.sol";
import {ISettlerActions} from "src/ISettlerActions.sol";
import {ISettlerBase} from "src/interfaces/ISettlerBase.sol";
import {Settler} from "src/Settler.sol";

import {SafeTransferLib} from "src/vendor/SafeTransferLib.sol";

import {
    IEVC,
    IEulerSwap,
    EulerSwapLib,
    ParamsLib,
    FastEulerSwap,
    FastEvc,
    IEVault,
    FastEvault,
    IOracle,
    FastOracle
} from "src/core/EulerSwap.sol";

import {AllowanceHolderPairTest} from "./AllowanceHolderPairTest.t.sol";

IEVC constant EVC = IEVC(0x0C9a3dd6b8F28529d72d7f9cE918D493519EE383);

abstract contract EulerSwapTest is AllowanceHolderPairTest {
    using SafeTransferLib for IERC20;
    using SafeTransferLib for IEVault;
    using ParamsLib for IEulerSwap;
    using ParamsLib for ParamsLib.Params;
    using FastEulerSwap for IEulerSwap;
    using FastEvc for IEVC;
    using FastEvault for IEVault;
    using FastOracle for IOracle;

    function eulerSwapPool() internal view virtual returns (address) {
        return address(0);
    }

    function eulerSwapBlock() internal view virtual returns (uint256) {
        return 0;
    }

    function eulerSwapAmount() internal view virtual returns (uint256) {
        return amount();
    }

    function reverseTestName() internal view virtual returns (string memory);

    modifier setEulerSwapBlock() {
        uint256 blockNumber = vm.getBlockNumber();
        vm.rollFork(eulerSwapBlock());
        _;
        vm.rollFork(blockNumber);
    }

    function _setEulerSwapLabels() private setEulerSwapBlock {
        vm.label(address(EVC), "EVC");
<<<<<<< HEAD
        vm.label(eulerSwapPool(), string.concat("EulerSwap ", _testName(), " pool"));
=======
        vm.label(eulerSwapPool(), string.concat("EulerSwap ", testName(), " pool"));
        IEulerSwap.Params memory params = IEulerSwap(eulerSwapPool()).getParams();
        vm.label(params.eulerAccount, "Euler Account");
        string memory vault0UnderlyingSymbol = IERC20(params.vault0.asset()).symbol();
        string memory vault1UnderlyingSymbol = IERC20(params.vault1.asset()).symbol();
        vm.label(address(params.vault0), string.concat("Euler Vault ", vault0UnderlyingSymbol));
        vm.label(address(params.vault1), string.concat("Euler Vault ", vault1UnderlyingSymbol));
        vm.label(address(params.vault0.dToken()), string.concat("Euler dToken ", vault0UnderlyingSymbol));
        vm.label(address(params.vault1.dToken()), string.concat("Euler dToken ", vault1UnderlyingSymbol));
>>>>>>> 613dc703
    }

    function setUp() public virtual override {
        super.setUp();
        if (eulerSwapPool() != address(0)) {
            vm.makePersistent(address(PERMIT2));
            vm.makePersistent(address(allowanceHolder));
            vm.makePersistent(address(settler));
            vm.makePersistent(address(fromToken()));
            vm.makePersistent(address(toToken()));
            deal(address(toToken()), FROM, eulerSwapAmount());
            vm.prank(FROM, FROM);
            toToken().safeApprove(address(PERMIT2), type(uint256).max);
            _setEulerSwapLabels();
        }
    }

    function testEulerSwap() public skipIf(eulerSwapPool() == address(0)) setEulerSwapBlock {
        (ISignatureTransfer.PermitTransferFrom memory permit, bytes memory sig) =
            _getDefaultFromPermit2(eulerSwapAmount());

        bytes[] memory actions = ActionDataBuilder.build(
            abi.encodeCall(ISettlerActions.TRANSFER_FROM, (address(settler), permit, sig)),
            abi.encodeCall(ISettlerActions.EULERSWAP, (FROM, address(fromToken()), 10_000, eulerSwapPool(), true, 0))
        );

        ISettlerBase.AllowedSlippage memory allowedSlippage = ISettlerBase.AllowedSlippage({
            recipient: payable(address(0)),
            buyToken: IERC20(address(0)),
            minAmountOut: 0
        });
        Settler _settler = settler;
        uint256 beforeBalanceFrom = balanceOf(fromToken(), FROM);
        uint256 beforeBalanceTo = balanceOf(toToken(), FROM);

        vm.startPrank(FROM, FROM);
        snapStartName("settler_eulerSwap");
        _settler.execute(allowedSlippage, actions, bytes32(0));
        snapEnd();
        vm.stopPrank();

        uint256 afterBalanceTo = toToken().balanceOf(FROM);
        assertGt(afterBalanceTo, beforeBalanceTo);
        uint256 afterBalanceFrom = fromToken().balanceOf(FROM);
        assertEq(afterBalanceFrom + eulerSwapAmount(), beforeBalanceFrom);
    }

    function testEulerSwapReverse() public skipIf(eulerSwapPool() == address(0)) setEulerSwapBlock {
        (ISignatureTransfer.PermitTransferFrom memory permit, bytes memory sig) =
            _getDefaultFromPermit2(toToken(), eulerSwapAmount());

        bytes[] memory actions = ActionDataBuilder.build(
            abi.encodeCall(ISettlerActions.TRANSFER_FROM, (address(settler), permit, sig)),
            abi.encodeCall(ISettlerActions.EULERSWAP, (FROM, address(toToken()), 10_000, eulerSwapPool(), false, 0))
        );

        ISettlerBase.AllowedSlippage memory allowedSlippage = ISettlerBase.AllowedSlippage({
            recipient: payable(address(0)),
            buyToken: IERC20(address(0)),
            minAmountOut: 0
        });
        Settler _settler = settler;
        uint256 beforeBalanceFrom = balanceOf(toToken(), FROM);
        uint256 beforeBalanceTo = balanceOf(fromToken(), FROM);

        vm.startPrank(FROM, FROM);
        snapStart(string.concat("settler_eulerSwap_", reverseTestName()));
        _settler.execute(allowedSlippage, actions, bytes32(0));
        snapEnd();
        vm.stopPrank();

        uint256 afterBalanceTo = fromToken().balanceOf(FROM);
        assertGt(afterBalanceTo, beforeBalanceTo);
        uint256 afterBalanceFrom = toToken().balanceOf(FROM);
        assertEq(afterBalanceFrom + eulerSwapAmount(), beforeBalanceFrom);
    }

    function testEulerSwapCustody() public skipIf(eulerSwapPool() == address(0)) setEulerSwapBlock {
        (ISignatureTransfer.PermitTransferFrom memory permit, bytes memory sig) =
            _getDefaultFromPermit2(eulerSwapAmount());

        bytes[] memory actions = ActionDataBuilder.build(
            abi.encodeCall(ISettlerActions.TRANSFER_FROM, (eulerSwapPool(), permit, sig)),
            abi.encodeCall(ISettlerActions.EULERSWAP, (FROM, address(fromToken()), 0, eulerSwapPool(), true, 0))
        );

        ISettlerBase.AllowedSlippage memory allowedSlippage = ISettlerBase.AllowedSlippage({
            recipient: payable(address(0)),
            buyToken: IERC20(address(0)),
            minAmountOut: 0
        });
        Settler _settler = settler;
        uint256 beforeBalanceFrom = balanceOf(fromToken(), FROM);
        uint256 beforeBalanceTo = balanceOf(toToken(), FROM);

        vm.startPrank(FROM, FROM);
        snapStartName("settler_eulerSwapCustody");
        _settler.execute(allowedSlippage, actions, bytes32(0));
        snapEnd();
        vm.stopPrank();

        uint256 afterBalanceTo = toToken().balanceOf(FROM);
        assertGt(afterBalanceTo, beforeBalanceTo);
        uint256 afterBalanceFrom = fromToken().balanceOf(FROM);
        assertEq(afterBalanceFrom + eulerSwapAmount(), beforeBalanceFrom);
    }

    function testSolvencyCheck() public skipIf(eulerSwapPool() == address(0)) setEulerSwapBlock {
        IEulerSwap pool = IEulerSwap(eulerSwapPool());
        ParamsLib.Params params = pool.fastGetParams();

        (uint256 reserve0, uint256 reserve1) = pool.fastGetReserves();
        uint256 amountOut = EulerSwapLib.findCurvePoint(eulerSwapAmount(), true, params, reserve0, reserve1);
        assertTrue(
            EulerSwapLib.checkSolvency(EVC, params, true, eulerSwapAmount(), amountOut),
            "Account is insolvent after swap"
        );
    }

    function testSolvencyCheckReverse() public skipIf(eulerSwapPool() == address(0)) setEulerSwapBlock {
        IEulerSwap pool = IEulerSwap(eulerSwapPool());
        ParamsLib.Params params = pool.fastGetParams();

        (uint256 reserve0, uint256 reserve1) = pool.fastGetReserves();
        uint256 amountOut = EulerSwapLib.findCurvePoint(eulerSwapAmount(), false, params, reserve0, reserve1);
        assertTrue(
            EulerSwapLib.checkSolvency(EVC, params, false, eulerSwapAmount(), amountOut),
            "Account is insolvent after swap"
        );
    }

    function testSolvencyCheckAtPoolLimit() public skipIf(eulerSwapPool() == address(0)) setEulerSwapBlock {
        IEulerSwap pool = IEulerSwap(eulerSwapPool());
        ParamsLib.Params params = pool.fastGetParams();

        (uint256 reserve0, uint256 reserve1) = pool.fastGetReserves();
        (uint256 amountIn, uint256 amountOut) = EulerSwapLib.calcLimits(EVC, pool, true, params, reserve0, reserve1);
        assertTrue(
            EulerSwapLib.checkSolvency(EVC, params, true, amountIn, amountOut),
            "Account is insolvent after swapping at pool limit"
        );
    }

    function testSolvencyCheckAtPoolLimitReverse() public skipIf(eulerSwapPool() == address(0)) setEulerSwapBlock {
        IEulerSwap pool = IEulerSwap(eulerSwapPool());
        ParamsLib.Params params = pool.fastGetParams();

        (uint256 reserve0, uint256 reserve1) = pool.fastGetReserves();
        (uint256 amountIn, uint256 amountOut) = EulerSwapLib.calcLimits(EVC, pool, false, params, reserve0, reserve1);
        assertTrue(
            EulerSwapLib.checkSolvency(EVC, params, false, amountIn, amountOut),
            "Account is insolvent after swapping at pool limit"
        );
    }

    function testSolvencyCheckFailsIfCollateralIsNotEnough()
        public
        skipIf(eulerSwapPool() == address(0))
        setEulerSwapBlock
    {
        IEulerSwap pool = IEulerSwap(eulerSwapPool());
        ParamsLib.Params params = pool.fastGetParams();
        address eulerAccount = address(params.eulerAccount());

        IEVault[] memory collaterals = EVC.fastGetCollaterals(eulerAccount);
        IEVault[] memory controllers = EVC.fastGetControllers(eulerAccount);
        assertEq(controllers.length, 1, "Multiple debt vaults");
        assertEq(address(controllers[0]), address(params.vault1()), "Debt vault is not vault1");

        IEVault debtVault = IEVault(controllers[0]);
        IOracle oracle = debtVault.fastOracle();
        IERC20 unitOfAccount = debtVault.fastUnitOfAccount();
        uint256 collateral;
        for (uint256 i = 0; i < collaterals.length; i++) {
            IEVault collateralVault = IEVault(collaterals[i]);
            (uint256 value,) = oracle.fastGetQuotes(
                collateralVault.fastConvertToAssets(collateralVault.fastBalanceOf(eulerAccount)),
                collateralVault.fastAsset(),
                unitOfAccount
            );

            collateral += (value * debtVault.fastLTVBorrow(collateralVault));
        }
        (, uint256 debt) =
            oracle.fastGetQuotes(debtVault.fastDebtOf(eulerAccount), debtVault.fastAsset(), unitOfAccount);
        uint256 amountOut = (collateral - debt * 1e4) / 1e4;

        assertFalse(EulerSwapLib.checkSolvency(EVC, params, true, 0, amountOut + 1), "Account should be insolvent");
    }
}<|MERGE_RESOLUTION|>--- conflicted
+++ resolved
@@ -61,10 +61,7 @@
 
     function _setEulerSwapLabels() private setEulerSwapBlock {
         vm.label(address(EVC), "EVC");
-<<<<<<< HEAD
         vm.label(eulerSwapPool(), string.concat("EulerSwap ", _testName(), " pool"));
-=======
-        vm.label(eulerSwapPool(), string.concat("EulerSwap ", testName(), " pool"));
         IEulerSwap.Params memory params = IEulerSwap(eulerSwapPool()).getParams();
         vm.label(params.eulerAccount, "Euler Account");
         string memory vault0UnderlyingSymbol = IERC20(params.vault0.asset()).symbol();
@@ -73,7 +70,6 @@
         vm.label(address(params.vault1), string.concat("Euler Vault ", vault1UnderlyingSymbol));
         vm.label(address(params.vault0.dToken()), string.concat("Euler dToken ", vault0UnderlyingSymbol));
         vm.label(address(params.vault1.dToken()), string.concat("Euler dToken ", vault1UnderlyingSymbol));
->>>>>>> 613dc703
     }
 
     function setUp() public virtual override {
