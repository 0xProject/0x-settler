--- conflicted
+++ resolved
@@ -103,12 +103,7 @@
         (ISignatureTransfer.PermitTransferFrom memory permit, bytes memory sig) = _getDefaultFromPermit2();
         bytes[] memory actions = ActionDataBuilder.build(
             abi.encodeCall(
-<<<<<<< HEAD
-                ISettlerActions.UNISWAPV3_PERMIT2_SWAP_EXACT_IN,
-                (FROM, amount(), 0, uniswapV3Path(), _getDefaultFromPermit2Action().popSelector())
-=======
                 ISettlerActions.UNISWAPV3_PERMIT2_SWAP_EXACT_IN, (FROM, amount(), 0, uniswapV3Path(), permit, sig)
->>>>>>> cfc04600
             )
         );
 
@@ -182,11 +177,7 @@
         bytes[] memory actions = ActionDataBuilder.build(
             abi.encodeCall(
                 ISettlerActions.UNISWAPV3_PERMIT2_SWAP_EXACT_IN,
-<<<<<<< HEAD
-                (address(settler), amount(), 0, uniswapV3Path(), _getDefaultFromPermit2Action().popSelector())
-=======
                 (address(settler), amount(), 0, uniswapV3Path(), permit, sig)
->>>>>>> cfc04600
             ),
             abi.encodeCall(
                 ISettlerActions.BASIC_SELL,
@@ -402,11 +393,7 @@
             defaultERC20PermitTransfer(address(fromToken()), amount(), PERMIT2_FROM_NONCE);
 
         bytes[] memory actions = ActionDataBuilder.build(
-<<<<<<< HEAD
-            abi.encodeCall(ISettlerActions.METATXN_PERMIT2_TRANSFER_FROM, (permit, FROM)),
-=======
             abi.encodeCall(ISettlerActions.METATXN_PERMIT2_TRANSFER_FROM, (address(settler), permit)),
->>>>>>> cfc04600
             abi.encodeCall(ISettlerActions.UNISWAPV3_SWAP_EXACT_IN, (FROM, 10_000, 0, uniswapV3Path()))
         );
 
