--- conflicted
+++ resolved
@@ -67,24 +67,15 @@
     function uniswapV3Path() internal virtual returns (bytes memory);
     function getCurveV2PoolData() internal pure virtual returns (ICurveV2Pool.CurveV2PoolData memory);
 
-<<<<<<< HEAD
-    function getSettler() private returns (Settler settler) {
+    function getSettler() private returns (Settler) {
         AllowanceHolder trustedForwarder = new AllowanceHolder();
-        settler = new Settler(
-            address(PERMIT2), 
-            address(ZERO_EX), // ZeroEx
-            0x1F98431c8aD98523631AE4a59f267346ea31F984, // UniV3 Factory
-            0xe34f199b19b2b4f47f68442619d555527d244f78a3297ea89325f843f87b8b54, // UniV3 pool init code hash
-            address(trustedForwarder)
-=======
-    function getSettler() private returns (Settler) {
         return new Settler(
             address(PERMIT2),
             address(ZERO_EX), // ZeroEx
             0x1F98431c8aD98523631AE4a59f267346ea31F984, // UniV3 Factory
             0xe34f199b19b2b4f47f68442619d555527d244f78a3297ea89325f843f87b8b54, // UniV3 pool init code hash
-            0x2222222222222222222222222222222222222222
->>>>>>> 3ceff241
+            0x2222222222222222222222222222222222222222,
+            address(trustedForwarder)
         );
     }
 
@@ -195,13 +186,8 @@
             getPermitTransferSignature(permit, address(settler), FROM_PRIVATE_KEY, PERMIT2.DOMAIN_SEPARATOR());
 
         bytes[] memory actions = ActionDataBuilder.build(
-<<<<<<< HEAD
-            abi.encodeCall(ISettlerActions.PERMIT2_BATCH_TRANSFER_FROM, (permit, sig)),
+            abi.encodeCall(ISettlerActions.PERMIT2_TRANSFER_FROM, (permit, sig)),
             abi.encodeCall(ISettlerActions.UNISWAPV3_SWAP_EXACT_IN, (FROM, 9_999, uniswapV3Path()))
-=======
-            abi.encodeCall(ISettlerActions.PERMIT2_TRANSFER_FROM, (permit, sig)),
-            abi.encodeCall(ISettlerActions.UNISWAPV3_SWAP_EXACT_IN, (FROM, amount() - 1, 1, uniswapV3Path()))
->>>>>>> 3ceff241
         );
 
         Settler _settler = settler;
@@ -473,13 +459,8 @@
             defaultERC20PermitTransfer(address(fromToken()), amount(), PERMIT2_FROM_NONCE);
 
         bytes[] memory actions = ActionDataBuilder.build(
-<<<<<<< HEAD
-            abi.encodeCall(ISettlerActions.METATXN_PERMIT2_WITNESS_TRANSFER_FROM, (permit, FROM)),
+            abi.encodeCall(ISettlerActions.METATXN_PERMIT2_TRANSFER_FROM, (permit, FROM)),
             abi.encodeCall(ISettlerActions.UNISWAPV3_SWAP_EXACT_IN, (FROM, 10_000, uniswapV3Path()))
-=======
-            abi.encodeCall(ISettlerActions.METATXN_PERMIT2_TRANSFER_FROM, (permit, FROM)),
-            abi.encodeCall(ISettlerActions.UNISWAPV3_SWAP_EXACT_IN, (FROM, amount(), 1, uniswapV3Path()))
->>>>>>> 3ceff241
         );
 
         bytes32[] memory actionHashes = new bytes32[](actions.length);
