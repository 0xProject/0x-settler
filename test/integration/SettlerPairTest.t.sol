// SPDX-License-Identifier: MIT
pragma solidity ^0.8.21;

import {ERC20} from "solmate/src/tokens/ERC20.sol";
import {ISignatureTransfer} from "permit2/src/interfaces/ISignatureTransfer.sol";

import {BasePairTest} from "./BasePairTest.t.sol";
import {ICurveV2Pool} from "./vendor/ICurveV2Pool.sol";
import {IZeroEx} from "./vendor/IZeroEx.sol";

import {LibBytes} from "../utils/LibBytes.sol";
import {ActionDataBuilder} from "../utils/ActionDataBuilder.sol";

import {SafeTransferLib} from "../../src/utils/SafeTransferLib.sol";

import {AllowanceHolder} from "../../src/AllowanceHolder.sol";
import {Settler} from "../../src/Settler.sol";
import {ISettlerActions} from "../../src/ISettlerActions.sol";
import {OtcOrderSettlement} from "../../src/core/OtcOrderSettlement.sol";

abstract contract SettlerPairTest is BasePairTest {
    using SafeTransferLib for ERC20;
    using LibBytes for bytes;

    uint256 private PERMIT2_FROM_NONCE = 1;
    uint256 private PERMIT2_MAKER_NONCE = 1;

    Settler private settler;
    IZeroEx private ZERO_EX = IZeroEx(0xDef1C0ded9bec7F1a1670819833240f027b25EfF);

    // 0x V4 OTCOrder
    IZeroEx.OtcOrder private otcOrder;
    bytes32 private otcOrderHash;

    function setUp() public virtual override {
        super.setUp();
        settler = getSettler();
        safeApproveIfBelow(fromToken(), FROM, address(PERMIT2), amount());
        // Otc via ZeroEx
        safeApproveIfBelow(toToken(), MAKER, address(ZERO_EX), amount());
        // Otc inside of Settler
        safeApproveIfBelow(toToken(), MAKER, address(PERMIT2), amount());

        // First time inits for Settler
        // We set up allowances to contracts which are inited on the first trade for a fair comparison
        // e.g to a Curve Pool
        ICurveV2Pool.CurveV2PoolData memory poolData = getCurveV2PoolData();
        safeApproveIfBelow(fromToken(), address(settler), address(poolData.pool), amount());
        // ZeroEx for Settler using ZeroEx OTC
        safeApproveIfBelow(fromToken(), address(settler), address(ZERO_EX), amount());

        // Otc 0x v4 order
        otcOrder.makerToken = toToken();
        otcOrder.takerToken = fromToken();
        otcOrder.makerAmount = uint128(amount());
        otcOrder.takerAmount = uint128(amount());
        otcOrder.taker = address(0);
        otcOrder.txOrigin = FROM;
        otcOrder.expiryAndNonce = type(uint256).max;
        otcOrder.maker = MAKER;
        otcOrderHash = ZERO_EX.getOtcOrderHash(otcOrder);

        warmPermit2Nonce(FROM);
        warmPermit2Nonce(MAKER);
    }

    function uniswapV3Path() internal virtual returns (bytes memory);
    function uniswapV2Path() internal virtual returns (bytes memory);
    function getCurveV2PoolData() internal pure virtual returns (ICurveV2Pool.CurveV2PoolData memory);

    function getSettler() private returns (Settler) {
        AllowanceHolder trustedForwarder = new AllowanceHolder();
        return new Settler(
            address(PERMIT2),
            address(ZERO_EX), // ZeroEx
            0x1F98431c8aD98523631AE4a59f267346ea31F984, // UniV3 Factory
            0xe34f199b19b2b4f47f68442619d555527d244f78a3297ea89325f843f87b8b54, // UniV3 pool init code hash
            0x2222222222222222222222222222222222222222, // fee recipient
            address(trustedForwarder)
        );
    }

    function testSettler_zeroExOtcOrder() public {
        (uint8 v, bytes32 r, bytes32 s) = vm.sign(MAKER_PRIVATE_KEY, otcOrderHash);

        // TODO can use safer encodeCall
        bytes[] memory actions = new bytes[](2);
        actions[0] = _getDefaultFromPermit2Action();
        actions[1] = abi.encodeWithSelector(
            ISettlerActions.ZERO_EX_OTC.selector,
            otcOrder,
            IZeroEx.Signature(IZeroEx.SignatureType.EIP712, v, r, s),
            amount()
        );

        Settler _settler = settler;
        vm.startPrank(FROM, FROM);
        snapStartName("settler_zeroExOtc");
        _settler.execute(
            actions, Settler.AllowedSlippage({buyToken: address(0), recipient: address(0), minAmountOut: 0 ether})
        );
        snapEnd();
    }

    function testSettler_uniswapV3VIP() public {
        bytes[] memory actions = ActionDataBuilder.build(
            abi.encodeCall(
                ISettlerActions.UNISWAPV3_PERMIT2_SWAP_EXACT_IN,
                (FROM, amount(), 0, uniswapV3Path(), _getDefaultFromPermit2Action().popSelector())
            )
        );

        Settler _settler = settler;
        vm.startPrank(FROM);
        snapStartName("settler_uniswapV3VIP");
        _settler.execute(
            actions, Settler.AllowedSlippage({buyToken: address(0), recipient: address(0), minAmountOut: 0 ether})
        );
        snapEnd();
    }

    function testSettler_uniswapV3_multiplex2() public {
        bytes[] memory actions = ActionDataBuilder.build(
            _getDefaultFromPermit2Action(),
<<<<<<< HEAD
            abi.encodeCall(ISettlerActions.UNISWAPV3_SWAP_EXACT_IN, (FROM, 5_000, uniswapV3Path())),
            abi.encodeCall(ISettlerActions.UNISWAPV3_SWAP_EXACT_IN, (FROM, 10_000, uniswapV3Path()))
=======
            abi.encodeCall(ISettlerActions.UNISWAPV3_SWAP_EXACT_IN, (FROM, 5_000, 0, uniswapV3Path())),
            abi.encodeCall(ISettlerActions.UNISWAPV3_SWAP_EXACT_IN, (FROM, 5_000, 0, uniswapV3Path()))
>>>>>>> 6cc89cd2
        );

        Settler _settler = settler;
        vm.startPrank(FROM);
        snapStartName("settler_uniswapV3_multiplex2");
        _settler.execute(
            actions, Settler.AllowedSlippage({buyToken: address(0), recipient: address(0), minAmountOut: 0 ether})
        );
        snapEnd();
    }

    function testSettler_uniswapV3() public {
        bytes[] memory actions = ActionDataBuilder.build(
            _getDefaultFromPermit2Action(),
<<<<<<< HEAD
            abi.encodeCall(ISettlerActions.UNISWAPV3_SWAP_EXACT_IN, (FROM, 10_000, uniswapV3Path()))
=======
            abi.encodeCall(ISettlerActions.UNISWAPV3_SWAP_EXACT_IN, (FROM, 10_000, 0, uniswapV3Path()))
>>>>>>> 6cc89cd2
        );

        Settler _settler = settler;
        vm.startPrank(FROM);
        snapStartName("settler_uniswapV3");
        _settler.execute(
            actions, Settler.AllowedSlippage({buyToken: address(0), recipient: address(0), minAmountOut: 0 ether})
        );
        snapEnd();
    }

    function testSettler_uniswapV3_buyToken_fee_full_custody() public {
        bytes[] memory actions = ActionDataBuilder.build(
            _getDefaultFromPermit2Action(),
<<<<<<< HEAD
            abi.encodeCall(ISettlerActions.UNISWAPV3_SWAP_EXACT_IN, (address(settler), 10_000, uniswapV3Path())),
=======
            abi.encodeCall(ISettlerActions.UNISWAPV3_SWAP_EXACT_IN, (address(settler), 10_000, 0, uniswapV3Path())),
>>>>>>> 6cc89cd2
            abi.encodeCall(
                ISettlerActions.BASIC_SELL,
                (
                    address(toToken()),
                    address(toToken()),
                    1_000,
                    0x24,
                    abi.encodeCall(toToken().transfer, (BURN_ADDRESS, 0))
                )
            )
        );

        Settler _settler = settler;
        vm.startPrank(FROM);
        snapStartName("settler_uniswapV3_buyToken_fee_full_custody");
        _settler.execute(
            actions, Settler.AllowedSlippage({buyToken: address(toToken()), recipient: FROM, minAmountOut: 0 ether})
        );
        snapEnd();
    }

    function testSettler_uniswapV3_buyToken_fee_single_custody() public {
        bytes[] memory actions = ActionDataBuilder.build(
            abi.encodeCall(
                ISettlerActions.UNISWAPV3_PERMIT2_SWAP_EXACT_IN,
                (address(settler), amount(), 0, uniswapV3Path(), _getDefaultFromPermit2Action().popSelector())
            ),
            abi.encodeCall(
                ISettlerActions.BASIC_SELL,
                (
                    address(toToken()),
                    address(toToken()),
                    1_000,
                    0x24,
                    abi.encodeCall(toToken().transfer, (BURN_ADDRESS, 0))
                )
            )
        );

        Settler _settler = settler;
        vm.startPrank(FROM);
        snapStartName("settler_uniswapV3_buyToken_fee_single_custody");
        _settler.execute(
            actions, Settler.AllowedSlippage({buyToken: address(toToken()), recipient: FROM, minAmountOut: 0 ether})
        );
        snapEnd();
    }

    function testSettler_uniswapV3_sellToken_fee_full_custody() public {
        ISignatureTransfer.PermitTransferFrom memory permit = ISignatureTransfer.PermitTransferFrom({
            permitted: ISignatureTransfer.TokenPermissions({token: address(fromToken()), amount: amount()}),
            nonce: PERMIT2_FROM_NONCE,
            deadline: block.timestamp + 100
        });

        bytes memory sig =
            getPermitTransferSignature(permit, address(settler), FROM_PRIVATE_KEY, PERMIT2.DOMAIN_SEPARATOR());

        bytes[] memory actions = ActionDataBuilder.build(
            abi.encodeCall(ISettlerActions.PERMIT2_TRANSFER_FROM, (permit, sig)),
            abi.encodeCall(
                ISettlerActions.BASIC_SELL,
                (
                    address(fromToken()),
                    address(fromToken()),
                    1_000,
                    0x24,
                    abi.encodeCall(fromToken().transfer, (BURN_ADDRESS, 0))
                )
            ),
<<<<<<< HEAD
            abi.encodeCall(ISettlerActions.UNISWAPV3_SWAP_EXACT_IN, (FROM, 10_000, uniswapV3Path()))
=======
            abi.encodeCall(ISettlerActions.UNISWAPV3_SWAP_EXACT_IN, (FROM, 10_000, 0, uniswapV3Path()))
>>>>>>> 6cc89cd2
        );

        Settler _settler = settler;
        vm.startPrank(FROM);
        snapStartName("settler_uniswapV3_sellToken_fee_full_custody");
        _settler.execute(
            actions, Settler.AllowedSlippage({buyToken: address(0), recipient: address(0), minAmountOut: 0 ether})
        );
        snapEnd();
    }

    function testSettler_uniswapV2() public {
        bytes[] memory actions = ActionDataBuilder.build(
            _getDefaultFromPermit2Action(),
            abi.encodeCall(ISettlerActions.UNISWAPV2_SWAP, (FROM, 10_000, uniswapV2Path()))
        );

        Settler _settler = settler;
        vm.startPrank(FROM);
        snapStartName("settler_uniswapV2");
        _settler.execute(
            actions, Settler.AllowedSlippage({buyToken: address(0), recipient: address(0), minAmountOut: 0 ether})
        );
        snapEnd();
    }

    function testSettler_curveV2VIP() public skipIf(getCurveV2PoolData().pool == address(0)) {
        ICurveV2Pool.CurveV2PoolData memory poolData = getCurveV2PoolData();

        bytes[] memory actions = ActionDataBuilder.build(
            _getDefaultFromPermit2Action(),
            abi.encodeCall(
                ISettlerActions.CURVE_UINT256_EXCHANGE,
                (
                    address(poolData.pool),
                    address(fromToken()),
                    poolData.fromTokenIndex,
                    poolData.toTokenIndex,
                    amount(),
                    1
                )
            ),
            abi.encodeCall(
                ISettlerActions.BASIC_SELL,
                (address(toToken()), address(toToken()), 10_000, 0x24, abi.encodeCall(toToken().transfer, (FROM, 0)))
            )
        );

        Settler _settler = settler;
        vm.startPrank(FROM);
        snapStartName("settler_curveV2VIP");
        _settler.execute(
            actions, Settler.AllowedSlippage({buyToken: address(0), recipient: address(0), minAmountOut: 0 ether})
        );
        snapEnd();
    }

    function testSettler_curveV2_fee() public skipIf(getCurveV2PoolData().pool == address(0)) {
        ICurveV2Pool.CurveV2PoolData memory poolData = getCurveV2PoolData();

        bytes[] memory actions = ActionDataBuilder.build(
            _getDefaultFromPermit2Action(),
            abi.encodeCall(
                ISettlerActions.CURVE_UINT256_EXCHANGE,
                (
                    address(poolData.pool),
                    address(fromToken()),
                    poolData.fromTokenIndex,
                    poolData.toTokenIndex,
                    amount(),
                    1
                )
            ),
            abi.encodeCall(
                ISettlerActions.BASIC_SELL,
                (
                    address(toToken()),
                    address(toToken()),
                    1_000,
                    0x24,
                    abi.encodeCall(toToken().transfer, (BURN_ADDRESS, 0))
                )
            ),
            abi.encodeCall(
                ISettlerActions.BASIC_SELL,
                (address(toToken()), address(toToken()), 10_000, 0x24, abi.encodeCall(toToken().transfer, (FROM, 0)))
            )
        );

        Settler _settler = settler;
        vm.startPrank(FROM);
        snapStartName("settler_curveV2_fee");
        _settler.execute(
            actions, Settler.AllowedSlippage({buyToken: address(0), recipient: address(0), minAmountOut: 0 ether})
        );
        snapEnd();
    }

    function testSettler_basic_curve() public skipIf(getCurveV2PoolData().pool == address(0)) {
        ICurveV2Pool.CurveV2PoolData memory poolData = getCurveV2PoolData();

        bytes[] memory actions = ActionDataBuilder.build(
            _getDefaultFromPermit2Action(),
            abi.encodeCall(
                ISettlerActions.BASIC_SELL,
                (
                    address(poolData.pool),
                    address(fromToken()),
                    10_000, // bips
                    100, // offset
                    abi.encodeCall(ICurveV2Pool.exchange, (poolData.fromTokenIndex, poolData.toTokenIndex, amount(), 1))
                )
            ),
            abi.encodeCall(
                ISettlerActions.BASIC_SELL,
                (address(toToken()), address(toToken()), 10_000, 0x24, abi.encodeCall(toToken().transfer, (FROM, 0)))
            )
        );

        Settler _settler = settler;
        vm.startPrank(FROM);
        snapStartName("settler_basic_curve");
        _settler.execute(
            actions, Settler.AllowedSlippage({buyToken: address(0), recipient: address(0), minAmountOut: 0 ether})
        );
        snapEnd();
    }

    bytes32 private constant CONSIDERATION_TYPEHASH =
        keccak256("Consideration(address token,uint256 amount,address counterparty,bool partialFillAllowed)");
    bytes32 private constant OTC_PERMIT2_WITNESS_TYPEHASH = keccak256(
        "PermitWitnessTransferFrom(TokenPermissions permitted,address spender,uint256 nonce,uint256 deadline,Consideration consideration)Consideration(address token,uint256 amount,address counterparty,bool partialFillAllowed)TokenPermissions(address token,uint256 amount)"
    );
    /*
    bytes32 private constant OTC_PERMIT2_BATCH_WITNESS_TYPEHASH = keccak256(
        "PermitBatchWitnessTransferFrom(TokenPermissions[] permitted,address spender,uint256 nonce,uint256 deadline,Consideration consideration)Consideration(address token,uint256 amount,address counterparty)TokenPermissions(address token,uint256 amount)"
    );
    */

    struct TakerMetatxnConsideration {
        OtcOrderSettlement.Consideration consideration;
        address recipient;
    }

    bytes32 private constant TAKER_CONSIDERATION_TYPEHASH = keccak256(
        "TakerMetatxnConsideration(Consideration consideration,address recipient)Consideration(address token,uint256 amount,address counterparty,bool partialFillAllowed)"
    );
    bytes32 private constant TAKER_OTC_PERMIT2_WITNESS_TYPEHASH = keccak256(
        "PermitWitnessTransferFrom(TokenPermissions permitted,address spender,uint256 nonce,uint256 deadline,TakerMetatxnConsideration consideration)Consideration(address token,uint256 amount,address counterparty,bool partialFillAllowed)TakerMetatxnConsideration(Consideration consideration,address recipient)TokenPermissions(address token,uint256 amount)"
    );
    /*
    bytes32 private constant TAKER_OTC_PERMIT2_BATCH_WITNESS_TYPEHASH = keccak256(
        "PermitBatchWitnessTransferFrom(TokenPermissions[] permitted,address spender,uint256 nonce,uint256 deadline,TakerMetatxnConsideration consideration)Consideration(address token,uint256 amount,address counterparty)TakerMetatxnConsideration(Consideration consideration,address recipient)TokenPermissions(address token,uint256 amount)"
    );
    */

    /// @dev Performs an direct OTC trade between MAKER and FROM
    // Funds are transferred MAKER->FROM and FROM->MAKER
    function testSettler_otc() public {
        ISignatureTransfer.PermitTransferFrom memory makerPermit =
            defaultERC20PermitTransfer(address(toToken()), amount(), PERMIT2_MAKER_NONCE);
        ISignatureTransfer.PermitTransferFrom memory takerPermit =
            defaultERC20PermitTransfer(address(fromToken()), amount(), PERMIT2_FROM_NONCE);

        OtcOrderSettlement.Consideration memory makerConsideration = OtcOrderSettlement.Consideration({
            token: address(fromToken()),
            amount: amount(),
            counterparty: FROM,
            partialFillAllowed: false
        });

        bytes32 makerWitness = keccak256(bytes.concat(CONSIDERATION_TYPEHASH, abi.encode(makerConsideration)));
        bytes memory makerSig = getPermitWitnessTransferSignature(
            makerPermit,
            address(settler),
            MAKER_PRIVATE_KEY,
            OTC_PERMIT2_WITNESS_TYPEHASH,
            makerWitness,
            PERMIT2.DOMAIN_SEPARATOR()
        );

        bytes memory takerSig =
            getPermitTransferSignature(takerPermit, address(settler), FROM_PRIVATE_KEY, PERMIT2.DOMAIN_SEPARATOR());

        bytes[] memory actions = ActionDataBuilder.build(
            abi.encodeCall(ISettlerActions.SETTLER_OTC_PERMIT2, (makerPermit, MAKER, makerSig, takerPermit, takerSig))
        );

        Settler _settler = settler;
        vm.startPrank(FROM);
        snapStartName("settler_otc");
        _settler.execute(
            actions, Settler.AllowedSlippage({buyToken: address(0), recipient: FROM, minAmountOut: 0 ether})
        );
        snapEnd();
    }

    bytes32 private constant FULL_PERMIT2_WITNESS_TYPEHASH = keccak256(
        "PermitWitnessTransferFrom(TokenPermissions permitted,address spender,uint256 nonce,uint256 deadline,ActionsAndSlippage actionsAndSlippage)ActionsAndSlippage(bytes[] actions,address buyToken,address recipient,uint256 minAmountOut)TokenPermissions(address token,uint256 amount)"
    );
    bytes32 private constant ACTIONS_AND_SLIPPAGE_TYPEHASH =
        keccak256("ActionsAndSlippage(bytes[] actions,address buyToken,address recipient,uint256 minAmountOut)");

    function testSettler_metaTxn_uniswapV3() public {
        ISignatureTransfer.PermitTransferFrom memory permit =
            defaultERC20PermitTransfer(address(fromToken()), amount(), PERMIT2_FROM_NONCE);

        bytes[] memory actions = ActionDataBuilder.build(
            abi.encodeCall(ISettlerActions.METATXN_PERMIT2_TRANSFER_FROM, (permit, FROM)),
<<<<<<< HEAD
            abi.encodeCall(ISettlerActions.UNISWAPV3_SWAP_EXACT_IN, (FROM, 10_000, uniswapV3Path()))
=======
            abi.encodeCall(ISettlerActions.UNISWAPV3_SWAP_EXACT_IN, (FROM, 10_000, 0, uniswapV3Path()))
>>>>>>> 6cc89cd2
        );

        bytes32[] memory actionHashes = new bytes32[](actions.length);
        for (uint256 i; i < actionHashes.length; i++) {
            actionHashes[i] = keccak256(actions[i]);
        }
        bytes32 actionsHash = keccak256(abi.encodePacked(actionHashes));
        bytes32 witness =
            keccak256(abi.encode(ACTIONS_AND_SLIPPAGE_TYPEHASH, actionsHash, address(0), address(0), 0 ether));
        bytes memory sig = getPermitWitnessTransferSignature(
            permit,
            address(settler),
            FROM_PRIVATE_KEY,
            FULL_PERMIT2_WITNESS_TYPEHASH,
            witness,
            PERMIT2.DOMAIN_SEPARATOR()
        );

        Settler _settler = settler;
        // Submitted by third party
        vm.startPrank(address(this), address(this)); // does a `call` to keep the optimizer from reordering opcodes
        snapStartName("settler_metaTxn_uniswapV3");
        _settler.executeMetaTxn(
            actions, Settler.AllowedSlippage({buyToken: address(0), recipient: address(0), minAmountOut: 0 ether}), sig
        );
        snapEnd();
    }

    function testSettler_metaTxn_otc() public {
        ISignatureTransfer.PermitTransferFrom memory makerPermit =
            defaultERC20PermitTransfer(address(toToken()), amount(), PERMIT2_MAKER_NONCE);
        ISignatureTransfer.PermitTransferFrom memory takerPermit =
            defaultERC20PermitTransfer(address(fromToken()), amount(), PERMIT2_FROM_NONCE);

        OtcOrderSettlement.Consideration memory makerConsideration = OtcOrderSettlement.Consideration({
            token: address(fromToken()),
            amount: amount(),
            counterparty: FROM,
            partialFillAllowed: false
        });
        bytes32 makerWitness = keccak256(bytes.concat(CONSIDERATION_TYPEHASH, abi.encode(makerConsideration)));
        bytes memory makerSig = getPermitWitnessTransferSignature(
            makerPermit,
            address(settler),
            MAKER_PRIVATE_KEY,
            OTC_PERMIT2_WITNESS_TYPEHASH,
            makerWitness,
            PERMIT2.DOMAIN_SEPARATOR()
        );

        TakerMetatxnConsideration memory takerConsideration = TakerMetatxnConsideration({
            consideration: OtcOrderSettlement.Consideration({
                token: address(toToken()),
                amount: amount(),
                counterparty: MAKER,
                partialFillAllowed: false
            }),
            recipient: FROM
        });
        bytes32 takerWitness = keccak256(
            bytes.concat(
                TAKER_CONSIDERATION_TYPEHASH,
                abi.encode(
                    keccak256(bytes.concat(CONSIDERATION_TYPEHASH, abi.encode(takerConsideration.consideration))), FROM
                )
            )
        );
        bytes memory takerSig = getPermitWitnessTransferSignature(
            takerPermit,
            address(settler),
            FROM_PRIVATE_KEY,
            TAKER_OTC_PERMIT2_WITNESS_TYPEHASH,
            takerWitness,
            PERMIT2.DOMAIN_SEPARATOR()
        );

        bytes[] memory actions = ActionDataBuilder.build(
            abi.encodeCall(
                ISettlerActions.METATXN_SETTLER_OTC_PERMIT2, (makerPermit, MAKER, makerSig, takerPermit, FROM, takerSig)
            )
        );

        Settler _settler = settler;
        // Submitted by third party
        vm.startPrank(address(this), address(this)); // does a `call` to keep the optimizer from reordering opcodes
        snapStartName("settler_metaTxn_otc");
        _settler.executeMetaTxn(
            actions,
            Settler.AllowedSlippage({buyToken: address(0), recipient: FROM, minAmountOut: 0 ether}),
            new bytes(0)
        );
        snapEnd();
    }

    /// @dev Performs a direct OTC trade between MAKER and FROM but with Settler receiving the sell and buy token funds.
    /// Funds transfer
    ///   OTC
    ///     TAKER->Settler
    ///     MAKER->Settler
    ///     Settler->MAKER
    ///   TRANSFER_OUT_PROPORTIONAL
    ///     Settler->FEE_RECIPIENT
    ///   SLIPPAGE
    ///     Settler->FROM
    function testSettler_otc_fee_full_custody() public {
        ISignatureTransfer.PermitTransferFrom memory makerPermit = ISignatureTransfer.PermitTransferFrom({
            permitted: ISignatureTransfer.TokenPermissions({token: address(toToken()), amount: amount()}),
            nonce: PERMIT2_MAKER_NONCE,
            deadline: block.timestamp + 100
        });
        OtcOrderSettlement.Consideration memory makerConsideration = OtcOrderSettlement.Consideration({
            token: address(fromToken()),
            amount: amount(),
            counterparty: FROM,
            partialFillAllowed: true
        });
        bytes32 makerWitness = keccak256(bytes.concat(CONSIDERATION_TYPEHASH, abi.encode(makerConsideration)));
        bytes memory makerSig = getPermitWitnessTransferSignature(
            makerPermit,
            address(settler),
            MAKER_PRIVATE_KEY,
            OTC_PERMIT2_WITNESS_TYPEHASH,
            makerWitness,
            PERMIT2.DOMAIN_SEPARATOR()
        );

        bytes[] memory actions = ActionDataBuilder.build(
            _getDefaultFromPermit2Action(),
            abi.encodeCall(
                ISettlerActions.SETTLER_OTC_SELF_FUNDED, (makerPermit, MAKER, makerSig, address(fromToken()), amount())
            ),
            abi.encodeCall(
                ISettlerActions.BASIC_SELL,
                (
                    address(toToken()),
                    address(toToken()),
                    1_000,
                    0x24,
                    abi.encodeCall(toToken().transfer, (BURN_ADDRESS, 0))
                )
            )
        );

        Settler _settler = settler;
        vm.startPrank(FROM);
        snapStartName("settler_otc_fee_full_custody");
        _settler.execute(
            actions,
            Settler.AllowedSlippage({
                buyToken: address(toToken()),
                recipient: FROM,
                minAmountOut: amount() * 9_000 / 10_000
            })
        );
        snapEnd();
    }

    function _getDefaultFromPermit2Action() private returns (bytes memory) {
        ISignatureTransfer.PermitTransferFrom memory permit =
            defaultERC20PermitTransfer(address(fromToken()), amount(), PERMIT2_FROM_NONCE);
        bytes memory sig =
            getPermitTransferSignature(permit, address(settler), FROM_PRIVATE_KEY, PERMIT2.DOMAIN_SEPARATOR());

        return abi.encodeCall(ISettlerActions.PERMIT2_TRANSFER_FROM, (permit, sig));
    }
}<|MERGE_RESOLUTION|>--- conflicted
+++ resolved
@@ -122,13 +122,8 @@
     function testSettler_uniswapV3_multiplex2() public {
         bytes[] memory actions = ActionDataBuilder.build(
             _getDefaultFromPermit2Action(),
-<<<<<<< HEAD
-            abi.encodeCall(ISettlerActions.UNISWAPV3_SWAP_EXACT_IN, (FROM, 5_000, uniswapV3Path())),
-            abi.encodeCall(ISettlerActions.UNISWAPV3_SWAP_EXACT_IN, (FROM, 10_000, uniswapV3Path()))
-=======
             abi.encodeCall(ISettlerActions.UNISWAPV3_SWAP_EXACT_IN, (FROM, 5_000, 0, uniswapV3Path())),
-            abi.encodeCall(ISettlerActions.UNISWAPV3_SWAP_EXACT_IN, (FROM, 5_000, 0, uniswapV3Path()))
->>>>>>> 6cc89cd2
+            abi.encodeCall(ISettlerActions.UNISWAPV3_SWAP_EXACT_IN, (FROM, 10_000, 0, uniswapV3Path()))
         );
 
         Settler _settler = settler;
@@ -143,11 +138,7 @@
     function testSettler_uniswapV3() public {
         bytes[] memory actions = ActionDataBuilder.build(
             _getDefaultFromPermit2Action(),
-<<<<<<< HEAD
-            abi.encodeCall(ISettlerActions.UNISWAPV3_SWAP_EXACT_IN, (FROM, 10_000, uniswapV3Path()))
-=======
             abi.encodeCall(ISettlerActions.UNISWAPV3_SWAP_EXACT_IN, (FROM, 10_000, 0, uniswapV3Path()))
->>>>>>> 6cc89cd2
         );
 
         Settler _settler = settler;
@@ -162,11 +153,7 @@
     function testSettler_uniswapV3_buyToken_fee_full_custody() public {
         bytes[] memory actions = ActionDataBuilder.build(
             _getDefaultFromPermit2Action(),
-<<<<<<< HEAD
-            abi.encodeCall(ISettlerActions.UNISWAPV3_SWAP_EXACT_IN, (address(settler), 10_000, uniswapV3Path())),
-=======
             abi.encodeCall(ISettlerActions.UNISWAPV3_SWAP_EXACT_IN, (address(settler), 10_000, 0, uniswapV3Path())),
->>>>>>> 6cc89cd2
             abi.encodeCall(
                 ISettlerActions.BASIC_SELL,
                 (
@@ -237,11 +224,7 @@
                     abi.encodeCall(fromToken().transfer, (BURN_ADDRESS, 0))
                 )
             ),
-<<<<<<< HEAD
-            abi.encodeCall(ISettlerActions.UNISWAPV3_SWAP_EXACT_IN, (FROM, 10_000, uniswapV3Path()))
-=======
             abi.encodeCall(ISettlerActions.UNISWAPV3_SWAP_EXACT_IN, (FROM, 10_000, 0, uniswapV3Path()))
->>>>>>> 6cc89cd2
         );
 
         Settler _settler = settler;
@@ -451,11 +434,7 @@
 
         bytes[] memory actions = ActionDataBuilder.build(
             abi.encodeCall(ISettlerActions.METATXN_PERMIT2_TRANSFER_FROM, (permit, FROM)),
-<<<<<<< HEAD
-            abi.encodeCall(ISettlerActions.UNISWAPV3_SWAP_EXACT_IN, (FROM, 10_000, uniswapV3Path()))
-=======
             abi.encodeCall(ISettlerActions.UNISWAPV3_SWAP_EXACT_IN, (FROM, 10_000, 0, uniswapV3Path()))
->>>>>>> 6cc89cd2
         );
 
         bytes32[] memory actionHashes = new bytes32[](actions.length);
