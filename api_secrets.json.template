--- conflicted
+++ resolved
@@ -69,9 +69,7 @@
     "rpcUrl": ""
   },
   "monad_testnet": {
-<<<<<<< HEAD
-    "rpcUrl": "",
-    "blockscoutApi": ""
+    "rpcUrl": ""
   },
   "unichain": {
     "etherscanKey": "",
@@ -79,8 +77,6 @@
   },
   "berachain": {
     "etherscanKey": "",
-=======
->>>>>>> d2429bfe
     "rpcUrl": ""
   }
 }