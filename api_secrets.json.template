{
  "sepolia": {
    "etherscanKey": "",
    "rpcUrl": ""
  },
  "mainnet": {
    "etherscanKey": "",
    "rpcUrl": ""
  },
  "polygon": {
    "etherscanKey": "",
    "rpcUrl": ""
  },
  "base": {
    "etherscanKey": "",
    "rpcUrl": ""
  },
  "optimism": {
    "etherscanKey": "",
    "rpcUrl": ""
  },
  "arbitrum": {
    "etherscanKey": "",
    "rpcUrl": ""
  },
  "bnb": {
    "etherscanKey": "",
    "rpcUrl": ""
  },
  "avalanche": {
    "rpcUrl": ""
  },
  "blast": {
    "etherscanKey": "",
    "rpcUrl": ""
  },
  "linea": {
    "etherscanKey": "",
    "rpcUrl": ""
  },
  "scroll": {
    "etherscanKey": "",
    "rpcUrl": ""
  },
  "mantle": {
    "etherscanKey": "",
    "rpcUrl": ""
  },
  "mode": {
    "rpcUrl": ""
  },
  "taiko": {
    "etherscanKey": "",
    "rpcUrl": ""
  },
  "worldchain": {
    "etherscanKey": "",
    "rpcUrl": ""
  },
  "gnosis": {
    "rpcUrl": "",
    "etherscanKey": ""
  },
<<<<<<< HEAD
  "unichain": {
    "etherscanKey": "",
    "rpcUrl": ""
=======
  "sonic": {
    "etherscanKey": "",
    "rpcUrl": ""
  },
  "ink": {
    "rpcUrl": ""
  },
  "monad_testnet": {
    "rpcUrl": "",
    "blockscoutApi": ""
>>>>>>> 318ef05a
  }
}<|MERGE_RESOLUTION|>--- conflicted
+++ resolved
@@ -61,11 +61,6 @@
     "rpcUrl": "",
     "etherscanKey": ""
   },
-<<<<<<< HEAD
-  "unichain": {
-    "etherscanKey": "",
-    "rpcUrl": ""
-=======
   "sonic": {
     "etherscanKey": "",
     "rpcUrl": ""
@@ -76,6 +71,9 @@
   "monad_testnet": {
     "rpcUrl": "",
     "blockscoutApi": ""
->>>>>>> 318ef05a
+  },
+  "unichain": {
+    "etherscanKey": "",
+    "rpcUrl": ""
   }
 }