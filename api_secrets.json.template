--- conflicted
+++ resolved
@@ -49,11 +49,6 @@
   "mode": {
     "rpcUrl": ""
   },
-<<<<<<< HEAD
-  "unichain": {
-    "etherscanKey": "",
-    "rpcUrl": ""
-=======
   "taiko": {
     "etherscanKey": "",
     "rpcUrl": ""
@@ -65,6 +60,9 @@
   "gnosis": {
     "rpcUrl": "",
     "etherscanKey": ""
->>>>>>> f4565280
+  },
+  "unichain": {
+    "etherscanKey": "",
+    "rpcUrl": ""
   }
 }