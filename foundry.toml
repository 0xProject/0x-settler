--- conflicted
+++ resolved
@@ -9,13 +9,8 @@
 
 optimizer = true
 via_ir = true
-<<<<<<< HEAD
-optimizer_runs = 10000
+optimizer_runs = 2_000
 evm_version = "london"
-=======
-optimizer_runs = 2_000
-evm_version = "shanghai"
->>>>>>> 34edd91b
 no_match_path = "test/integration/*"
 # needed for marktoda/forge-gas-snapshot
 ffi = true
