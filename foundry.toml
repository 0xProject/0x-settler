--- conflicted
+++ resolved
@@ -12,12 +12,7 @@
 
 [profile.integration]
 no_match_path = ""
-<<<<<<< HEAD
 match_path = "*/integration/*"
-evm_version = "shanghai"
 
 [fuzz]
-runs = 100_000
-=======
-match_path = "*/integration/*"
->>>>>>> 16b61416
+runs = 100_000