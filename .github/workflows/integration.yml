--- conflicted
+++ resolved
@@ -31,17 +31,10 @@
         run: npm install
 
       - name: Check contract sizes
-<<<<<<< HEAD
-        run: forge build --sizes --skip UniswapV4UnitTest.t.sol --skip MultiCall.sol --skip SafeGuard.sol
-
-      - name: Run tests
-        run: forge test --skip UniswapV4UnitTest.t.sol --skip MultiCall.sol --skip SafeGuard.sol --skip 'src/*'
-=======
-        run: forge build --sizes --skip MultiCall.sol --skip CrossChainReceiverFactory.sol --skip 'test/*'
+        run: forge build --sizes --skip UniswapV4UnitTest.t.sol --skip MultiCall.sol --skip CrossChainReceiverFactory --skip SafeGuard.sol --skip 'test/*'
 
       - name: Run tests
         run: forge test --skip 'src/*' --skip 'test/0.8.28/*'
->>>>>>> c6746248
         env:
           FOUNDRY_PROFILE: integration
           MAINNET_RPC_URL: ${{ secrets.MAINNET_RPC_URL }}
