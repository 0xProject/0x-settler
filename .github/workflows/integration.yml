name: Integration Tests

on:
  push:
    branches:
      - master
  pull_request:

jobs:
  integration:
    runs-on: ubuntu-latest
    steps:
      - uses: actions/checkout@v4
        with:
          ref: ${{ github.event.pull_request.head.sha }}

      - name: Install Node.js 18.x
        uses: actions/setup-node@v1
        with:
          node-version: 18.x

      - name: Install Foundry
        uses: foundry-rs/foundry-toolchain@v1
        with:
          version: nightly-59f354c179f4e7f6d7292acb3d068815c79286d1

      - name: Install dependencies
        run: git submodule update --recursive --init

      - name: Install node dependencies
        run: npm install

      - name: Check contract sizes
        run: forge build --sizes --skip MultiCall.sol --skip CrossChainReceiverFactory.sol --skip 'test/*'

      - name: Run tests
<<<<<<< HEAD
        run: forge test --skip 'src/*' --skip 'test/0.8.28/*'
=======
        run: forge test --skip 'src/*'
>>>>>>> 613dc703
        env:
          FOUNDRY_PROFILE: integration
          MAINNET_RPC_URL: ${{ secrets.MAINNET_RPC_URL }}
          BNB_MAINNET_RPC_URL: ${{ secrets.BNB_MAINNET_RPC_URL }}

      - name: Gas comparison
        run: npm run compare_gas<|MERGE_RESOLUTION|>--- conflicted
+++ resolved
@@ -34,11 +34,7 @@
         run: forge build --sizes --skip MultiCall.sol --skip CrossChainReceiverFactory.sol --skip 'test/*'
 
       - name: Run tests
-<<<<<<< HEAD
         run: forge test --skip 'src/*' --skip 'test/0.8.28/*'
-=======
-        run: forge test --skip 'src/*'
->>>>>>> 613dc703
         env:
           FOUNDRY_PROFILE: integration
           MAINNET_RPC_URL: ${{ secrets.MAINNET_RPC_URL }}
