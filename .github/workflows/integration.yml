--- conflicted
+++ resolved
@@ -23,17 +23,10 @@
         run: git submodule update --recursive --init
 
       - name: Check contract sizes
-<<<<<<< HEAD
-        run: forge build --sizes --skip UniswapV4UnitTest.t.sol --skip SafeGuard.sol
+        run: forge build --sizes --skip UniswapV4UnitTest.t.sol --skip MultiCall.sol --skip SafeGuard.sol
 
       - name: Run tests
-        run: forge test --skip UniswapV4UnitTest.t.sol --skip SafeGuard.sol
-=======
-        run: forge build --sizes --skip UniswapV4UnitTest.t.sol --skip MultiCall.sol
-
-      - name: Run tests
-        run: forge test --skip UniswapV4UnitTest.t.sol --skip MultiCall.sol --skip 'src/*'
->>>>>>> 8db21767
+        run: forge test --skip UniswapV4UnitTest.t.sol --skip MultiCall.sol --skip SafeGuard.sol --skip 'src/*'
         env:
           FOUNDRY_PROFILE: integration
           MAINNET_RPC_URL: ${{ secrets.MAINNET_RPC_URL }}
