--- conflicted
+++ resolved
@@ -39,11 +39,8 @@
           FOUNDRY_PROFILE: integration
           MAINNET_RPC_URL: ${{ secrets.MAINNET_RPC_URL }}
           BNB_MAINNET_RPC_URL: ${{ secrets.BNB_MAINNET_RPC_URL }}
-<<<<<<< HEAD
+          PLASMA_MAINNET_RPC_URL: ${{ secrets.PLASMA_MAINNET_RPC_URL }}
           MONAD_MAINNET_RPC_URL: ${{ secrets.MONAD_MAINNET_RPC_URL }}
-=======
-          PLASMA_MAINNET_RPC_URL: ${{ secrets.PLASMA_MAINNET_RPC_URL }}
->>>>>>> 8b6a4b61
 
       - name: Gas comparison
         run: npm run compare_gas