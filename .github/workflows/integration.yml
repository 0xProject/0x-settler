--- conflicted
+++ resolved
@@ -37,9 +37,9 @@
           MAINNET_RPC_URL: ${{ secrets.MAINNET_RPC_URL }}
           BNB_MAINNET_RPC_URL: ${{ secrets.BNB_MAINNET_RPC_URL }}
           PLASMA_MAINNET_RPC_URL: ${{ secrets.PLASMA_MAINNET_RPC_URL }}
-<<<<<<< HEAD
           ARBITRUM_MAINNET_RPC_URL: ${{ secrets.ARBITRUM_MAINNET_RPC_URL }}
           BASE_MAINNET_RPC_URL: ${{ secrets.BASE_MAINNET_RPC_URL }}
+          MONAD_MAINNET_RPC_URL: ${{ secrets.MONAD_MAINNET_RPC_URL }}
 
       - name: Install Arbitrum foundry fork
         run: |
@@ -51,9 +51,6 @@
         env:
           FOUNDRY_PROFILE: integration
           ARBITRUM_MAINNET_RPC_URL: ${{ secrets.ARBITRUM_MAINNET_RPC_URL }}
-=======
-          MONAD_MAINNET_RPC_URL: ${{ secrets.MONAD_MAINNET_RPC_URL }}
->>>>>>> f3b67849
 
       - name: Gas comparison
         run: npm run compare_gas