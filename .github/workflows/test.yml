--- conflicted
+++ resolved
@@ -22,7 +22,6 @@
       - name: Install dependencies
         run: git submodule update --recursive --init
 
-<<<<<<< HEAD
       - name: Build Safe Guard
         run: forge build src/deployer/SafeGuard.sol
         env:
@@ -30,11 +29,11 @@
           FOUNDRY_OPTIMIZER_RUNS: 200
 
       - name: Run SafeGuard tests
-        run: forge test --skip 'src/*' --mp test/SafeGuard.t.sol
+        run: forge test --skip 'src/*' --skip 'test/unit/*' --skip 'test/integration/*' --skip 'test/0.8.28/*' --mp test/0.8.25/SafeGuard.t.sol
         env:
           MAINNET_RPC_URL: ${{ secrets.MAINNET_RPC_URL }}
           BNB_MAINNET_RPC_URL: ${{ secrets.BNB_MAINNET_RPC_URL }}
-=======
+
       - name: Run EulerSwap math tests
         run: forge test --skip 'src/*' --skip 'script/*' --skip 'test/unit/*' --skip 'test/integration/*' --skip 'test/0.8.25/*' --mp test/0.8.28/EulerSwapBUSL.t.sol
         env:
@@ -50,7 +49,6 @@
         run: forge build -- lib/v4-core/src/PoolManager.sol
         env:
           FOUNDRY_SOLC_VERSION: 0.8.26
->>>>>>> c6746248
 
       - name: Build MultiCall
         run: forge build -- src/multicall/MultiCall.sol
@@ -72,7 +70,9 @@
           MAINNET_RPC_URL: ${{ secrets.MAINNET_RPC_URL }}
           BNB_MAINNET_RPC_URL: ${{ secrets.BNB_MAINNET_RPC_URL }}
 
-<<<<<<< HEAD
+      - name: Run CrossChainReceiverFactory tests
+        run: forge test --skip 'src/*' --skip 'test/integration/*' --skip 'test/0.8.28/*' --skip 'test/unit/deployer/*' --mp test/unit/CrossChainReceiverFactory.t.sol
+
       - name: Build UniswapV4
         run: forge build -- lib/v4-core/src/PoolManager.sol
 
@@ -81,10 +81,6 @@
 
       - name: Build UniswapV4 tests
         run: forge build --skip MultiCall.sol --skip SafeGuard.sol --skip 'test/*'
-=======
-      - name: Run CrossChainReceiverFactory tests
-        run: forge test --skip 'src/*' --skip 'test/integration/*' --skip 'test/0.8.28/*' --skip 'test/unit/deployer/*' --mp test/unit/CrossChainReceiverFactory.t.sol
->>>>>>> c6746248
 
       - name: Run all the other tests
         run: FOUNDRY_FUZZ_SEED="0x$(python3 -c 'import secrets, binascii; print(binascii.hexlify((secrets.randbits(256)).to_bytes(32, byteorder="big")).decode("ascii"))')" forge test --skip 'src/*' --skip 'test/0.8.28/*' --skip CrossChainReceiverFactory.t.sol --skip MultiCall.t.sol
