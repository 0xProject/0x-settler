--- conflicted
+++ resolved
@@ -138,13 +138,9 @@
 declare -i gas_limit
 declare -a maybe_broadcast=()
 if [[ ${BROADCAST-no} = [Yy]es ]] ; then
-<<<<<<< HEAD
-    gas_limit="$(cast estimate --from "$(get_secret allowanceHolderLondon deployer)" --rpc-url "$rpc_url" --gas-price $gas_price --chain $chainid --create "$allowanceholder_initcode")"
-=======
     declare -i gas_estimate
-    gas_estimate="$(cast estimate --from "$(get_secret allowanceHolderOld deployer)" --rpc-url "$rpc_url" --gas-price $gas_price --chain $chainid --create "$allowanceholder_initcode")"
+    gas_estimate="$(cast estimate --from "$(get_secret allowanceHolderLondon deployer)" --rpc-url "$rpc_url" --gas-price $gas_price --chain $chainid --create "$allowanceholder_initcode")"
     declare -r -i gas_estimate
->>>>>>> 67cbe29d
 
     gas_limit="$(apply_gas_multiplier $gas_estimate)"
 
