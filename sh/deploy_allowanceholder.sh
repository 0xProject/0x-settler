#!/bin/bash

## POSIX Bash implementation of realpath
## Copied and modified from https://github.com/mkropat/sh-realpath and https://github.com/AsymLabs/realpath-lib/
## Copyright (c) 2014 Michael Kropat - MIT License
## Copyright (c) 2013 Asymmetry Laboratories - MIT License

realpath() {
    _resolve_symlinks "$(_canonicalize "$1")"
}

_directory() {
    local out slsh
    slsh=/
    out="$1"
    out="${out//$slsh$slsh/$slsh}"
    if [ "$out" = / ]; then
        echo /
        return
    fi
    out="${out%/}"
    case "$out" in
        */*)
            out="${out%/*}"
        ;;
        *)
            out=.
        ;;
    esac
    if [ "$out" ]; then
        printf '%s\n' "$out"
    else
        echo /
    fi
}

_file() {
    local out slsh
    slsh=/
    out="$1"
    out="${out//$slsh$slsh/$slsh}"
    if [ "$out" = / ]; then
        echo /
        return
    fi
    out="${out%/}"
    out="${out##*/}"
    printf '%s\n' "$out"
}

_resolve_symlinks() {
    local path pattern context
    while [ -L "$1" ]; do
        context="$(_directory "$1")"
        path="$(POSIXLY_CORRECT=y ls -ld -- "$1" 2>/dev/null)"
        pattern='*'"$(_escape "$1")"' -> '
        path="${path#$pattern}"
        set -- "$(_canonicalize "$(_prepend_context "$context" "$path")")" "$@"
        _assert_no_path_cycles "$@" || return 1
    done
    printf '%s\n' "$1"
}

_escape() {
    local out
    out=''
    local -i i
    for ((i=0; i < ${#1}; i+=1)); do
        out+='\'"${1:$i:1}"
    done
    printf '%s\n' "$out"
}

_prepend_context() {
    if [ "$1" = . ]; then
        printf '%s\n' "$2"
    else
        case "$2" in
            /* ) printf '%s\n' "$2" ;;
             * ) printf '%s\n' "$1/$2" ;;
        esac
    fi
}

_assert_no_path_cycles() {
    local target path

    if [ $# -gt 16 ]; then
        return 1
    fi

    target="$1"
    shift

    for path in "$@"; do
        if [ "$path" = "$target" ]; then
            return 1
        fi
    done
}

_canonicalize() {
    local d f
    if [ -d "$1" ]; then
        (CDPATH= cd -P "$1" 2>/dev/null && pwd -P)
    else
        d="$(_directory "$1")"
        f="$(_file "$1")"
        (CDPATH= cd -P "$d" 2>/dev/null && printf '%s/%s\n' "$(pwd -P)" "$f")
    fi
}

## end POSIX Bash implementation of realpath

set -Eeufo pipefail -o posix

declare project_root
project_root="$(_directory "$(_directory "$(realpath "${BASH_SOURCE[0]}")")")"
declare -r project_root
cd "$project_root"

if ! hash forge &>/dev/null ; then
    echo 'foundry is not installed' >&2
    exit 1
fi

if ! hash jq &>/dev/null ; then
    echo 'jq is not installed' >&2
    exit 1
fi

if ! hash sha256sum &>/dev/null ; then
    echo 'sha256sum is not installed' >&2
    exit 1
fi

if [ ! -f ./secrets.json ] ; then
    echo 'secrets.json is missing' >&2
    exit 1
fi

if [ ! -f ./api_secrets.json ] ; then
    echo 'api_secrets.json is missing' >&2
    exit 1
fi

if [[ $(stat -L -c '%a' --cached=never secrets.json) != '600' ]] ; then
    echo 'secrets.json permissions too lax' >&2
    echo 'run: chmod 600 secrets.json' >&2
    exit 1
fi

if [[ $(stat -L -c '%a' --cached=never api_secrets.json) != '600' ]] ; then
    echo 'api_secrets.json permissions too lax' >&2
    echo 'run: chmod 600 api_secrets.json' >&2
    exit 1
fi

if ! sha256sum -c <<<'24290900be9575d1fb6349098b1c11615a2eac8091bc486bec6cf67239b7846a  secrets.json' >/dev/null ; then
    echo 'Secrets are wrong' >&2
    exit 1
fi

declare -r chain_name="$1"
shift

if [[ $(jq -r -M ."$chain_name" < api_secrets.json) == 'null' ]] ; then
    echo "$chain_name"' is missing from api_secrets.json' >&2
    exit 1
fi

function get_secret {
    jq -r -M ."$1"."$2" < ./secrets.json
}

function get_api_secret {
    jq -r -M ."$chain_name"."$1" < ./api_secrets.json
}

function get_config {
    jq -r -M ."$chain_name"."$1" < ./chain_config.json
}

<<<<<<< HEAD
if [[ $(get_config isCancun) != [Ff]alse ]] ; then
=======
if [[ $(get_config isCancun) != [Tt]rue ]] ; then
>>>>>>> 28cd171d
    echo 'You are on the wrong branch' >&2
    exit 1
fi

<<<<<<< HEAD
forge create --no-cache --private-key "$(get_secret allowanceHolderOld key)" --chain "$(get_config chainId)" --rpc-url "$(get_api_secret rpcUrl)" --etherscan-api-key "$(get_api_secret etherscanKey)" --verifier-url "$(get_config etherscanApi)" --verify src/allowanceholder/AllowanceHolderOld.sol:AllowanceHolder
=======
forge create --no-cache --private-key "$(get_secret allowanceHolder key)" --chain "$(get_config chainId)" --rpc-url "$(get_api_secret rpcUrl)" --etherscan-api-key "$(get_api_secret etherscanKey)" --verifier-url "$(get_config etherscanApi)" --verify src/allowanceholder/AllowanceHolder.sol:AllowanceHolder
>>>>>>> 28cd171d
<|MERGE_RESOLUTION|>--- conflicted
+++ resolved
@@ -181,17 +181,9 @@
     jq -r -M ."$chain_name"."$1" < ./chain_config.json
 }
 
-<<<<<<< HEAD
 if [[ $(get_config isCancun) != [Ff]alse ]] ; then
-=======
-if [[ $(get_config isCancun) != [Tt]rue ]] ; then
->>>>>>> 28cd171d
     echo 'You are on the wrong branch' >&2
     exit 1
 fi
 
-<<<<<<< HEAD
-forge create --no-cache --private-key "$(get_secret allowanceHolderOld key)" --chain "$(get_config chainId)" --rpc-url "$(get_api_secret rpcUrl)" --etherscan-api-key "$(get_api_secret etherscanKey)" --verifier-url "$(get_config etherscanApi)" --verify src/allowanceholder/AllowanceHolderOld.sol:AllowanceHolder
-=======
-forge create --no-cache --private-key "$(get_secret allowanceHolder key)" --chain "$(get_config chainId)" --rpc-url "$(get_api_secret rpcUrl)" --etherscan-api-key "$(get_api_secret etherscanKey)" --verifier-url "$(get_config etherscanApi)" --verify src/allowanceholder/AllowanceHolder.sol:AllowanceHolder
->>>>>>> 28cd171d
+forge create --no-cache --private-key "$(get_secret allowanceHolder key)" --chain "$(get_config chainId)" --rpc-url "$(get_api_secret rpcUrl)" --etherscan-api-key "$(get_api_secret etherscanKey)" --verifier-url "$(get_config etherscanApi)" --verify src/allowanceholder/AllowanceHolder.sol:AllowanceHolder