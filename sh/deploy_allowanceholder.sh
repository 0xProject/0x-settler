--- conflicted
+++ resolved
@@ -153,10 +153,7 @@
 declare -i gas_limit
 declare -a maybe_broadcast=()
 if [[ ${BROADCAST-no} = [Yy]es ]] ; then
-<<<<<<< HEAD
     gas_limit="$(cast estimate --from "$(get_secret allowanceHolderLondon deployer)" --rpc-url "$rpc_url" --gas-price $gas_price --chain $chainid --create "$allowanceholder_initcode")"
-=======
-    gas_limit="$(cast estimate --from "$(get_secret allowanceHolderOld deployer)" --rpc-url "$rpc_url" --gas-price $gas_price --chain $chainid --create "$allowanceholder_initcode")"
 
     # Mantle has some real funky gas rules, exclude it from this logic
     if (( chainid != 5000 )) ; then
@@ -167,7 +164,6 @@
     fi
 
     # Add some buffer
->>>>>>> 976f4c4b
     gas_limit=$((gas_limit * gas_estimate_multiplier / 100))
     if (( chainid != 5000 )) ; then
         if (( gas_limit > 16777215 )) ; then
@@ -184,7 +180,7 @@
     fi
 
     maybe_broadcast+=(send --chain $chainid --private-key)
-    maybe_broadcast+=("$(get_secret allowanceHolderOld key)")
+    maybe_broadcast+=("$(get_secret allowanceHolderLondon key)")
 else
     gas_limit=16777215
     maybe_broadcast+=(call --trace -vvvv)
@@ -192,11 +188,7 @@
 declare -r -i gas_limit
 declare -r -a maybe_broadcast
 
-<<<<<<< HEAD
-forge create "${maybe_broadcast[@]}" --from "$(get_secret allowanceHolderLondon deployer)" --private-key "$(get_secret allowanceHolderLondon key)" --chain $chainid --rpc-url "$rpc_url" --gas-price $gas_price --gas-limit $gas_limit $(get_config extraFlags) src/allowanceholder/AllowanceHolderOld.sol:AllowanceHolder
-=======
-cast "${maybe_broadcast[@]}" --from "$(get_secret allowanceHolderOld deployer)" --rpc-url "$rpc_url" --gas-price $gas_price --gas-limit $gas_limit $(get_config extraFlags) --create "$allowanceholder_initcode"
->>>>>>> 976f4c4b
+cast "${maybe_broadcast[@]}" --from "$(get_secret allowanceHolderLondon deployer)" --rpc-url "$rpc_url" --gas-price $gas_price --gas-limit $gas_limit $(get_config extraFlags) --create "$allowanceholder_initcode"
 
 if [[ ${BROADCAST-no} = [Yy]es ]] ; then
     sleep 60
