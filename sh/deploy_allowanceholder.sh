--- conflicted
+++ resolved
@@ -119,77 +119,8 @@
 declare -r project_root
 cd "$project_root"
 
-<<<<<<< HEAD
-if ! hash forge &>/dev/null ; then
-    echo 'foundry is not installed' >&2
-    exit 1
-fi
-
-if ! hash jq &>/dev/null ; then
-    echo 'jq is not installed' >&2
-    exit 1
-fi
-
-if ! hash sha256sum &>/dev/null ; then
-    echo 'sha256sum is not installed' >&2
-    exit 1
-fi
-
-if [ ! -f ./secrets.json ] ; then
-    echo 'secrets.json is missing' >&2
-    exit 1
-fi
-
-if [ ! -f ./api_secrets.json ] ; then
-    echo 'api_secrets.json is missing' >&2
-    exit 1
-fi
-
-if [[ $(stat -L -c '%a' --cached=never secrets.json) != '600' ]] ; then
-    echo 'secrets.json permissions too lax' >&2
-    echo 'run: chmod 600 secrets.json' >&2
-    exit 1
-fi
-
-if [[ $(stat -L -c '%a' --cached=never api_secrets.json) != '600' ]] ; then
-    echo 'api_secrets.json permissions too lax' >&2
-    echo 'run: chmod 600 api_secrets.json' >&2
-    exit 1
-fi
-
-if ! sha256sum -c <<<'24290900be9575d1fb6349098b1c11615a2eac8091bc486bec6cf67239b7846a  secrets.json' >/dev/null ; then
-    echo 'Secrets are wrong' >&2
-    exit 1
-fi
-
-declare -r chain_name="$1"
-shift
-
-if [[ $(jq -r -M ."$chain_name" < api_secrets.json) == 'null' ]] ; then
-    echo "$chain_name"' is missing from api_secrets.json' >&2
-    exit 1
-fi
-
-function get_secret {
-    jq -r -M ."$1"."$2" < ./secrets.json
-}
-
-function get_api_secret {
-    jq -r -M ."$chain_name"."$1" < ./api_secrets.json
-}
-
-function get_config {
-    jq -r -M ."$chain_name"."$1" < ./chain_config.json
-}
-
-if [[ $(get_config isCancun) != [Ff]alse ]] ; then
-    echo 'You are on the wrong branch' >&2
-    exit 1
-fi
-=======
 . "$project_root"/sh/common.sh
 . "$project_root"/sh/common_secrets.sh
->>>>>>> a6968830
 
 declare rpc_url
 rpc_url="$(get_api_secret rpcUrl)"
