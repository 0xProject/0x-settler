--- conflicted
+++ resolved
@@ -187,11 +187,7 @@
     echo '' >&2
 
     declare -a gas_price_args
-<<<<<<< HEAD
-    if (( chainid != 56 )) ; then
-=======
     if (( chainid != 56 )) && (( chainid != 534352 )) ; then
->>>>>>> e1397e99
         gas_price_args=(
             --gas-price $gas_price --priority-gas-price $gas_price
         )
