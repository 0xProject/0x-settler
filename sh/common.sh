. "$project_root"/sh/common_bash_version_check.sh

if ! hash forge &>/dev/null ; then
    echo 'foundry is not installed' >&2
    exit 1
fi

declare forge_version
forge_version="$(forge --version)"
forge_version="${forge_version:13:7}"
declare -r forge_version
if [[ $forge_version != '59f354c' ]] ; then
    echo 'Wrong foundry version installed -- '"$forge_version" >&2
    echo 'Run `foundryup -v nightly-59f354c179f4e7f6d7292acb3d068815c79286d1`' >&2
    exit 1
fi

if ! hash curl &>/dev/null ; then
    echo 'curl is not installed' >&2
    exit 1
fi

if ! hash jq &>/dev/null ; then
    echo 'jq is not installed' >&2
    exit 1
fi

if [ ! -f "$project_root"/api_secrets.json ] ; then
    echo 'api_secrets.json is missing' >&2
    exit 1
fi

declare api_secrets_permissions
api_secrets_permissions="$(ls -l "$project_root"/api_secrets.json)"
api_secrets_permissions="${api_secrets_permissions::10}"
declare -r api_secrets_permissions
if [[ $api_secrets_permissions != '-rw-------' ]] ; then
    echo 'api_secrets.json permissions too lax' >&2
    echo 'run: chmod 600 api_secrets.json' >&2
    exit 1
fi

declare -r chain_name="$1"
shift

if [[ $(jq -Mr ."$chain_name" < api_secrets.json) == 'null' ]] ; then
    echo "$chain_name"' is missing from api_secrets.json' >&2
    exit 1
fi

function get_api_secret {
    jq -Mr ."$chain_name"."$1" < "$project_root"/api_secrets.json
}

function get_config {
    jq -Mr ."$chain_name"."$1" < "$project_root"/chain_config.json
}

if [[ ${IGNORE_HARDFORK-no} != [Yy]es ]] ; then
    if [[ $(get_config isShanghai) != [Tt]rue ]] ; then
        echo 'Chains without the Shanghai hardfork (PUSH0) are not supported' >&2
        exit 1
    fi

<<<<<<< HEAD
if [[ $(get_config isCancun) != [Ff]alse ]] ; then
    echo 'You are on the wrong branch' >&2
    exit 1
=======
    if [[ $(get_config isCancun) != [Tt]rue ]] ; then
        echo 'You are on the wrong branch' >&2
        exit 1
    fi
>>>>>>> 18255c3d
fi

declare -i chainid
chainid="$(get_config chainId)"
declare -r -i chainid

declare chain_display_name
chain_display_name="$(get_config displayName)"
declare -r chain_display_name

declare rpc_url
rpc_url="$(get_api_secret rpcUrl)"
declare -r rpc_url

if [[ ${rpc_url:-unset} = 'unset' ]] || [[ $rpc_url == 'null' ]] ; then
    echo '`rpcUrl` is unset in `api_secrets.json` for chain "'"$chain_name"'"' >&2
    exit 1
fi

declare -i rpc_chainid
rpc_chainid="$(cast chain-id --rpc-url "$rpc_url")"
declare -r -i rpc_chainid

if (( rpc_chainid != chainid )) ; then
    echo 'Your RPC thinks you are on chain '$rpc_chainid'. You probably have the wrong RPC.' >&2
    exit 1
fi

function verify_contract {
    declare -r _verify_constructor_args="$1"
    shift
    declare -r _verify_deployed_address="$1"
    shift
    declare -r _verify_source_path="$1"
    shift

    if (( chainid == 10143 )) || (( chainid == 34443 )) || (( chainid == 57073 )) ; then # MonadTestnet, Mode, and Ink use Blockscout, not Etherscan
        declare _verify_blockscoutApi
        if (( chainid == 10143 )) ; then # MonadTestnet is private. The explorer credentials are stored in the secrets file
            _verify_blockscoutApi="$(get_api_secret blockscoutApi)"
        else
            _verify_blockscoutApi="$(get_config blockscoutApi)"
        fi
        forge verify-contract --watch --chain $chainid --verifier blockscout --verifier-url "$_verify_blockscoutApi" --constructor-args "$_verify_constructor_args" "$_verify_deployed_address" "$_verify_source_path"
    else
        forge verify-contract --watch --verifier custom --verifier-api-key "$(get_api_secret etherscanKey)" --verifier-url "$(get_config etherscanApi)" --constructor-args "$_verify_constructor_args" "$_verify_deployed_address" "$_verify_source_path"
    fi
    if (( chainid != 146 )) && (( chainid != 480 )) && (( chainid != 10143 )) && (( chainid != 57073 )) && (( chainid != 81457 )) && (( chainid != 167000 )); then # Sourcify doesn't support Sonic, World Chain, MonadTestnet, Ink, Blast, or Taiko
        forge verify-contract --watch --chain $chainid --verifier sourcify --constructor-args "$_verify_constructor_args" "$_verify_deployed_address" "$_verify_source_path"
    fi
}<|MERGE_RESOLUTION|>--- conflicted
+++ resolved
@@ -62,16 +62,10 @@
         exit 1
     fi
 
-<<<<<<< HEAD
-if [[ $(get_config isCancun) != [Ff]alse ]] ; then
-    echo 'You are on the wrong branch' >&2
-    exit 1
-=======
-    if [[ $(get_config isCancun) != [Tt]rue ]] ; then
+    if [[ $(get_config isCancun) != [Ff]alse ]] ; then
         echo 'You are on the wrong branch' >&2
         exit 1
     fi
->>>>>>> 18255c3d
 fi
 
 declare -i chainid
