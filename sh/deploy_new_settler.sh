#!/bin/bash

## POSIX Bash implementation of realpath
## Copied and modified from https://github.com/mkropat/sh-realpath and https://github.com/AsymLabs/realpath-lib/
## Copyright (c) 2014 Michael Kropat - MIT License
## Copyright (c) 2013 Asymmetry Laboratories - MIT License

realpath() {
    _resolve_symlinks "$(_canonicalize "$1")"
}

_directory() {
    local out slsh
    slsh=/
    out="$1"
    out="${out//$slsh$slsh/$slsh}"
    if [ "$out" = / ]; then
        echo /
        return
    fi
    out="${out%/}"
    case "$out" in
        */*)
            out="${out%/*}"
        ;;
        *)
            out=.
        ;;
    esac
    if [ "$out" ]; then
        printf '%s\n' "$out"
    else
        echo /
    fi
}

_file() {
    local out slsh
    slsh=/
    out="$1"
    out="${out//$slsh$slsh/$slsh}"
    if [ "$out" = / ]; then
        echo /
        return
    fi
    out="${out%/}"
    out="${out##*/}"
    printf '%s\n' "$out"
}

_resolve_symlinks() {
    local path pattern context
    while [ -L "$1" ]; do
        context="$(_directory "$1")"
        path="$(POSIXLY_CORRECT=y ls -ld -- "$1" 2>/dev/null)"
        pattern='*'"$(_escape "$1")"' -> '
        path="${path#$pattern}"
        set -- "$(_canonicalize "$(_prepend_context "$context" "$path")")" "$@"
        _assert_no_path_cycles "$@" || return 1
    done
    printf '%s\n' "$1"
}

_escape() {
    local out
    out=''
    local -i i
    for ((i=0; i < ${#1}; i+=1)); do
        out+='\'"${1:$i:1}"
    done
    printf '%s\n' "$out"
}

_prepend_context() {
    if [ "$1" = . ]; then
        printf '%s\n' "$2"
    else
        case "$2" in
            /* ) printf '%s\n' "$2" ;;
             * ) printf '%s\n' "$1/$2" ;;
        esac
    fi
}

_assert_no_path_cycles() {
    local target path

    if [ $# -gt 16 ]; then
        return 1
    fi

    target="$1"
    shift

    for path in "$@"; do
        if [ "$path" = "$target" ]; then
            return 1
        fi
    done
}

_canonicalize() {
    local d f
    if [ -d "$1" ]; then
        (CDPATH= cd -P "$1" 2>/dev/null && pwd -P)
    else
        d="$(_directory "$1")"
        f="$(_file "$1")"
        (CDPATH= cd -P "$d" 2>/dev/null && printf '%s/%s\n' "$(pwd -P)" "$f")
    fi
}

## end POSIX Bash implementation of realpath

set -Eeufo pipefail -o posix

declare project_root
project_root="$(_directory "$(_directory "$(realpath "${BASH_SOURCE[0]}")")")"
declare -r project_root
cd "$project_root"

. "$project_root"/sh/common.sh

declare safe_address
safe_address="$(get_config governance.deploymentSafe)"
declare -r safe_address

. "$project_root"/sh/common_safe.sh

declare signer
IFS='' read -p 'What address will you submit with?: ' -e -r -i 0xEf37aD2BACD70119F141140f7B5E46Cd53a65fc4 signer
declare -r signer

. "$project_root"/sh/common_wallet_type.sh
. "$project_root"/sh/common_deploy_settler.sh

# set minimum gas price to (mostly for Arbitrum and BNB)
declare -i min_gas_price
min_gas_price="$(get_config minGasPriceGwei)"
min_gas_price=$((min_gas_price * 1000000000))
declare -r -i min_gas_price
declare -i gas_price
gas_price="$(cast gas-price --rpc-url "$rpc_url")"
if (( gas_price < min_gas_price )) ; then
    echo 'Setting gas price to minimum of '$((min_gas_price / 1000000000))' gwei' >&2
    gas_price=$min_gas_price
fi
declare -r -i gas_price
<<<<<<< HEAD
=======
declare -i gas_estimate_multiplier
gas_estimate_multiplier="$(get_config gasMultiplierPercent)"
declare -r -i gas_estimate_multiplier
>>>>>>> a6f39ee2

while (( ${#deploy_calldatas[@]} >= 2 )) ; do
    declare -i operation="${deploy_calldatas[0]}"
    declare deploy_calldata="${deploy_calldatas[1]}"
    deploy_calldatas=( "${deploy_calldatas[@]:2:$((${#deploy_calldatas[@]}-2))}" )

    declare signing_hash
    signing_hash="$(eip712_hash "$deploy_calldata" $operation)"

    declare -a signatures=()
    if [[ $safe_url = 'NOT SUPPORTED' ]] ; then
        set +f
        for confirmation in "$project_root"/settler_confirmation_"$chain_display_name"_"$(git rev-parse --short=8 HEAD)"_*_$(nonce).txt ; do
            signatures+=("$(<"$confirmation")")
        done
        set -f

        if (( ${#signatures[@]} != 2 )) ; then
            echo 'Bad number of signatures' >&2
            exit 1
        fi
    else
        declare signatures_json
        signatures_json="$(curl --fail -s "$safe_url"'/v1/multisig-transactions/'"$signing_hash"'/confirmations/?executed=false' -X GET)"

        if (( $(jq -Mr .count <<<"$signatures_json") != 2 )) ; then
            echo 'Bad number of signatures' >&2
            exit 1
        fi

        if [ "$(jq -Mr '.results[1].owner' <<<"$signatures_json" | tr '[:upper:]' '[:lower:]')" \< "$(jq -Mr '.results[0].owner' <<<"$signatures_json" | tr '[:upper:]' '[:lower:]')" ] ; then
            signatures+=( "$(jq -Mr '.results[1].signature' <<<"$signatures_json")" )
            signatures+=( "$(jq -Mr '.results[0].signature' <<<"$signatures_json")" )
        else
            signatures+=( "$(jq -Mr '.results[0].signature' <<<"$signatures_json")" )
            signatures+=( "$(jq -Mr '.results[1].signature' <<<"$signatures_json")" )
        fi
    fi

    declare packed_signatures
    packed_signatures="$(cast concat-hex "${signatures[@]}")"

    # configure gas limit
<<<<<<< HEAD
    declare -r -a args=(
=======
    declare -a args=(
>>>>>>> a6f39ee2
        "$safe_address" "$execTransaction_sig"
        # to, value, data, operation, safeTxGas, baseGas, gasPrice, gasToken, refundReceiver, signatures
        "$(target $operation)" 0 "$deploy_calldata" $operation 0 0 0 "$(cast address-zero)" "$(cast address-zero)" "$packed_signatures"
    )

    # set gas limit and add multiplier/headroom (again mostly for Arbitrum)
<<<<<<< HEAD
    declare -i gas_estimate_multiplier
    gas_estimate_multiplier="$(get_config gasMultiplierPercent)"
    declare -r -i gas_estimate_multiplier
    declare -i gas_limit
    gas_limit="$(cast estimate --from "$signer" --rpc-url "$rpc_url" --gas-price $gas_price --chain $chainid "${args[@]}")"
    gas_limit=$((gas_limit * gas_estimate_multiplier / 100))
    declare -r -i gas_limit
=======
    declare -i gas_limit
    gas_limit="$(cast estimate --from "$signer" --rpc-url "$rpc_url" --gas-price $gas_price --chain $chainid "${args[@]}")"
    gas_limit=$((gas_limit * gas_estimate_multiplier / 100))
>>>>>>> a6f39ee2

    if [[ $wallet_type = 'frame' ]] ; then
        cast send --confirmations 10 --from "$signer" --rpc-url 'http://127.0.0.1:1248/' --chain $chainid --gas-price $gas_price --gas-limit $gas_limit "${wallet_args[@]}" $(get_config extraFlags) "${args[@]}"
    else
        cast send --confirmations 10 --from "$signer" --rpc-url "$rpc_url" --chain $chainid --gas-price $gas_price --gas-limit $gas_limit "${wallet_args[@]}" $(get_config extraFlags) "${args[@]}"
    fi

    SAFE_NONCE_INCREMENT=$((${SAFE_NONCE_INCREMENT:-0} + 1))
done

echo 'Contracts deployed. Run `sh/verify_settler.sh '"$chain_name"'` to verify on Etherscan.' >&2<|MERGE_RESOLUTION|>--- conflicted
+++ resolved
@@ -146,12 +146,9 @@
     gas_price=$min_gas_price
 fi
 declare -r -i gas_price
-<<<<<<< HEAD
-=======
 declare -i gas_estimate_multiplier
 gas_estimate_multiplier="$(get_config gasMultiplierPercent)"
 declare -r -i gas_estimate_multiplier
->>>>>>> a6f39ee2
 
 while (( ${#deploy_calldatas[@]} >= 2 )) ; do
     declare -i operation="${deploy_calldatas[0]}"
@@ -195,30 +192,16 @@
     packed_signatures="$(cast concat-hex "${signatures[@]}")"
 
     # configure gas limit
-<<<<<<< HEAD
-    declare -r -a args=(
-=======
     declare -a args=(
->>>>>>> a6f39ee2
         "$safe_address" "$execTransaction_sig"
         # to, value, data, operation, safeTxGas, baseGas, gasPrice, gasToken, refundReceiver, signatures
         "$(target $operation)" 0 "$deploy_calldata" $operation 0 0 0 "$(cast address-zero)" "$(cast address-zero)" "$packed_signatures"
     )
 
     # set gas limit and add multiplier/headroom (again mostly for Arbitrum)
-<<<<<<< HEAD
-    declare -i gas_estimate_multiplier
-    gas_estimate_multiplier="$(get_config gasMultiplierPercent)"
-    declare -r -i gas_estimate_multiplier
     declare -i gas_limit
     gas_limit="$(cast estimate --from "$signer" --rpc-url "$rpc_url" --gas-price $gas_price --chain $chainid "${args[@]}")"
     gas_limit=$((gas_limit * gas_estimate_multiplier / 100))
-    declare -r -i gas_limit
-=======
-    declare -i gas_limit
-    gas_limit="$(cast estimate --from "$signer" --rpc-url "$rpc_url" --gas-price $gas_price --chain $chainid "${args[@]}")"
-    gas_limit=$((gas_limit * gas_estimate_multiplier / 100))
->>>>>>> a6f39ee2
 
     if [[ $wallet_type = 'frame' ]] ; then
         cast send --confirmations 10 --from "$signer" --rpc-url 'http://127.0.0.1:1248/' --chain $chainid --gas-price $gas_price --gas-limit $gas_limit "${wallet_args[@]}" $(get_config extraFlags) "${args[@]}"
