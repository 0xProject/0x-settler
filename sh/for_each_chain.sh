#!/usr/bin/env bash

## POSIX Bash implementation of realpath
## Copied and modified from https://github.com/mkropat/sh-realpath and https://github.com/AsymLabs/realpath-lib/
## Copyright (c) 2014 Michael Kropat - MIT License
## Copyright (c) 2013 Asymmetry Laboratories - MIT License

function realpath {
    _resolve_symlinks "$(_canonicalize "$1")"
}

function _directory {
    local out slsh
    slsh=/
    out="$1"
    out="${out//$slsh$slsh/$slsh}"
    if [ "$out" = / ]; then
        echo /
        return
    fi
    out="${out%/}"
    case "$out" in
        */*)
            out="${out%/*}"
        ;;
        *)
            out=.
        ;;
    esac
    if [ "$out" ]; then
        printf '%s\n' "$out"
    else
        echo /
    fi
}

function _file {
    local out slsh
    slsh=/
    out="$1"
    out="${out//$slsh$slsh/$slsh}"
    if [ "$out" = / ]; then
        echo /
        return
    fi
    out="${out%/}"
    out="${out##*/}"
    printf '%s\n' "$out"
}

function _resolve_symlinks {
    local path pattern context
    while [ -L "$1" ]; do
        context="$(_directory "$1")"
        path="$(POSIXLY_CORRECT=y ls -ld -- "$1" 2>/dev/null)"
        pattern='*'"$(_escape "$1")"' -> '
        path="${path#$pattern}"
        set -- "$(_canonicalize "$(_prepend_context "$context" "$path")")" "$@"
        _assert_no_path_cycles "$@" || return 1
    done
    printf '%s\n' "$1"
}

function _escape {
    local out
    out=''
    local -i i
    for ((i=0; i < ${#1}; i+=1)); do
        out+='\'"${1:$i:1}"
    done
    printf '%s\n' "$out"
}

function _prepend_context {
    if [ "$1" = . ]; then
        printf '%s\n' "$2"
    else
        case "$2" in
            /* ) printf '%s\n' "$2" ;;
             * ) printf '%s\n' "$1/$2" ;;
        esac
    fi
}

function _assert_no_path_cycles {
    local target path

    if [ $# -gt 16 ]; then
        return 1
    fi

    target="$1"
    shift

    for path in "$@"; do
        if [ "$path" = "$target" ]; then
            return 1
        fi
    done
}

function _canonicalize {
    local d f
    if [ -d "$1" ]; then
        (CDPATH= cd -P "$1" 2>/dev/null && pwd -P)
    else
        d="$(_directory "$1")"
        f="$(_file "$1")"
        (CDPATH= cd -P "$d" 2>/dev/null && printf '%s/%s\n' "$(pwd -P)" "$f")
    fi
}

## end POSIX Bash implementation of realpath

set -Eeufo pipefail -o posix

declare project_root
project_root="$(_directory "$(_directory "$(realpath "${BASH_SOURCE[0]}")")")"
declare -r project_root

. "$project_root"/sh/common_bash_version_check.sh

if ! hash jq &>/dev/null ; then
    echo 'jq is not installed' >&2
    exit 1
fi

function get_config {
    declare -r _get_config_chain_name="$1"
    shift
    declare -r _get_config_field="$1"
    shift
    jq -Mr ."$_get_config_chain_name"."$_get_config_field" < "$project_root"/chain_config.json
}

declare -a chains
readarray -t chains < <(jq -rM 'keys_unsorted[]' "$project_root"/chain_config.json)
declare -r -a chains

declare -a skip_chains
<<<<<<< HEAD
readarray -t skip_chains -d , <<<"${SKIP_CHAINS-}"
=======
readarray -t -d, skip_chains < <(printf "%s" "${SKIP_CHAINS:-}")
>>>>>>> 4b6cfee4
declare -r -a skip_chains

contains() {
    declare -r _contains_elem="$1"
    shift

    declare _contains_i
    for _contains_i ; do
        if [[ $_contains_i == "$_contains_elem" ]] ; then
            return 0
        fi
    done

    return 1
}

declare chain_name
for chain_name in "${chains[@]}" ; do
    if [[ ${IGNORE_HARDFORK-no} != [Yy]es ]] ; then
        if [[ $(get_config "$chain_name" isShanghai) != [Tt]rue ]] ; then
            echo 'Skipping chain "'"$(get_config "$chain_name" displayName)"'" because it is not Shanghai' >&2
            continue
        fi

        if [[ $(get_config "$chain_name" isCancun) != [Tt]rue ]] ; then
            echo 'Skipping chain "'"$(get_config "$chain_name" displayName)"'" because it is not Cancun' >&2
            continue
        fi
    fi

    if contains "$chain_name" "${skip_chains[@]}" ; then
        echo 'Skipping chain "'"$(get_config "$chain_name" displayName)"'" as requested' >&2
        continue
    fi

    echo 'Running script for chain "'"$(get_config "$chain_name" displayName)"'"...' >&2
    echo >&2
    "$1" "$chain_name" "${@:2}"
    echo >&2
    echo 'Done with chain "'"$(get_config "$chain_name" displayName)"'".' >&2
done<|MERGE_RESOLUTION|>--- conflicted
+++ resolved
@@ -138,11 +138,7 @@
 declare -r -a chains
 
 declare -a skip_chains
-<<<<<<< HEAD
-readarray -t skip_chains -d , <<<"${SKIP_CHAINS-}"
-=======
 readarray -t -d, skip_chains < <(printf "%s" "${SKIP_CHAINS:-}")
->>>>>>> 4b6cfee4
 declare -r -a skip_chains
 
 contains() {
