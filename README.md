--- conflicted
+++ resolved
@@ -30,199 +30,128 @@
 
 | VIP                 | DEX        | Pair      | Gas    | %      |
 | ------------------- | ---------- | --------- | ------ | ------ |
-<<<<<<< HEAD
 | 0x V4 VIP           | Uniswap V3 | USDC/WETH | 124827 | 0.00%  |
 | 0x V4 Multiplex     | Uniswap V3 | USDC/WETH | 138686 | 11.10% |
-| Settler VIP (warm)  | Uniswap V3 | USDC/WETH | 134662 | 7.88%  |
-| AllowanceHolder VIP | Uniswap V3 | USDC/WETH | 128204 | 2.71%  |
+| Settler VIP (warm)  | Uniswap V3 | USDC/WETH | 134677 | 7.89%  |
+| AllowanceHolder VIP | Uniswap V3 | USDC/WETH | 127668 | 2.28%  |
 | UniswapRouter V3    | Uniswap V3 | USDC/WETH | 121137 | -2.96% |
 |                     |            |           |        |        |
 | 0x V4 VIP           | Uniswap V3 | DAI/WETH  | 112261 | 0.00%  |
 | 0x V4 Multiplex     | Uniswap V3 | DAI/WETH  | 126120 | 12.35% |
 | Settler VIP (warm)  | Uniswap V3 | DAI/WETH  | 122096 | 8.76%  |
-| AllowanceHolder VIP | Uniswap V3 | DAI/WETH  | 115638 | 3.01%  |
+| AllowanceHolder VIP | Uniswap V3 | DAI/WETH  | 115087 | 2.52%  |
 | UniswapRouter V3    | Uniswap V3 | DAI/WETH  | 108571 | -3.29% |
 |                     |            |           |        |        |
 | 0x V4 VIP           | Uniswap V3 | USDT/WETH | 115068 | 0.00%  |
 | 0x V4 Multiplex     | Uniswap V3 | USDT/WETH | 128927 | 12.04% |
-| Settler VIP (warm)  | Uniswap V3 | USDT/WETH | 124932 | 8.57%  |
-| AllowanceHolder VIP | Uniswap V3 | USDT/WETH | 118474 | 2.96%  |
+| Settler VIP (warm)  | Uniswap V3 | USDT/WETH | 124917 | 8.56%  |
+| AllowanceHolder VIP | Uniswap V3 | USDT/WETH | 117908 | 2.47%  |
 | UniswapRouter V3    | Uniswap V3 | USDT/WETH | 111250 | -3.32% |
-=======
-| 0x V4 VIP           | Uniswap V3 | USDC/WETH | 125117 | 0.00%  |
-| 0x V4 Multiplex     | Uniswap V3 | USDC/WETH | 138686 | 10.85% |
-| Settler VIP (warm)  | Uniswap V3 | USDC/WETH | 134662 | 7.63%  |
-| AllowanceHolder VIP | Uniswap V3 | USDC/WETH | 127653 | 2.03%  |
-| UniswapRouter V3    | Uniswap V3 | USDC/WETH | 121137 | -3.18% |
-|                     |            |           |        |        |
-| 0x V4 VIP           | Uniswap V3 | DAI/WETH  | 112551 | 0.00%  |
-| 0x V4 Multiplex     | Uniswap V3 | DAI/WETH  | 126120 | 12.06% |
-| Settler VIP (warm)  | Uniswap V3 | DAI/WETH  | 122096 | 8.48%  |
-| AllowanceHolder VIP | Uniswap V3 | DAI/WETH  | 115087 | 2.25%  |
-| UniswapRouter V3    | Uniswap V3 | DAI/WETH  | 108571 | -3.54% |
-|                     |            |           |        |        |
-| 0x V4 VIP           | Uniswap V3 | USDT/WETH | 115358 | 0.00%  |
-| 0x V4 Multiplex     | Uniswap V3 | USDT/WETH | 128927 | 11.76% |
-| Settler VIP (warm)  | Uniswap V3 | USDT/WETH | 124932 | 8.30%  |
-| AllowanceHolder VIP | Uniswap V3 | USDT/WETH | 117923 | 2.22%  |
-| UniswapRouter V3    | Uniswap V3 | USDT/WETH | 111250 | -3.56% |
->>>>>>> 35acf975
 |                     |            |           |        |        |
 
 | Custody              | DEX        | Pair      | Gas    | %       |
 | -------------------- | ---------- | --------- | ------ | ------- |
 | 0x V4 TransformERC20 | Uniswap V3 | USDC/WETH | 246374 | 0.00%   |
-| Settler              | Uniswap V3 | USDC/WETH | 164454 | -33.25% |
-| AllowanceHolder      | Uniswap V3 | USDC/WETH | 157945 | -35.89% |
+| Settler              | Uniswap V3 | USDC/WETH | 164475 | -33.24% |
+| AllowanceHolder      | Uniswap V3 | USDC/WETH | 157966 | -35.88% |
 |                      |            |           |        |         |
 | 0x V4 TransformERC20 | Uniswap V3 | DAI/WETH  | 223372 | 0.00%   |
 | Settler              | Uniswap V3 | DAI/WETH  | 147832 | -33.82% |
 | AllowanceHolder      | Uniswap V3 | DAI/WETH  | 141323 | -36.73% |
 |                      |            |           |        |         |
 | 0x V4 TransformERC20 | Uniswap V3 | USDT/WETH | 230271 | 0.00%   |
-| Settler              | Uniswap V3 | USDT/WETH | 154530 | -32.89% |
-<<<<<<< HEAD
-| AllowanceHolder      | Uniswap V3 | USDT/WETH | 148572 | -35.48% |
-=======
-| AllowanceHolder      | Uniswap V3 | USDT/WETH | 148021 | -35.72% |
->>>>>>> 35acf975
+| Settler              | Uniswap V3 | USDT/WETH | 154509 | -32.90% |
+| AllowanceHolder      | Uniswap V3 | USDT/WETH | 148000 | -35.73% |
 |                      |            |           |        |         |
 
 | MetaTransactions | DEX        | Pair      | Gas    | %       |
 | ---------------- | ---------- | --------- | ------ | ------- |
-<<<<<<< HEAD
 | 0x V4 Multiplex  | Uniswap V3 | USDC/WETH | 209079 | 0.00%   |
-| Settler          | Uniswap V3 | USDC/WETH | 170513 | -18.45% |
-=======
-| 0x V4 Multiplex  | Uniswap V3 | USDC/WETH | 253459 | 0.00%   |
-| Settler          | Uniswap V3 | USDC/WETH | 170513 | -32.73% |
->>>>>>> 35acf975
+| Settler          | Uniswap V3 | USDC/WETH | 170534 | -18.44% |
 |                  |            |           |        |         |
 | 0x V4 Multiplex  | Uniswap V3 | DAI/WETH  | 196513 | 0.00%   |
 | Settler          | Uniswap V3 | DAI/WETH  | 153891 | -21.69% |
 |                  |            |           |        |         |
-<<<<<<< HEAD
 | 0x V4 Multiplex  | Uniswap V3 | USDT/WETH | 199320 | 0.00%   |
-| Settler          | Uniswap V3 | USDT/WETH | 160589 | -19.43% |
+| Settler          | Uniswap V3 | USDT/WETH | 160568 | -19.44% |
 |                  |            |           |        |         |
 
 | OTC             | DEX     | Pair      | Gas    | %       |
 | --------------- | ------- | --------- | ------ | ------- |
 | 0x V4           | 0x V4   | USDC/WETH | 97915  | 0.00%   |
-| Settler         | Settler | USDC/WETH | 115740 | 18.20%  |
-| Settler         | 0x V4   | USDC/WETH | 205485 | 109.86% |
-| AllowanceHolder | Settler | USDC/WETH | 112301 | 14.69%  |
+| Settler         | Settler | USDC/WETH | 115755 | 18.22%  |
+| Settler         | 0x V4   | USDC/WETH | 205506 | 109.88% |
+| AllowanceHolder | Settler | USDC/WETH | 111765 | 14.14%  |
 |                 |         |           |        |         |
 | 0x V4           | 0x V4   | DAI/WETH  | 78441  | 0.00%   |
 | Settler         | Settler | DAI/WETH  | 96266  | 22.72%  |
 | Settler         | 0x V4   | DAI/WETH  | 175575 | 123.83% |
-| AllowanceHolder | Settler | DAI/WETH  | 92827  | 18.34%  |
+| AllowanceHolder | Settler | DAI/WETH  | 92276  | 17.64%  |
 |                 |         |           |        |         |
 | 0x V4           | 0x V4   | USDT/WETH | 89553  | 0.00%   |
-| Settler         | Settler | USDT/WETH | 107393 | 19.92%  |
-| Settler         | 0x V4   | USDT/WETH | 190928 | 113.20% |
-| AllowanceHolder | Settler | USDT/WETH | 103954 | 16.08%  |
+| Settler         | Settler | USDT/WETH | 107378 | 19.90%  |
+| Settler         | 0x V4   | USDT/WETH | 190907 | 113.18% |
+| AllowanceHolder | Settler | USDT/WETH | 103388 | 15.45%  |
 |                 |         |           |        |         |
-=======
-| 0x V4 Multiplex  | Uniswap V3 | USDT/WETH | 243700 | 0.00%   |
-| Settler          | Uniswap V3 | USDT/WETH | 160589 | -34.10% |
-|                  |            |           |        |         |
-
-| OTC     | DEX     | Pair      | Gas    | %      |
-| ------- | ------- | --------- | ------ | ------ |
-| 0x V4   | 0x V4   | USDC/WETH | 112545 | 0.00%  |
-| Settler | Settler | USDC/WETH | 115740 | 2.84%  |
-| Settler | 0x V4   | USDC/WETH | 205485 | 82.58% |
-|         |         |           |        |        |
-| 0x V4   | 0x V4   | DAI/WETH  | 93071  | 0.00%  |
-| Settler | Settler | DAI/WETH  | 96266  | 3.43%  |
-| Settler | 0x V4   | DAI/WETH  | 175575 | 88.65% |
-|         |         |           |        |        |
-| 0x V4   | 0x V4   | USDT/WETH | 104183 | 0.00%  |
-| Settler | Settler | USDT/WETH | 107393 | 3.08%  |
-| Settler | 0x V4   | USDT/WETH | 190928 | 83.26% |
-|         |         |           |        |        |
->>>>>>> 35acf975
 
 | Curve             | DEX   | Pair      | Gas    | %       |
 | ----------------- | ----- | --------- | ------ | ------- |
 |                   |       |           |        |         |
 |                   |       |           |        |         |
-<<<<<<< HEAD
 | 0x V4             | Curve | USDT/WETH | 452955 | 0.00%   |
-| Settler           | Curve | USDT/WETH | 416667 | -8.01%  |
+| Settler           | Curve | USDT/WETH | 416646 | -8.02%  |
 | Curve             | Curve | USDT/WETH | 341755 | -24.55% |
 | Curve Swap Router | Curve | USDT/WETH | 412035 | -9.03%  |
-=======
-| 0x V4             | Curve | USDT/WETH | 453061 | 0.00%   |
-| Settler           | Curve | USDT/WETH | 416667 | -8.03%  |
-| Curve             | Curve | USDT/WETH | 341755 | -24.57% |
-| Curve Swap Router | Curve | USDT/WETH | 412035 | -9.06%  |
->>>>>>> 35acf975
 |                   |       |           |        |         |
 
 | Buy token fee     | DEX        | Pair      | Gas    | %     |
 | ----------------- | ---------- | --------- | ------ | ----- |
-| Settler - custody | Uniswap V3 | USDC/WETH | 173243 | 0.00% |
+| Settler - custody | Uniswap V3 | USDC/WETH | 173264 | 0.00% |
 |                   |            |           |        |       |
 | Settler - custody | Uniswap V3 | DAI/WETH  | 160677 | 0.00% |
 |                   |            |           |        |       |
-| Settler - custody | Uniswap V3 | USDT/WETH | 163519 | 0.00% |
+| Settler - custody | Uniswap V3 | USDT/WETH | 163498 | 0.00% |
 |                   |            |           |        |       |
 
 | Sell token fee | DEX        | Pair      | Gas    | %       |
 | -------------- | ---------- | --------- | ------ | ------- |
-| Settler        | Uniswap V3 | USDC/WETH | 180832 | 0.00%   |
+| Settler        | Uniswap V3 | USDC/WETH | 180859 | 0.00%   |
 |                |            |           |        |         |
 | Settler        | Uniswap V3 | DAI/WETH  | 160154 | 0.00%   |
 |                |            |           |        |         |
-| Settler        | Uniswap V3 | USDT/WETH | 168640 | 0.00%   |
-| Settler        | Curve      | USDT/WETH | 433179 | 156.87% |
+| Settler        | Uniswap V3 | USDT/WETH | 168613 | 0.00%   |
+| Settler        | Curve      | USDT/WETH | 433152 | 156.89% |
 |                |            |           |        |         |
 
-<<<<<<< HEAD
 | AllowanceHolder                      | DEX            | Pair      | Gas    | %       |
 | ------------------------------------ | -------------- | --------- | ------ | ------- |
-| execute                              | Uniswap V3 VIP | USDC/WETH | 128204 | 0.00%   |
-| Settler - external move then execute | Uniswap V3     | USDC/WETH | 139682 | 8.95%   |
-| execute                              | OTC            | USDC/WETH | 112301 | -12.40% |
+| execute                              | Uniswap V3 VIP | USDC/WETH | 127668 | 0.00%   |
+| Settler - external move then execute | Uniswap V3     | USDC/WETH | 139697 | 9.42%   |
+| execute                              | OTC            | USDC/WETH | 111765 | -12.46% |
 |                                      |                |           |        |         |
-| execute                              | Uniswap V3 VIP | DAI/WETH  | 115638 | 0.00%   |
-| Settler - external move then execute | Uniswap V3     | DAI/WETH  | 128691 | 11.29%  |
-| execute                              | OTC            | DAI/WETH  | 92827  | -19.73% |
+| execute                              | Uniswap V3 VIP | DAI/WETH  | 115087 | 0.00%   |
+| Settler - external move then execute | Uniswap V3     | DAI/WETH  | 128691 | 11.82%  |
+| execute                              | OTC            | DAI/WETH  | 92276  | -19.82% |
 |                                      |                |           |        |         |
-| execute                              | Uniswap V3 VIP | USDT/WETH | 118474 | 0.00%   |
-| Settler - external move then execute | Uniswap V3     | USDT/WETH | 135698 | 14.54%  |
-| execute                              | OTC            | USDT/WETH | 103954 | -12.26% |
+| execute                              | Uniswap V3 VIP | USDT/WETH | 117908 | 0.00%   |
+| Settler - external move then execute | Uniswap V3     | USDT/WETH | 135683 | 15.08%  |
+| execute                              | OTC            | USDT/WETH | 103388 | -12.31% |
 |                                      |                |           |        |         |
 
 | AllowanceHolder sell token fees | DEX | Pair      | Gas    | %      |
 | ------------------------------- | --- | --------- | ------ | ------ |
-| no fee                          | OTC | USDC/WETH | 112301 | 0.00%  |
-| proportional fee                | OTC | USDC/WETH | 162200 | 44.43% |
-| fixed fee                       | OTC | USDC/WETH | 160221 | 42.67% |
+| no fee                          | OTC | USDC/WETH | 111765 | 0.00%  |
+| proportional fee                | OTC | USDC/WETH | 161676 | 44.66% |
+| fixed fee                       | OTC | USDC/WETH | 159697 | 42.89% |
 |                                 |     |           |        |        |
-| no fee                          | OTC | DAI/WETH  | 92827  | 0.00%  |
-| proportional fee                | OTC | DAI/WETH  | 134614 | 45.02% |
-| fixed fee                       | OTC | DAI/WETH  | 133348 | 43.65% |
+| no fee                          | OTC | DAI/WETH  | 92276  | 0.00%  |
+| proportional fee                | OTC | DAI/WETH  | 134063 | 45.28% |
+| fixed fee                       | OTC | DAI/WETH  | 132797 | 43.91% |
 |                                 |     |           |        |        |
-| no fee                          | OTC | USDT/WETH | 103954 | 0.00%  |
-| proportional fee                | OTC | USDT/WETH | 151391 | 45.63% |
-| fixed fee                       | OTC | USDT/WETH | 149696 | 44.00% |
+| no fee                          | OTC | USDT/WETH | 103388 | 0.00%  |
+| proportional fee                | OTC | USDT/WETH | 150813 | 45.87% |
+| fixed fee                       | OTC | USDT/WETH | 149118 | 44.23% |
 |                                 |     |           |        |        |
-=======
-| AllowanceHolder                      | DEX            | Pair      | Gas    | %      |
-| ------------------------------------ | -------------- | --------- | ------ | ------ |
-| execute                              | Uniswap V3 VIP | USDC/WETH | 127653 | 0.00%  |
-| Settler - external move then execute | Uniswap V3     | USDC/WETH | 139682 | 9.42%  |
-|                                      |                |           |        |        |
-| execute                              | Uniswap V3 VIP | DAI/WETH  | 115087 | 0.00%  |
-| Settler - external move then execute | Uniswap V3     | DAI/WETH  | 128691 | 11.82% |
-|                                      |                |           |        |        |
-| execute                              | Uniswap V3 VIP | USDT/WETH | 117923 | 0.00%  |
-| Settler - external move then execute | Uniswap V3     | USDT/WETH | 135698 | 15.07% |
-|                                      |                |           |        |        |
->>>>>>> 35acf975
 
 [//]: # "END TABLES"
 
