--- conflicted
+++ resolved
@@ -579,84 +579,46 @@
 | Custody              | DEX        | Pair      | Gas    | %       |
 | -------------------- | ---------- | --------- | ------ | ------- |
 | 0x V4 TransformERC20 | Uniswap V3 | USDC/WETH | 244603 | 0.00%   |
-<<<<<<< HEAD
-| Settler              | Uniswap V3 | USDC/WETH | 167111 | -31.68% |
-| AllowanceHolder      | Uniswap V3 | USDC/WETH | 156747 | -35.92% |
+| Settler              | Uniswap V3 | USDC/WETH | 166870 | -31.78% |
+| AllowanceHolder      | Uniswap V3 | USDC/WETH | 156503 | -36.02% |
 |                      |            |           |        |         |
 | 0x V4 TransformERC20 | Uniswap V3 | DAI/WETH  | 221601 | 0.00%   |
-| Settler              | Uniswap V3 | DAI/WETH  | 150489 | -32.09% |
-| AllowanceHolder      | Uniswap V3 | DAI/WETH  | 140125 | -36.77% |
+| Settler              | Uniswap V3 | DAI/WETH  | 150248 | -32.20% |
+| AllowanceHolder      | Uniswap V3 | DAI/WETH  | 139881 | -36.88% |
 |                      |            |           |        |         |
 | 0x V4 TransformERC20 | Uniswap V3 | USDT/WETH | 228500 | 0.00%   |
-| Settler              | Uniswap V3 | USDT/WETH | 157162 | -31.22% |
-| AllowanceHolder      | Uniswap V3 | USDT/WETH | 146798 | -35.76% |
-=======
-| Settler              | Uniswap V3 | USDC/WETH | 166872 | -31.78% |
-| AllowanceHolder      | Uniswap V3 | USDC/WETH | 156505 | -36.02% |
-|                      |            |           |        |         |
-| 0x V4 TransformERC20 | Uniswap V3 | DAI/WETH  | 221601 | 0.00%   |
-| Settler              | Uniswap V3 | DAI/WETH  | 150250 | -32.20% |
-| AllowanceHolder      | Uniswap V3 | DAI/WETH  | 139883 | -36.88% |
-|                      |            |           |        |         |
-| 0x V4 TransformERC20 | Uniswap V3 | USDT/WETH | 228500 | 0.00%   |
-| Settler              | Uniswap V3 | USDT/WETH | 156923 | -31.32% |
-| AllowanceHolder      | Uniswap V3 | USDT/WETH | 146556 | -35.86% |
->>>>>>> a7e6f048
+| Settler              | Uniswap V3 | USDT/WETH | 156921 | -31.33% |
+| AllowanceHolder      | Uniswap V3 | USDT/WETH | 146554 | -35.86% |
 |                      |            |           |        |         |
 
 | MetaTransactions | DEX        | Pair      | Gas    | %       |
 | ---------------- | ---------- | --------- | ------ | ------- |
 | 0x V4 Multiplex  | Uniswap V3 | USDC/WETH | 208118 | 0.00%   |
-<<<<<<< HEAD
-| Settler          | Uniswap V3 | USDC/WETH | 170397 | -18.12% |
+| Settler          | Uniswap V3 | USDC/WETH | 170156 | -18.24% |
 |                  |            |           |        |         |
 | 0x V4 Multiplex  | Uniswap V3 | DAI/WETH  | 195552 | 0.00%   |
-| Settler          | Uniswap V3 | DAI/WETH  | 153775 | -21.36% |
+| Settler          | Uniswap V3 | DAI/WETH  | 153534 | -21.49% |
 |                  |            |           |        |         |
 | 0x V4 Multiplex  | Uniswap V3 | USDT/WETH | 198359 | 0.00%   |
-| Settler          | Uniswap V3 | USDT/WETH | 160442 | -19.12% |
-=======
-| Settler          | Uniswap V3 | USDC/WETH | 170217 | -18.21% |
-|                  |            |           |        |         |
-| 0x V4 Multiplex  | Uniswap V3 | DAI/WETH  | 195552 | 0.00%   |
-| Settler          | Uniswap V3 | DAI/WETH  | 153595 | -21.46% |
-|                  |            |           |        |         |
-| 0x V4 Multiplex  | Uniswap V3 | USDT/WETH | 198359 | 0.00%   |
-| Settler          | Uniswap V3 | USDT/WETH | 160262 | -19.21% |
->>>>>>> a7e6f048
+| Settler          | Uniswap V3 | USDT/WETH | 160201 | -19.24% |
 |                  |            |           |        |         |
 
 | RFQ             | DEX     | Pair      | Gas    | %       |
 | --------------- | ------- | --------- | ------ | ------- |
 | 0x V4           | 0x V4   | USDC/WETH | 97972  | 0.00%   |
 | Settler         | Settler | USDC/WETH | 114370 | 16.74%  |
-<<<<<<< HEAD
-| Settler         | 0x V4   | USDC/WETH | 206582 | 110.86% |
-| AllowanceHolder | Settler | USDC/WETH | 106505 | 8.71%   |
-|                 |         |           |        |         |
-| 0x V4           | 0x V4   | DAI/WETH  | 78498  | 0.00%   |
-| Settler         | Settler | DAI/WETH  | 94896  | 20.89%  |
-| Settler         | 0x V4   | DAI/WETH  | 176672 | 125.07% |
-| AllowanceHolder | Settler | DAI/WETH  | 87031  | 10.87%  |
-|                 |         |           |        |         |
-| 0x V4           | 0x V4   | USDT/WETH | 89610  | 0.00%   |
-| Settler         | Settler | USDT/WETH | 106008 | 18.30%  |
-| Settler         | 0x V4   | USDT/WETH | 192004 | 114.27% |
-| AllowanceHolder | Settler | USDT/WETH | 98143  | 9.52%   |
-=======
-| Settler         | 0x V4   | USDC/WETH | 206545 | 110.82% |
+| Settler         | 0x V4   | USDC/WETH | 206543 | 110.82% |
 | AllowanceHolder | Settler | USDC/WETH | 106502 | 8.71%   |
 |                 |         |           |        |         |
 | 0x V4           | 0x V4   | DAI/WETH  | 78498  | 0.00%   |
 | Settler         | Settler | DAI/WETH  | 94896  | 20.89%  |
-| Settler         | 0x V4   | DAI/WETH  | 176635 | 125.02% |
+| Settler         | 0x V4   | DAI/WETH  | 176633 | 125.02% |
 | AllowanceHolder | Settler | DAI/WETH  | 87028  | 10.87%  |
 |                 |         |           |        |         |
 | 0x V4           | 0x V4   | USDT/WETH | 89610  | 0.00%   |
 | Settler         | Settler | USDT/WETH | 106008 | 18.30%  |
-| Settler         | 0x V4   | USDT/WETH | 191967 | 114.22% |
+| Settler         | 0x V4   | USDT/WETH | 191965 | 114.22% |
 | AllowanceHolder | Settler | USDT/WETH | 98140  | 9.52%   |
->>>>>>> a7e6f048
 |                 |         |           |        |         |
 
 | Curve             | DEX                   | Pair      | Gas    | %       |
@@ -665,11 +627,7 @@
 |                   |                       |           |        |         |
 |                   |                       |           |        |         |
 | 0x V4             | Curve                 | USDT/WETH | 452672 | 0.00%   |
-<<<<<<< HEAD
-| Settler           | Curve                 | USDT/WETH | 422776 | -6.60%  |
-=======
-| Settler           | Curve                 | USDT/WETH | 422739 | -6.61%  |
->>>>>>> a7e6f048
+| Settler           | Curve                 | USDT/WETH | 422737 | -6.61%  |
 | Settler           | CurveV2 Tricrypto VIP | USDT/WETH | 243783 | -46.15% |
 | Curve             | Curve                 | USDT/WETH | 341799 | -24.49% |
 | Curve Swap Router | Curve                 | USDT/WETH | 412038 | -8.98%  |
@@ -677,107 +635,58 @@
 
 | DODO V1 | DEX     | Pair      | Gas    | %     |
 | ------- | ------- | --------- | ------ | ----- |
-<<<<<<< HEAD
-| Settler | DODO V1 | USDC/WETH | 308516 | 0.00% |
-=======
-| Settler | DODO V1 | USDC/WETH | 308591 | 0.00% |
->>>>>>> a7e6f048
+| Settler | DODO V1 | USDC/WETH | 308473 | 0.00% |
 |         |         |           |        |       |
 |         |         |           |        |       |
 |         |         |           |        |       |
 
 | Buy token fee     | DEX        | Pair      | Gas    | %     |
 | ----------------- | ---------- | --------- | ------ | ----- |
-<<<<<<< HEAD
-| Settler - custody | Uniswap V3 | USDC/WETH | 174266 | 0.00% |
+| Settler - custody | Uniswap V3 | USDC/WETH | 174128 | 0.00% |
 |                   |            |           |        |       |
-| Settler - custody | Uniswap V3 | DAI/WETH  | 161700 | 0.00% |
+| Settler - custody | Uniswap V3 | DAI/WETH  | 161562 | 0.00% |
 |                   |            |           |        |       |
-| Settler - custody | Uniswap V3 | USDT/WETH | 164516 | 0.00% |
-=======
-| Settler - custody | Uniswap V3 | USDC/WETH | 174129 | 0.00% |
-|                   |            |           |        |       |
-| Settler - custody | Uniswap V3 | DAI/WETH  | 161563 | 0.00% |
-|                   |            |           |        |       |
-| Settler - custody | Uniswap V3 | USDT/WETH | 164379 | 0.00% |
->>>>>>> a7e6f048
+| Settler - custody | Uniswap V3 | USDT/WETH | 164378 | 0.00% |
 |                   |            |           |        |       |
 
 | Sell token fee | DEX        | Pair      | Gas    | %       |
 | -------------- | ---------- | --------- | ------ | ------- |
-<<<<<<< HEAD
-| Settler        | Uniswap V3 | USDC/WETH | 182803 | 0.00%   |
+| Settler        | Uniswap V3 | USDC/WETH | 182565 | 0.00%   |
 |                |            |           |        |         |
-| Settler        | Uniswap V3 | DAI/WETH  | 162125 | 0.00%   |
+| Settler        | Uniswap V3 | DAI/WETH  | 161887 | 0.00%   |
 |                |            |           |        |         |
-| Settler        | Uniswap V3 | USDT/WETH | 170574 | 0.00%   |
-| Settler        | Curve      | USDT/WETH | 434119 | 154.50% |
-=======
-| Settler        | Uniswap V3 | USDC/WETH | 182568 | 0.00%   |
-|                |            |           |        |         |
-| Settler        | Uniswap V3 | DAI/WETH  | 161890 | 0.00%   |
-|                |            |           |        |         |
-| Settler        | Uniswap V3 | USDT/WETH | 170339 | 0.00%   |
-| Settler        | Curve      | USDT/WETH | 434086 | 154.84% |
->>>>>>> a7e6f048
+| Settler        | Uniswap V3 | USDT/WETH | 170336 | 0.00%   |
+| Settler        | Curve      | USDT/WETH | 434083 | 154.84% |
 |                |            |           |        |         |
 
 | AllowanceHolder                      | DEX            | Pair      | Gas    | %       |
 | ------------------------------------ | -------------- | --------- | ------ | ------- |
-<<<<<<< HEAD
-| execute                              | Uniswap V3 VIP | USDC/WETH | 125828 | 0.00%   |
-| Settler - external move then execute | Uniswap V3     | USDC/WETH | 140634 | 11.77%  |
-| execute                              | RFQ            | USDC/WETH | 106505 | -15.36% |
-|                                      |                |           |        |         |
-| execute                              | Uniswap V3 VIP | DAI/WETH  | 113262 | 0.00%   |
-| Settler - external move then execute | Uniswap V3     | DAI/WETH  | 129643 | 14.46%  |
-| execute                              | RFQ            | DAI/WETH  | 87031  | -23.16% |
-|                                      |                |           |        |         |
-| execute                              | Uniswap V3 VIP | USDT/WETH | 116078 | 0.00%   |
-| Settler - external move then execute | Uniswap V3     | USDT/WETH | 136631 | 17.71%  |
-| execute                              | RFQ            | USDT/WETH | 98143  | -15.45% |
-=======
 | execute                              | Uniswap V3 VIP | USDC/WETH | 125720 | 0.00%   |
-| Settler - external move then execute | Uniswap V3     | USDC/WETH | 140372 | 11.65%  |
+| Settler - external move then execute | Uniswap V3     | USDC/WETH | 140371 | 11.65%  |
 | execute                              | RFQ            | USDC/WETH | 106502 | -15.29% |
 |                                      |                |           |        |         |
 | execute                              | Uniswap V3 VIP | DAI/WETH  | 113154 | 0.00%   |
-| Settler - external move then execute | Uniswap V3     | DAI/WETH  | 129381 | 14.34%  |
+| Settler - external move then execute | Uniswap V3     | DAI/WETH  | 129380 | 14.34%  |
 | execute                              | RFQ            | DAI/WETH  | 87028  | -23.09% |
 |                                      |                |           |        |         |
 | execute                              | Uniswap V3 VIP | USDT/WETH | 115970 | 0.00%   |
-| Settler - external move then execute | Uniswap V3     | USDT/WETH | 136369 | 17.59%  |
+| Settler - external move then execute | Uniswap V3     | USDT/WETH | 136368 | 17.59%  |
 | execute                              | RFQ            | USDT/WETH | 98140  | -15.37% |
->>>>>>> a7e6f048
 |                                      |                |           |        |         |
 
 | AllowanceHolder sell token fees | DEX | Pair      | Gas    | %      |
 | ------------------------------- | --- | --------- | ------ | ------ |
-<<<<<<< HEAD
-| no fee                          | RFQ | USDC/WETH | 106505 | 0.00%  |
-| proportional fee                | RFQ | USDC/WETH | 154486 | 45.05% |
+| no fee                          | RFQ | USDC/WETH | 106502 | 0.00%  |
+| proportional fee                | RFQ | USDC/WETH | 154456 | 45.03% |
 | fixed fee                       | RFQ | USDC/WETH | 122774 | 15.28% |
 |                                 |     |           |        |        |
-| no fee                          | RFQ | DAI/WETH  | 87031  | 0.00%  |
-| proportional fee                | RFQ | DAI/WETH  | 126900 | 45.81% |
+| no fee                          | RFQ | DAI/WETH  | 87028  | 0.00%  |
+| proportional fee                | RFQ | DAI/WETH  | 126870 | 45.78% |
 | fixed fee                       | RFQ | DAI/WETH  | 99126  | 13.90% |
 |                                 |     |           |        |        |
-| no fee                          | RFQ | USDT/WETH | 98143  | 0.00%  |
-| proportional fee                | RFQ | USDT/WETH | 143644 | 46.36% |
+| no fee                          | RFQ | USDT/WETH | 98140  | 0.00%  |
+| proportional fee                | RFQ | USDT/WETH | 143614 | 46.34% |
 | fixed fee                       | RFQ | USDT/WETH | 111350 | 13.46% |
-=======
-| no fee                          | RFQ | USDC/WETH | 106502 | 0.00%  |
-| proportional fee                | RFQ | USDC/WETH | 154459 | 45.03% |
-| fixed fee                       | RFQ | USDC/WETH | 122775 | 15.28% |
-|                                 |     |           |        |        |
-| no fee                          | RFQ | DAI/WETH  | 87028  | 0.00%  |
-| proportional fee                | RFQ | DAI/WETH  | 126873 | 45.78% |
-| fixed fee                       | RFQ | DAI/WETH  | 99127  | 13.90% |
-|                                 |     |           |        |        |
-| no fee                          | RFQ | USDT/WETH | 98140  | 0.00%  |
-| proportional fee                | RFQ | USDT/WETH | 143617 | 46.34% |
-| fixed fee                       | RFQ | USDT/WETH | 111351 | 13.46% |
->>>>>>> a7e6f048
 |                                 |     |           |        |        |
 
 [//]: # "END TABLES"
