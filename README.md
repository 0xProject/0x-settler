--- conflicted
+++ resolved
@@ -559,64 +559,36 @@
 | ------------------- | ---------- | --------- | ------ | ------ |
 | 0x V4 VIP           | Uniswap V3 | USDC/WETH | 124669 | 0.00%  |
 | 0x V4 Multiplex     | Uniswap V3 | USDC/WETH | 138525 | 11.11% |
-<<<<<<< HEAD
-| Settler VIP (warm)  | Uniswap V3 | USDC/WETH | 136237 | 9.28%  |
-| AllowanceHolder VIP | Uniswap V3 | USDC/WETH | 125717 | 0.84%  |
-=======
 | Settler VIP (warm)  | Uniswap V3 | USDC/WETH | 136229 | 9.27%  |
-| AllowanceHolder VIP | Uniswap V3 | USDC/WETH | 125712 | 0.84%  |
->>>>>>> dfe47882
+| AllowanceHolder VIP | Uniswap V3 | USDC/WETH | 125709 | 0.83%  |
 | UniswapRouter V3    | Uniswap V3 | USDC/WETH | 120978 | -2.96% |
 |                     |            |           |        |        |
 | 0x V4 VIP           | Uniswap V3 | DAI/WETH  | 112103 | 0.00%  |
 | 0x V4 Multiplex     | Uniswap V3 | DAI/WETH  | 125959 | 12.36% |
-<<<<<<< HEAD
-| Settler VIP (warm)  | Uniswap V3 | DAI/WETH  | 123671 | 10.32% |
-| AllowanceHolder VIP | Uniswap V3 | DAI/WETH  | 113151 | 0.93%  |
-=======
 | Settler VIP (warm)  | Uniswap V3 | DAI/WETH  | 123663 | 10.31% |
-| AllowanceHolder VIP | Uniswap V3 | DAI/WETH  | 113146 | 0.93%  |
->>>>>>> dfe47882
+| AllowanceHolder VIP | Uniswap V3 | DAI/WETH  | 113143 | 0.93%  |
 | UniswapRouter V3    | Uniswap V3 | DAI/WETH  | 108412 | -3.29% |
 |                     |            |           |        |        |
 | 0x V4 VIP           | Uniswap V3 | USDT/WETH | 114910 | 0.00%  |
 | 0x V4 Multiplex     | Uniswap V3 | USDT/WETH | 128766 | 12.06% |
-<<<<<<< HEAD
-| Settler VIP (warm)  | Uniswap V3 | USDT/WETH | 126487 | 10.07% |
-| AllowanceHolder VIP | Uniswap V3 | USDT/WETH | 115967 | 0.92%  |
-=======
 | Settler VIP (warm)  | Uniswap V3 | USDT/WETH | 126479 | 10.07% |
-| AllowanceHolder VIP | Uniswap V3 | USDT/WETH | 115962 | 0.92%  |
->>>>>>> dfe47882
+| AllowanceHolder VIP | Uniswap V3 | USDT/WETH | 115959 | 0.91%  |
 | UniswapRouter V3    | Uniswap V3 | USDT/WETH | 111091 | -3.32% |
 |                     |            |           |        |        |
 
 | Custody              | DEX        | Pair      | Gas    | %       |
 | -------------------- | ---------- | --------- | ------ | ------- |
 | 0x V4 TransformERC20 | Uniswap V3 | USDC/WETH | 244603 | 0.00%   |
-<<<<<<< HEAD
-| Settler              | Uniswap V3 | USDC/WETH | 166872 | -31.78% |
-| AllowanceHolder      | Uniswap V3 | USDC/WETH | 156502 | -36.02% |
-|                      |            |           |        |         |
-| 0x V4 TransformERC20 | Uniswap V3 | DAI/WETH  | 221601 | 0.00%   |
-| Settler              | Uniswap V3 | DAI/WETH  | 150250 | -32.20% |
-| AllowanceHolder      | Uniswap V3 | DAI/WETH  | 139880 | -36.88% |
-|                      |            |           |        |         |
-| 0x V4 TransformERC20 | Uniswap V3 | USDT/WETH | 228500 | 0.00%   |
-| Settler              | Uniswap V3 | USDT/WETH | 156923 | -31.32% |
-| AllowanceHolder      | Uniswap V3 | USDT/WETH | 146553 | -35.86% |
-=======
 | Settler              | Uniswap V3 | USDC/WETH | 166693 | -31.85% |
-| AllowanceHolder      | Uniswap V3 | USDC/WETH | 156323 | -36.09% |
+| AllowanceHolder      | Uniswap V3 | USDC/WETH | 156320 | -36.09% |
 |                      |            |           |        |         |
 | 0x V4 TransformERC20 | Uniswap V3 | DAI/WETH  | 221601 | 0.00%   |
 | Settler              | Uniswap V3 | DAI/WETH  | 150071 | -32.28% |
-| AllowanceHolder      | Uniswap V3 | DAI/WETH  | 139701 | -36.96% |
+| AllowanceHolder      | Uniswap V3 | DAI/WETH  | 139698 | -36.96% |
 |                      |            |           |        |         |
 | 0x V4 TransformERC20 | Uniswap V3 | USDT/WETH | 228500 | 0.00%   |
 | Settler              | Uniswap V3 | USDT/WETH | 156744 | -31.40% |
-| AllowanceHolder      | Uniswap V3 | USDT/WETH | 146374 | -35.94% |
->>>>>>> dfe47882
+| AllowanceHolder      | Uniswap V3 | USDT/WETH | 146371 | -35.94% |
 |                      |            |           |        |         |
 
 | MetaTransactions | DEX        | Pair      | Gas    | %       |
@@ -634,35 +606,19 @@
 | RFQ             | DEX     | Pair      | Gas    | %       |
 | --------------- | ------- | --------- | ------ | ------- |
 | 0x V4           | 0x V4   | USDC/WETH | 97972  | 0.00%   |
-<<<<<<< HEAD
-| Settler         | Settler | USDC/WETH | 114370 | 16.74%  |
-| Settler         | 0x V4   | USDC/WETH | 206545 | 110.82% |
-| AllowanceHolder | Settler | USDC/WETH | 106499 | 8.70%   |
-|                 |         |           |        |         |
-| 0x V4           | 0x V4   | DAI/WETH  | 78498  | 0.00%   |
-| Settler         | Settler | DAI/WETH  | 94896  | 20.89%  |
-| Settler         | 0x V4   | DAI/WETH  | 176635 | 125.02% |
-| AllowanceHolder | Settler | DAI/WETH  | 87025  | 10.86%  |
-|                 |         |           |        |         |
-| 0x V4           | 0x V4   | USDT/WETH | 89610  | 0.00%   |
-| Settler         | Settler | USDT/WETH | 106008 | 18.30%  |
-| Settler         | 0x V4   | USDT/WETH | 191967 | 114.22% |
-| AllowanceHolder | Settler | USDT/WETH | 98137  | 9.52%   |
-=======
 | Settler         | Settler | USDC/WETH | 114362 | 16.73%  |
 | Settler         | 0x V4   | USDC/WETH | 206164 | 110.43% |
-| AllowanceHolder | Settler | USDC/WETH | 106494 | 8.70%   |
+| AllowanceHolder | Settler | USDC/WETH | 106491 | 8.70%   |
 |                 |         |           |        |         |
 | 0x V4           | 0x V4   | DAI/WETH  | 78498  | 0.00%   |
 | Settler         | Settler | DAI/WETH  | 94888  | 20.88%  |
 | Settler         | 0x V4   | DAI/WETH  | 176254 | 124.53% |
-| AllowanceHolder | Settler | DAI/WETH  | 87020  | 10.86%  |
+| AllowanceHolder | Settler | DAI/WETH  | 87017  | 10.85%  |
 |                 |         |           |        |         |
 | 0x V4           | 0x V4   | USDT/WETH | 89610  | 0.00%   |
 | Settler         | Settler | USDT/WETH | 106000 | 18.29%  |
 | Settler         | 0x V4   | USDT/WETH | 191586 | 113.80% |
-| AllowanceHolder | Settler | USDT/WETH | 98132  | 9.51%   |
->>>>>>> dfe47882
+| AllowanceHolder | Settler | USDT/WETH | 98129  | 9.51%   |
 |                 |         |           |        |         |
 
 | Curve             | DEX                   | Pair      | Gas    | %       |
@@ -679,11 +635,7 @@
 
 | DODO V1 | DEX     | Pair      | Gas    | %     |
 | ------- | ------- | --------- | ------ | ----- |
-<<<<<<< HEAD
-| Settler | DODO V1 | USDC/WETH | 308996 | 0.00% |
-=======
 | Settler | DODO V1 | USDC/WETH | 308461 | 0.00% |
->>>>>>> dfe47882
 |         |         |           |        |       |
 |         |         |           |        |       |
 |         |         |           |        |       |
@@ -709,60 +661,32 @@
 
 | AllowanceHolder                      | DEX            | Pair      | Gas    | %       |
 | ------------------------------------ | -------------- | --------- | ------ | ------- |
-<<<<<<< HEAD
-| execute                              | Uniswap V3 VIP | USDC/WETH | 125717 | 0.00%   |
-| Settler - external move then execute | Uniswap V3     | USDC/WETH | 140372 | 11.66%  |
-| execute                              | RFQ            | USDC/WETH | 106499 | -15.29% |
+| execute                              | Uniswap V3 VIP | USDC/WETH | 125709 | 0.00%   |
+| Settler - external move then execute | Uniswap V3     | USDC/WETH | 140191 | 11.52%  |
+| execute                              | RFQ            | USDC/WETH | 106491 | -15.29% |
 |                                      |                |           |        |         |
-| execute                              | Uniswap V3 VIP | DAI/WETH  | 113151 | 0.00%   |
-| Settler - external move then execute | Uniswap V3     | DAI/WETH  | 129381 | 14.34%  |
-| execute                              | RFQ            | DAI/WETH  | 87025  | -23.09% |
+| execute                              | Uniswap V3 VIP | DAI/WETH  | 113143 | 0.00%   |
+| Settler - external move then execute | Uniswap V3     | DAI/WETH  | 129200 | 14.19%  |
+| execute                              | RFQ            | DAI/WETH  | 87017  | -23.09% |
 |                                      |                |           |        |         |
-| execute                              | Uniswap V3 VIP | USDT/WETH | 115967 | 0.00%   |
-| Settler - external move then execute | Uniswap V3     | USDT/WETH | 136369 | 17.59%  |
-| execute                              | RFQ            | USDT/WETH | 98137  | -15.38% |
-=======
-| execute                              | Uniswap V3 VIP | USDC/WETH | 125712 | 0.00%   |
-| Settler - external move then execute | Uniswap V3     | USDC/WETH | 140191 | 11.52%  |
-| execute                              | RFQ            | USDC/WETH | 106494 | -15.29% |
-|                                      |                |           |        |         |
-| execute                              | Uniswap V3 VIP | DAI/WETH  | 113146 | 0.00%   |
-| Settler - external move then execute | Uniswap V3     | DAI/WETH  | 129200 | 14.19%  |
-| execute                              | RFQ            | DAI/WETH  | 87020  | -23.09% |
-|                                      |                |           |        |         |
-| execute                              | Uniswap V3 VIP | USDT/WETH | 115962 | 0.00%   |
+| execute                              | Uniswap V3 VIP | USDT/WETH | 115959 | 0.00%   |
 | Settler - external move then execute | Uniswap V3     | USDT/WETH | 136188 | 17.44%  |
-| execute                              | RFQ            | USDT/WETH | 98132  | -15.38% |
->>>>>>> dfe47882
+| execute                              | RFQ            | USDT/WETH | 98129  | -15.38% |
 |                                      |                |           |        |         |
 
 | AllowanceHolder sell token fees | DEX | Pair      | Gas    | %      |
 | ------------------------------- | --- | --------- | ------ | ------ |
-<<<<<<< HEAD
-| no fee                          | RFQ | USDC/WETH | 106499 | 0.00%  |
-| proportional fee                | RFQ | USDC/WETH | 154456 | 45.03% |
-| fixed fee                       | RFQ | USDC/WETH | 122730 | 15.24% |
+| no fee                          | RFQ | USDC/WETH | 106491 | 0.00%  |
+| proportional fee                | RFQ | USDC/WETH | 153999 | 44.61% |
+| fixed fee                       | RFQ | USDC/WETH | 122721 | 15.24% |
 |                                 |     |           |        |        |
-| no fee                          | RFQ | DAI/WETH  | 87025  | 0.00%  |
-| proportional fee                | RFQ | DAI/WETH  | 126870 | 45.79% |
-| fixed fee                       | RFQ | DAI/WETH  | 99082  | 13.85% |
+| no fee                          | RFQ | DAI/WETH  | 87017  | 0.00%  |
+| proportional fee                | RFQ | DAI/WETH  | 126413 | 45.27% |
+| fixed fee                       | RFQ | DAI/WETH  | 99073  | 13.85% |
 |                                 |     |           |        |        |
-| no fee                          | RFQ | USDT/WETH | 98137  | 0.00%  |
-| proportional fee                | RFQ | USDT/WETH | 143614 | 46.34% |
-| fixed fee                       | RFQ | USDT/WETH | 111306 | 13.42% |
-=======
-| no fee                          | RFQ | USDC/WETH | 106494 | 0.00%  |
-| proportional fee                | RFQ | USDC/WETH | 154002 | 44.61% |
-| fixed fee                       | RFQ | USDC/WETH | 122766 | 15.28% |
-|                                 |     |           |        |        |
-| no fee                          | RFQ | DAI/WETH  | 87020  | 0.00%  |
-| proportional fee                | RFQ | DAI/WETH  | 126416 | 45.27% |
-| fixed fee                       | RFQ | DAI/WETH  | 99118  | 13.90% |
-|                                 |     |           |        |        |
-| no fee                          | RFQ | USDT/WETH | 98132  | 0.00%  |
-| proportional fee                | RFQ | USDT/WETH | 143160 | 45.89% |
-| fixed fee                       | RFQ | USDT/WETH | 111342 | 13.46% |
->>>>>>> dfe47882
+| no fee                          | RFQ | USDT/WETH | 98129  | 0.00%  |
+| proportional fee                | RFQ | USDT/WETH | 143157 | 45.89% |
+| fixed fee                       | RFQ | USDT/WETH | 111297 | 13.42% |
 |                                 |     |           |        |        |
 
 [//]: # "END TABLES"
