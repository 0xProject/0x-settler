--- conflicted
+++ resolved
@@ -556,129 +556,68 @@
 
 | VIP                 | DEX        | Pair      | Gas    | %      |
 | ------------------- | ---------- | --------- | ------ | ------ |
-<<<<<<< HEAD
 | 0x V4 VIP           | Uniswap V3 | USDC/WETH | 124836 | 0.00%  |
 | 0x V4 Multiplex     | Uniswap V3 | USDC/WETH | 138704 | 11.11% |
-| Settler VIP (warm)  | Uniswap V3 | USDC/WETH | 182260 | 46.00% |
-| AllowanceHolder VIP | Uniswap V3 | USDC/WETH | 194837 | 56.07% |
+| Settler VIP (warm)  | Uniswap V3 | USDC/WETH | 182251 | 45.99% |
+| AllowanceHolder VIP | Uniswap V3 | USDC/WETH | 194826 | 56.07% |
 | UniswapRouter V3    | Uniswap V3 | USDC/WETH | 121145 | -2.96% |
 |                     |            |           |        |        |
 | 0x V4 VIP           | Uniswap V3 | DAI/WETH  | 112270 | 0.00%  |
 | 0x V4 Multiplex     | Uniswap V3 | DAI/WETH  | 126138 | 12.35% |
-| Settler VIP (warm)  | Uniswap V3 | DAI/WETH  | 169688 | 51.14% |
-| AllowanceHolder VIP | Uniswap V3 | DAI/WETH  | 182265 | 62.35% |
+| Settler VIP (warm)  | Uniswap V3 | DAI/WETH  | 169679 | 51.13% |
+| AllowanceHolder VIP | Uniswap V3 | DAI/WETH  | 182254 | 62.34% |
 | UniswapRouter V3    | Uniswap V3 | DAI/WETH  | 108579 | -3.29% |
 |                     |            |           |        |        |
 | 0x V4 VIP           | Uniswap V3 | USDT/WETH | 115077 | 0.00%  |
 | 0x V4 Multiplex     | Uniswap V3 | USDT/WETH | 128945 | 12.05% |
-| Settler VIP (warm)  | Uniswap V3 | USDT/WETH | 172504 | 49.90% |
-| AllowanceHolder VIP | Uniswap V3 | USDT/WETH | 185081 | 60.83% |
+| Settler VIP (warm)  | Uniswap V3 | USDT/WETH | 172495 | 49.90% |
+| AllowanceHolder VIP | Uniswap V3 | USDT/WETH | 185070 | 60.82% |
 | UniswapRouter V3    | Uniswap V3 | USDT/WETH | 111258 | -3.32% |
-=======
-| 0x V4 VIP           | Uniswap V3 | USDC/WETH | 124834 | 0.00%  |
-| 0x V4 Multiplex     | Uniswap V3 | USDC/WETH | 138690 | 11.10% |
-| Settler VIP (warm)  | Uniswap V3 | USDC/WETH | 182207 | 45.96% |
-| AllowanceHolder VIP | Uniswap V3 | USDC/WETH | 194724 | 55.99% |
-| UniswapRouter V3    | Uniswap V3 | USDC/WETH | 121143 | -2.96% |
-|                     |            |           |        |        |
-| 0x V4 VIP           | Uniswap V3 | DAI/WETH  | 112268 | 0.00%  |
-| 0x V4 Multiplex     | Uniswap V3 | DAI/WETH  | 126124 | 12.34% |
-| Settler VIP (warm)  | Uniswap V3 | DAI/WETH  | 169635 | 51.10% |
-| AllowanceHolder VIP | Uniswap V3 | DAI/WETH  | 182152 | 62.25% |
-| UniswapRouter V3    | Uniswap V3 | DAI/WETH  | 108577 | -3.29% |
-|                     |            |           |        |        |
-| 0x V4 VIP           | Uniswap V3 | USDT/WETH | 115075 | 0.00%  |
-| 0x V4 Multiplex     | Uniswap V3 | USDT/WETH | 128931 | 12.04% |
-| Settler VIP (warm)  | Uniswap V3 | USDT/WETH | 172451 | 49.86% |
-| AllowanceHolder VIP | Uniswap V3 | USDT/WETH | 184968 | 60.74% |
-| UniswapRouter V3    | Uniswap V3 | USDT/WETH | 111256 | -3.32% |
->>>>>>> fcb45115
 |                     |            |           |        |        |
 
 | Custody              | DEX        | Pair      | Gas    | %       |
 | -------------------- | ---------- | --------- | ------ | ------- |
-<<<<<<< HEAD
 | 0x V4 TransformERC20 | Uniswap V3 | USDC/WETH | 246383 | 0.00%   |
-| Settler              | Uniswap V3 | USDC/WETH | 212649 | -13.69% |
-| AllowanceHolder      | Uniswap V3 | USDC/WETH | 225810 | -8.35%  |
+| Settler              | Uniswap V3 | USDC/WETH | 212572 | -13.72% |
+| AllowanceHolder      | Uniswap V3 | USDC/WETH | 225731 | -8.38%  |
 |                      |            |           |        |         |
 | 0x V4 TransformERC20 | Uniswap V3 | DAI/WETH  | 223381 | 0.00%   |
-| Settler              | Uniswap V3 | DAI/WETH  | 196021 | -12.25% |
-| AllowanceHolder      | Uniswap V3 | DAI/WETH  | 209182 | -6.36%  |
+| Settler              | Uniswap V3 | DAI/WETH  | 195944 | -12.28% |
+| AllowanceHolder      | Uniswap V3 | DAI/WETH  | 209103 | -6.39%  |
 |                      |            |           |        |         |
 | 0x V4 TransformERC20 | Uniswap V3 | USDT/WETH | 230280 | 0.00%   |
-| Settler              | Uniswap V3 | USDT/WETH | 202694 | -11.98% |
-| AllowanceHolder      | Uniswap V3 | USDT/WETH | 215855 | -6.26%  |
-=======
-| 0x V4 TransformERC20 | Uniswap V3 | USDC/WETH | 246380 | 0.00%   |
-| Settler              | Uniswap V3 | USDC/WETH | 212527 | -13.74% |
-| AllowanceHolder      | Uniswap V3 | USDC/WETH | 225628 | -8.42%  |
-|                      |            |           |        |         |
-| 0x V4 TransformERC20 | Uniswap V3 | DAI/WETH  | 223378 | 0.00%   |
-| Settler              | Uniswap V3 | DAI/WETH  | 195899 | -12.30% |
-| AllowanceHolder      | Uniswap V3 | DAI/WETH  | 209000 | -6.44%  |
-|                      |            |           |        |         |
-| 0x V4 TransformERC20 | Uniswap V3 | USDT/WETH | 230277 | 0.00%   |
-| Settler              | Uniswap V3 | USDT/WETH | 202572 | -12.03% |
-| AllowanceHolder      | Uniswap V3 | USDT/WETH | 215673 | -6.34%  |
->>>>>>> fcb45115
+| Settler              | Uniswap V3 | USDT/WETH | 202617 | -12.01% |
+| AllowanceHolder      | Uniswap V3 | USDT/WETH | 215776 | -6.30%  |
 |                      |            |           |        |         |
 
 | MetaTransactions | DEX        | Pair      | Gas    | %      |
 | ---------------- | ---------- | --------- | ------ | ------ |
-<<<<<<< HEAD
 | 0x V4 Multiplex  | Uniswap V3 | USDC/WETH | 209131 | 0.00%  |
-| Settler          | Uniswap V3 | USDC/WETH | 238524 | 14.05% |
+| Settler          | Uniswap V3 | USDC/WETH | 238560 | 14.07% |
 |                  |            |           |        |        |
 | 0x V4 Multiplex  | Uniswap V3 | DAI/WETH  | 196565 | 0.00%  |
-| Settler          | Uniswap V3 | DAI/WETH  | 221902 | 12.89% |
+| Settler          | Uniswap V3 | DAI/WETH  | 221938 | 12.91% |
 |                  |            |           |        |        |
 | 0x V4 Multiplex  | Uniswap V3 | USDT/WETH | 199372 | 0.00%  |
-| Settler          | Uniswap V3 | USDT/WETH | 228575 | 14.65% |
-=======
-| 0x V4 Multiplex  | Uniswap V3 | USDC/WETH | 209127 | 0.00%  |
-| Settler          | Uniswap V3 | USDC/WETH | 238490 | 14.04% |
-|                  |            |           |        |        |
-| 0x V4 Multiplex  | Uniswap V3 | DAI/WETH  | 196561 | 0.00%  |
-| Settler          | Uniswap V3 | DAI/WETH  | 221868 | 12.87% |
-|                  |            |           |        |        |
-| 0x V4 Multiplex  | Uniswap V3 | USDT/WETH | 199368 | 0.00%  |
-| Settler          | Uniswap V3 | USDT/WETH | 228541 | 14.63% |
->>>>>>> fcb45115
+| Settler          | Uniswap V3 | USDT/WETH | 228611 | 14.67% |
 |                  |            |           |        |        |
 
 | RFQ             | DEX     | Pair      | Gas    | %       |
 | --------------- | ------- | --------- | ------ | ------- |
 | 0x V4           | 0x V4   | USDC/WETH | 97930  | 0.00%   |
-<<<<<<< HEAD
-| Settler         | Settler | USDC/WETH | 138831 | 41.77%  |
-| Settler         | 0x V4   | USDC/WETH | 230881 | 135.76% |
-| AllowanceHolder | Settler | USDC/WETH | 154488 | 57.75%  |
+| Settler         | Settler | USDC/WETH | 138916 | 41.85%  |
+| Settler         | 0x V4   | USDC/WETH | 230807 | 135.69% |
+| AllowanceHolder | Settler | USDC/WETH | 154574 | 57.84%  |
 |                 |         |           |        |         |
 | 0x V4           | 0x V4   | DAI/WETH  | 78456  | 0.00%   |
-| Settler         | Settler | DAI/WETH  | 119351 | 52.12%  |
-| Settler         | 0x V4   | DAI/WETH  | 200965 | 156.15% |
-| AllowanceHolder | Settler | DAI/WETH  | 135014 | 72.09%  |
+| Settler         | Settler | DAI/WETH  | 119436 | 52.23%  |
+| Settler         | 0x V4   | DAI/WETH  | 200891 | 156.06% |
+| AllowanceHolder | Settler | DAI/WETH  | 135100 | 72.20%  |
 |                 |         |           |        |         |
 | 0x V4           | 0x V4   | USDT/WETH | 89568  | 0.00%   |
-| Settler         | Settler | USDT/WETH | 130463 | 45.66%  |
-| Settler         | 0x V4   | USDT/WETH | 216297 | 141.49% |
-| AllowanceHolder | Settler | USDT/WETH | 146126 | 63.15%  |
-=======
-| Settler         | Settler | USDC/WETH | 138884 | 41.82%  |
-| Settler         | 0x V4   | USDC/WETH | 230768 | 135.65% |
-| AllowanceHolder | Settler | USDC/WETH | 154484 | 57.75%  |
-|                 |         |           |        |         |
-| 0x V4           | 0x V4   | DAI/WETH  | 78456  | 0.00%   |
-| Settler         | Settler | DAI/WETH  | 119404 | 52.19%  |
-| Settler         | 0x V4   | DAI/WETH  | 200852 | 156.01% |
-| AllowanceHolder | Settler | DAI/WETH  | 135010 | 72.08%  |
-|                 |         |           |        |         |
-| 0x V4           | 0x V4   | USDT/WETH | 89568  | 0.00%   |
-| Settler         | Settler | USDT/WETH | 130516 | 45.72%  |
-| Settler         | 0x V4   | USDT/WETH | 216184 | 141.36% |
-| AllowanceHolder | Settler | USDT/WETH | 146122 | 63.14%  |
->>>>>>> fcb45115
+| Settler         | Settler | USDT/WETH | 130548 | 45.75%  |
+| Settler         | 0x V4   | USDT/WETH | 216223 | 141.41% |
+| AllowanceHolder | Settler | USDT/WETH | 146212 | 63.24%  |
 |                 |         |           |        |         |
 
 | Curve             | DEX                   | Pair      | Gas    | %       |
@@ -686,122 +625,67 @@
 | Settler           | CurveV2 Tricrypto VIP | USDC/WETH | 432293 | NaN%    |
 |                   |                       |           |        |         |
 |                   |                       |           |        |         |
-<<<<<<< HEAD
 | 0x V4             | Curve                 | USDT/WETH | 452963 | 0.00%   |
-| Settler           | Curve                 | USDT/WETH | 446509 | -1.42%  |
-| Settler           | CurveV2 Tricrypto VIP | USDT/WETH | 422380 | -6.75%  |
-=======
-| 0x V4             | Curve                 | USDT/WETH | 452961 | 0.00%   |
-| Settler           | Curve                 | USDT/WETH | 446398 | -1.45%  |
+| Settler           | Curve                 | USDT/WETH | 446436 | -1.44%  |
 | Settler           | CurveV2 Tricrypto VIP | USDT/WETH | 444654 | -1.83%  |
->>>>>>> fcb45115
 | Curve             | Curve                 | USDT/WETH | 341761 | -24.55% |
 | Curve Swap Router | Curve                 | USDT/WETH | 412038 | -9.03%  |
 |                   |                       |           |        |         |
 
 | DODO V1 | DEX     | Pair      | Gas    | %     |
 | ------- | ------- | --------- | ------ | ----- |
-<<<<<<< HEAD
-| Settler | DODO V1 | USDC/WETH | 332040 | 0.00% |
-=======
-| Settler | DODO V1 | USDC/WETH | 331903 | 0.00% |
->>>>>>> fcb45115
+| Settler | DODO V1 | USDC/WETH | 331967 | 0.00% |
 |         |         |           |        |       |
 |         |         |           |        |       |
 |         |         |           |        |       |
 
 | Buy token fee     | DEX        | Pair      | Gas    | %     |
 | ----------------- | ---------- | --------- | ------ | ----- |
-<<<<<<< HEAD
-| Settler - custody | Uniswap V3 | USDC/WETH | 220917 | 0.00% |
+| Settler - custody | Uniswap V3 | USDC/WETH | 220855 | 0.00% |
 |                   |            |           |        |       |
-| Settler - custody | Uniswap V3 | DAI/WETH  | 208345 | 0.00% |
+| Settler - custody | Uniswap V3 | DAI/WETH  | 208283 | 0.00% |
 |                   |            |           |        |       |
-| Settler - custody | Uniswap V3 | USDT/WETH | 211161 | 0.00% |
-=======
-| Settler - custody | Uniswap V3 | USDC/WETH | 220790 | 0.00% |
-|                   |            |           |        |       |
-| Settler - custody | Uniswap V3 | DAI/WETH  | 208218 | 0.00% |
-|                   |            |           |        |       |
-| Settler - custody | Uniswap V3 | USDT/WETH | 211034 | 0.00% |
->>>>>>> fcb45115
+| Settler - custody | Uniswap V3 | USDT/WETH | 211099 | 0.00% |
 |                   |            |           |        |       |
 
 | Sell token fee | DEX        | Pair      | Gas    | %       |
 | -------------- | ---------- | --------- | ------ | ------- |
-<<<<<<< HEAD
-| Settler        | Uniswap V3 | USDC/WETH | 229077 | 0.00%   |
+| Settler        | Uniswap V3 | USDC/WETH | 228941 | 0.00%   |
 |                |            |           |        |         |
-| Settler        | Uniswap V3 | DAI/WETH  | 208393 | 0.00%   |
+| Settler        | Uniswap V3 | DAI/WETH  | 208257 | 0.00%   |
 |                |            |           |        |         |
-| Settler        | Uniswap V3 | USDT/WETH | 216841 | 0.00%   |
-| Settler        | Curve      | USDT/WETH | 458587 | 111.49% |
-=======
-| Settler        | Uniswap V3 | USDC/WETH | 228881 | 0.00%   |
-|                |            |           |        |         |
-| Settler        | Uniswap V3 | DAI/WETH  | 208197 | 0.00%   |
-|                |            |           |        |         |
-| Settler        | Uniswap V3 | USDT/WETH | 216646 | 0.00%   |
-| Settler        | Curve      | USDT/WETH | 458403 | 111.59% |
->>>>>>> fcb45115
+| Settler        | Uniswap V3 | USDT/WETH | 216705 | 0.00%   |
+| Settler        | Curve      | USDT/WETH | 458456 | 111.56% |
 |                |            |           |        |         |
 
 | AllowanceHolder                      | DEX            | Pair      | Gas    | %       |
 | ------------------------------------ | -------------- | --------- | ------ | ------- |
-<<<<<<< HEAD
-| execute                              | Uniswap V3 VIP | USDC/WETH | 194837 | 0.00%   |
-| Settler - external move then execute | Uniswap V3     | USDC/WETH | 185183 | -4.95%  |
-| execute                              | RFQ            | USDC/WETH | 154488 | -20.71% |
+| execute                              | Uniswap V3 VIP | USDC/WETH | 194826 | 0.00%   |
+| Settler - external move then execute | Uniswap V3     | USDC/WETH | 185130 | -4.98%  |
+| execute                              | RFQ            | USDC/WETH | 154574 | -20.66% |
 |                                      |                |           |        |         |
-| execute                              | Uniswap V3 VIP | DAI/WETH  | 182265 | 0.00%   |
-| Settler - external move then execute | Uniswap V3     | DAI/WETH  | 174186 | -4.43%  |
-| execute                              | RFQ            | DAI/WETH  | 135014 | -25.92% |
+| execute                              | Uniswap V3 VIP | DAI/WETH  | 182254 | 0.00%   |
+| Settler - external move then execute | Uniswap V3     | DAI/WETH  | 174133 | -4.46%  |
+| execute                              | RFQ            | DAI/WETH  | 135100 | -25.87% |
 |                                      |                |           |        |         |
-| execute                              | Uniswap V3 VIP | USDT/WETH | 185081 | 0.00%   |
-| Settler - external move then execute | Uniswap V3     | USDT/WETH | 181174 | -2.11%  |
-| execute                              | RFQ            | USDT/WETH | 146126 | -21.05% |
-=======
-| execute                              | Uniswap V3 VIP | USDC/WETH | 194724 | 0.00%   |
-| Settler - external move then execute | Uniswap V3     | USDC/WETH | 185091 | -4.95%  |
-| execute                              | RFQ            | USDC/WETH | 154484 | -20.67% |
-|                                      |                |           |        |         |
-| execute                              | Uniswap V3 VIP | DAI/WETH  | 182152 | 0.00%   |
-| Settler - external move then execute | Uniswap V3     | DAI/WETH  | 174094 | -4.42%  |
-| execute                              | RFQ            | DAI/WETH  | 135010 | -25.88% |
-|                                      |                |           |        |         |
-| execute                              | Uniswap V3 VIP | USDT/WETH | 184968 | 0.00%   |
-| Settler - external move then execute | Uniswap V3     | USDT/WETH | 181082 | -2.10%  |
-| execute                              | RFQ            | USDT/WETH | 146122 | -21.00% |
->>>>>>> fcb45115
+| execute                              | Uniswap V3 VIP | USDT/WETH | 185070 | 0.00%   |
+| Settler - external move then execute | Uniswap V3     | USDT/WETH | 181121 | -2.13%  |
+| execute                              | RFQ            | USDT/WETH | 146212 | -21.00% |
 |                                      |                |           |        |         |
 
 | AllowanceHolder sell token fees | DEX | Pair      | Gas    | %      |
 | ------------------------------- | --- | --------- | ------ | ------ |
-<<<<<<< HEAD
-| no fee                          | RFQ | USDC/WETH | 154488 | 0.00%  |
-| proportional fee                | RFQ | USDC/WETH | 204646 | 32.47% |
-| fixed fee                       | RFQ | USDC/WETH | 171973 | 11.32% |
+| no fee                          | RFQ | USDC/WETH | 154574 | 0.00%  |
+| proportional fee                | RFQ | USDC/WETH | 204629 | 32.38% |
+| fixed fee                       | RFQ | USDC/WETH | 172034 | 11.30% |
 |                                 |     |           |        |        |
-| no fee                          | RFQ | DAI/WETH  | 135014 | 0.00%  |
-| proportional fee                | RFQ | DAI/WETH  | 177060 | 31.14% |
-| fixed fee                       | RFQ | DAI/WETH  | 148325 | 9.86%  |
+| no fee                          | RFQ | DAI/WETH  | 135100 | 0.00%  |
+| proportional fee                | RFQ | DAI/WETH  | 177043 | 31.05% |
+| fixed fee                       | RFQ | DAI/WETH  | 148386 | 9.83%  |
 |                                 |     |           |        |        |
-| no fee                          | RFQ | USDT/WETH | 146126 | 0.00%  |
-| proportional fee                | RFQ | USDT/WETH | 193803 | 32.63% |
-| fixed fee                       | RFQ | USDT/WETH | 160549 | 9.87%  |
-=======
-| no fee                          | RFQ | USDC/WETH | 154484 | 0.00%  |
-| proportional fee                | RFQ | USDC/WETH | 204519 | 32.39% |
-| fixed fee                       | RFQ | USDC/WETH | 171913 | 11.28% |
-|                                 |     |           |        |        |
-| no fee                          | RFQ | DAI/WETH  | 135010 | 0.00%  |
-| proportional fee                | RFQ | DAI/WETH  | 176933 | 31.05% |
-| fixed fee                       | RFQ | DAI/WETH  | 148265 | 9.82%  |
-|                                 |     |           |        |        |
-| no fee                          | RFQ | USDT/WETH | 146122 | 0.00%  |
-| proportional fee                | RFQ | USDT/WETH | 193677 | 32.54% |
-| fixed fee                       | RFQ | USDT/WETH | 160489 | 9.83%  |
->>>>>>> fcb45115
+| no fee                          | RFQ | USDT/WETH | 146212 | 0.00%  |
+| proportional fee                | RFQ | USDT/WETH | 193786 | 32.54% |
+| fixed fee                       | RFQ | USDT/WETH | 160610 | 9.85%  |
 |                                 |     |           |        |        |
 
 [//]: # "END TABLES"
