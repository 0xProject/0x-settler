--- conflicted
+++ resolved
@@ -33,31 +33,19 @@
 | 0x V4 VIP           | Uniswap V3 | USDC/WETH | 124827 | 0.00%  |
 | 0x V4 Multiplex     | Uniswap V3 | USDC/WETH | 138686 | 11.10% |
 | Settler VIP (warm)  | Uniswap V3 | USDC/WETH | 134677 | 7.89%  |
-<<<<<<< HEAD
-| AllowanceHolder VIP | Uniswap V3 | USDC/WETH | 127629 | 2.24%  |
-=======
-| AllowanceHolder VIP | Uniswap V3 | USDC/WETH | 127691 | 2.29%  |
->>>>>>> fccf8acc
+| AllowanceHolder VIP | Uniswap V3 | USDC/WETH | 127652 | 2.26%  |
 | UniswapRouter V3    | Uniswap V3 | USDC/WETH | 121137 | -2.96% |
 |                     |            |           |        |        |
 | 0x V4 VIP           | Uniswap V3 | DAI/WETH  | 112261 | 0.00%  |
 | 0x V4 Multiplex     | Uniswap V3 | DAI/WETH  | 126120 | 12.35% |
 | Settler VIP (warm)  | Uniswap V3 | DAI/WETH  | 122096 | 8.76%  |
-<<<<<<< HEAD
-| AllowanceHolder VIP | Uniswap V3 | DAI/WETH  | 115048 | 2.48%  |
-=======
-| AllowanceHolder VIP | Uniswap V3 | DAI/WETH  | 115110 | 2.54%  |
->>>>>>> fccf8acc
+| AllowanceHolder VIP | Uniswap V3 | DAI/WETH  | 115071 | 2.50%  |
 | UniswapRouter V3    | Uniswap V3 | DAI/WETH  | 108571 | -3.29% |
 |                     |            |           |        |        |
 | 0x V4 VIP           | Uniswap V3 | USDT/WETH | 115068 | 0.00%  |
 | 0x V4 Multiplex     | Uniswap V3 | USDT/WETH | 128927 | 12.04% |
 | Settler VIP (warm)  | Uniswap V3 | USDT/WETH | 124917 | 8.56%  |
-<<<<<<< HEAD
-| AllowanceHolder VIP | Uniswap V3 | USDT/WETH | 117869 | 2.43%  |
-=======
-| AllowanceHolder VIP | Uniswap V3 | USDT/WETH | 117931 | 2.49%  |
->>>>>>> fccf8acc
+| AllowanceHolder VIP | Uniswap V3 | USDT/WETH | 117892 | 2.45%  |
 | UniswapRouter V3    | Uniswap V3 | USDT/WETH | 111250 | -3.32% |
 |                     |            |           |        |        |
 
@@ -65,27 +53,15 @@
 | -------------------- | ---------- | --------- | ------ | ------- |
 | 0x V4 TransformERC20 | Uniswap V3 | USDC/WETH | 246374 | 0.00%   |
 | Settler              | Uniswap V3 | USDC/WETH | 164475 | -33.24% |
-<<<<<<< HEAD
-| AllowanceHolder      | Uniswap V3 | USDC/WETH | 157927 | -35.90% |
+| AllowanceHolder      | Uniswap V3 | USDC/WETH | 157950 | -35.89% |
 |                      |            |           |        |         |
 | 0x V4 TransformERC20 | Uniswap V3 | DAI/WETH  | 223372 | 0.00%   |
 | Settler              | Uniswap V3 | DAI/WETH  | 147832 | -33.82% |
-| AllowanceHolder      | Uniswap V3 | DAI/WETH  | 141284 | -36.75% |
+| AllowanceHolder      | Uniswap V3 | DAI/WETH  | 141307 | -36.74% |
 |                      |            |           |        |         |
 | 0x V4 TransformERC20 | Uniswap V3 | USDT/WETH | 230271 | 0.00%   |
 | Settler              | Uniswap V3 | USDT/WETH | 154509 | -32.90% |
-| AllowanceHolder      | Uniswap V3 | USDT/WETH | 147961 | -35.74% |
-=======
-| AllowanceHolder      | Uniswap V3 | USDC/WETH | 157989 | -35.87% |
-|                      |            |           |        |         |
-| 0x V4 TransformERC20 | Uniswap V3 | DAI/WETH  | 223372 | 0.00%   |
-| Settler              | Uniswap V3 | DAI/WETH  | 147832 | -33.82% |
-| AllowanceHolder      | Uniswap V3 | DAI/WETH  | 141346 | -36.72% |
-|                      |            |           |        |         |
-| 0x V4 TransformERC20 | Uniswap V3 | USDT/WETH | 230271 | 0.00%   |
-| Settler              | Uniswap V3 | USDT/WETH | 154509 | -32.90% |
-| AllowanceHolder      | Uniswap V3 | USDT/WETH | 148023 | -35.72% |
->>>>>>> fccf8acc
+| AllowanceHolder      | Uniswap V3 | USDT/WETH | 147984 | -35.73% |
 |                      |            |           |        |         |
 
 | MetaTransactions | DEX        | Pair      | Gas    | %       |
@@ -105,29 +81,17 @@
 | 0x V4           | 0x V4   | USDC/WETH | 97915  | 0.00%   |
 | Settler         | Settler | USDC/WETH | 115755 | 18.22%  |
 | Settler         | 0x V4   | USDC/WETH | 205506 | 109.88% |
-<<<<<<< HEAD
-| AllowanceHolder | Settler | USDC/WETH | 111726 | 14.11%  |
-=======
-| AllowanceHolder | Settler | USDC/WETH | 111788 | 14.17%  |
->>>>>>> fccf8acc
+| AllowanceHolder | Settler | USDC/WETH | 111749 | 14.13%  |
 |                 |         |           |        |         |
 | 0x V4           | 0x V4   | DAI/WETH  | 78441  | 0.00%   |
 | Settler         | Settler | DAI/WETH  | 96266  | 22.72%  |
 | Settler         | 0x V4   | DAI/WETH  | 175575 | 123.83% |
-<<<<<<< HEAD
-| AllowanceHolder | Settler | DAI/WETH  | 92237  | 17.59%  |
-=======
-| AllowanceHolder | Settler | DAI/WETH  | 92299  | 17.67%  |
->>>>>>> fccf8acc
+| AllowanceHolder | Settler | DAI/WETH  | 92260  | 17.62%  |
 |                 |         |           |        |         |
 | 0x V4           | 0x V4   | USDT/WETH | 89553  | 0.00%   |
 | Settler         | Settler | USDT/WETH | 107378 | 19.90%  |
 | Settler         | 0x V4   | USDT/WETH | 190907 | 113.18% |
-<<<<<<< HEAD
-| AllowanceHolder | Settler | USDT/WETH | 103349 | 15.41%  |
-=======
-| AllowanceHolder | Settler | USDT/WETH | 103411 | 15.47%  |
->>>>>>> fccf8acc
+| AllowanceHolder | Settler | USDT/WETH | 103372 | 15.43%  |
 |                 |         |           |        |         |
 
 | Curve             | DEX   | Pair      | Gas    | %       |
@@ -161,60 +125,32 @@
 
 | AllowanceHolder                      | DEX            | Pair      | Gas    | %       |
 | ------------------------------------ | -------------- | --------- | ------ | ------- |
-<<<<<<< HEAD
-| execute                              | Uniswap V3 VIP | USDC/WETH | 127629 | 0.00%   |
-| Settler - external move then execute | Uniswap V3     | USDC/WETH | 139697 | 9.46%   |
-| execute                              | OTC            | USDC/WETH | 111726 | -12.46% |
+| execute                              | Uniswap V3 VIP | USDC/WETH | 127652 | 0.00%   |
+| Settler - external move then execute | Uniswap V3     | USDC/WETH | 139697 | 9.44%   |
+| execute                              | OTC            | USDC/WETH | 111749 | -12.46% |
 |                                      |                |           |        |         |
-| execute                              | Uniswap V3 VIP | DAI/WETH  | 115048 | 0.00%   |
-| Settler - external move then execute | Uniswap V3     | DAI/WETH  | 128691 | 11.86%  |
-| execute                              | OTC            | DAI/WETH  | 92237  | -19.83% |
+| execute                              | Uniswap V3 VIP | DAI/WETH  | 115071 | 0.00%   |
+| Settler - external move then execute | Uniswap V3     | DAI/WETH  | 128691 | 11.84%  |
+| execute                              | OTC            | DAI/WETH  | 92260  | -19.82% |
 |                                      |                |           |        |         |
-| execute                              | Uniswap V3 VIP | USDT/WETH | 117869 | 0.00%   |
-| Settler - external move then execute | Uniswap V3     | USDT/WETH | 135683 | 15.11%  |
-| execute                              | OTC            | USDT/WETH | 103349 | -12.32% |
-=======
-| execute                              | Uniswap V3 VIP | USDC/WETH | 127691 | 0.00%   |
-| Settler - external move then execute | Uniswap V3     | USDC/WETH | 139697 | 9.40%   |
-| execute                              | OTC            | USDC/WETH | 111788 | -12.45% |
-|                                      |                |           |        |         |
-| execute                              | Uniswap V3 VIP | DAI/WETH  | 115110 | 0.00%   |
-| Settler - external move then execute | Uniswap V3     | DAI/WETH  | 128691 | 11.80%  |
-| execute                              | OTC            | DAI/WETH  | 92299  | -19.82% |
-|                                      |                |           |        |         |
-| execute                              | Uniswap V3 VIP | USDT/WETH | 117931 | 0.00%   |
-| Settler - external move then execute | Uniswap V3     | USDT/WETH | 135683 | 15.05%  |
-| execute                              | OTC            | USDT/WETH | 103411 | -12.31% |
->>>>>>> fccf8acc
+| execute                              | Uniswap V3 VIP | USDT/WETH | 117892 | 0.00%   |
+| Settler - external move then execute | Uniswap V3     | USDT/WETH | 135683 | 15.09%  |
+| execute                              | OTC            | USDT/WETH | 103372 | -12.32% |
 |                                      |                |           |        |         |
 
 | AllowanceHolder sell token fees | DEX | Pair      | Gas    | %      |
 | ------------------------------- | --- | --------- | ------ | ------ |
-<<<<<<< HEAD
-| no fee                          | OTC | USDC/WETH | 111726 | 0.00%  |
-| proportional fee                | OTC | USDC/WETH | 161637 | 44.67% |
-| fixed fee                       | OTC | USDC/WETH | 159658 | 42.90% |
+| no fee                          | OTC | USDC/WETH | 111749 | 0.00%  |
+| proportional fee                | OTC | USDC/WETH | 161660 | 44.66% |
+| fixed fee                       | OTC | USDC/WETH | 159681 | 42.89% |
 |                                 |     |           |        |        |
-| no fee                          | OTC | DAI/WETH  | 92237  | 0.00%  |
-| proportional fee                | OTC | DAI/WETH  | 134024 | 45.30% |
-| fixed fee                       | OTC | DAI/WETH  | 132758 | 43.93% |
+| no fee                          | OTC | DAI/WETH  | 92260  | 0.00%  |
+| proportional fee                | OTC | DAI/WETH  | 134047 | 45.29% |
+| fixed fee                       | OTC | DAI/WETH  | 132781 | 43.92% |
 |                                 |     |           |        |        |
-| no fee                          | OTC | USDT/WETH | 103349 | 0.00%  |
-| proportional fee                | OTC | USDT/WETH | 150774 | 45.89% |
-| fixed fee                       | OTC | USDT/WETH | 149079 | 44.25% |
-=======
-| no fee                          | OTC | USDC/WETH | 111788 | 0.00%  |
-| proportional fee                | OTC | USDC/WETH | 161699 | 44.65% |
-| fixed fee                       | OTC | USDC/WETH | 159720 | 42.88% |
-|                                 |     |           |        |        |
-| no fee                          | OTC | DAI/WETH  | 92299  | 0.00%  |
-| proportional fee                | OTC | DAI/WETH  | 134086 | 45.27% |
-| fixed fee                       | OTC | DAI/WETH  | 132820 | 43.90% |
-|                                 |     |           |        |        |
-| no fee                          | OTC | USDT/WETH | 103411 | 0.00%  |
-| proportional fee                | OTC | USDT/WETH | 150836 | 45.86% |
-| fixed fee                       | OTC | USDT/WETH | 149141 | 44.22% |
->>>>>>> fccf8acc
+| no fee                          | OTC | USDT/WETH | 103372 | 0.00%  |
+| proportional fee                | OTC | USDT/WETH | 150797 | 45.88% |
+| fixed fee                       | OTC | USDT/WETH | 149102 | 44.24% |
 |                                 |     |           |        |        |
 
 [//]: # "END TABLES"
