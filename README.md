# 0x Settler

Settlement contracts utilising [Permit2](https://github.com/Uniswap/permit2) to
perform swaps without any passive allowances to the contract.

## How do I find the most recent deployment?

The 0x Settler deployer/registry contract is deployed to
`0x00000000000004533Fe15556B1E086BB1A72cEae` across all chains (unless somebody
screwed up the vanity address and didn't update this document). The
deployer/registry is an ERC1967 UUPS upgradeable contract that implements an
ERC721-compatible NFT. To find the address of the most recent `Settler`
deployment, call `function ownerOf(uint256 tokenId) external view returns (address)`
with the `tokenId` set to the number of the feature that you wish to query. For
taker-submitted flows, the feature number is probably 2 unless something major
changed and nobody updated this document. For gasless/metatransaction flows, the
feature number is probably 3. For intents, the feature number is probably 4. A
reverting response indicates that `Settler` is paused and you should not
interact. Do not hardcode any `Settler` address in your
integration. _**ALWAYS**_ query the deployer/registry for the address of the
most recent `Settler` contract before building or signing a transaction,
metatransaction, or order.

### 0x API dwell time

There is some lag between the deployment of a new instance of 0x Settler and
when 0x API begins generating calldata targeting that instance. This allows 0x
to perform extensive end-to-end testing to ensure zero downtime for
integrators. During this "dwell" period, a strict comparison between the
[`.transaction.to`](https://0x.org/docs/api#tag/Swap/operation/swap::permit2::getQuote)
field of the API response and the result of querying
`IERC721(0x00000000000004533Fe15556B1E086BB1A72cEae).ownerOf(...)` will
fail. For this reason, there is a fallback. If `ownerOf` does not revert, but
the return value isn't the expected value, _**YOU SHOULD ALSO**_ query the
selector `function prev(uint128) external view returns (address)` with the same
argument. If the response from this function call does not revert and the result
is the expected address, then the 0x API is in the dwell time and you may
proceed as normal.

<details>
<summary>Example Solidity code for checking whether Settler is genuine</summary>

```Solidity
interface IERC721Tiny {
    function ownerOf(uint256 tokenId) external view returns (address);
}
interface IDeployerTiny is IERC721Tiny {
    function prev(uint128 featureId) external view returns (address);
}

IDeployerTiny constant ZERO_EX_DEPLOYER =
    IDeployerTiny(0x00000000000004533Fe15556B1E086BB1A72cEae);

error CounterfeitSettler(address);

function requireGenuineSettler(uint128 featureId, address allegedSettler)
    internal
    view
{
    // Any revert in `ownerOf` or `prev` will be bubbled. Any error in
    // ABIDecoding the result will result in a revert without a reason string.
    if (ZERO_EX_DEPLOYER.ownerOf(featureId) != allegedSettler
        && ZERO_EX_DEPLOYER.prev(featureId) != allegedSettler) {
        revert CounterfeitSettler(allegedSettler);
    }
}
```

While the above code is the _**strongly recommended**_ approach, it is
comparatively gas-expensive. A more gas-optimized approach is demonstrated
below, but it does not cover the case where Settler has been paused due to a
bug.

```Solidity
function computeGenuineSettler(uint128 featureId, uint64 deployNonce)
    internal
    view
    returns (address)
{
    address zeroExDeployer = 0x00000000000004533Fe15556B1E086BB1A72cEae;
    bytes32 salt = bytes32(
        uint256(featureId) << 128 | uint256(block.chainid) << 64
            | uint256(deployNonce)
    );
    // for London hardfork chains, substitute
    // 0x1774bbdc4a308eaf5967722c7a4708ea7a3097859cb8768a10611448c29981c3
    bytes32 shimInitHash =
        0x3bf3f97f0be1e2c00023033eefeb4fc062ac552ff36778b17060d90b6764902f;
    address shim =
        address(
            uint160(
                uint256(
                    keccak256(
                        abi.encodePacked(
                            bytes1(0xff),
                            zeroExDeployer,
                            salt,
                            shimInitHash
                        )
                    )
                )
            )
        );
    address settler =
        address(
            uint160(
                uint256(
                    keccak256(
                        abi.encodePacked(bytes2(0xd694), shim, bytes1(0x01))
                    )
                )
            )
        );
    return settler;
}
```

</details>

### AllowanceHolder addresses

AllowanceHolder is deployed to the following addresses depending on the most
advanced EVM hardfork supported on the chain. You can hardcode this address in
your integration.

* `0x0000000000001fF3684f28c67538d4D072C22734` on chains supporting the Cancun
  hardfork (Ethereum Mainnet, Ethereum Sepolia, Polygon, Base, Optimism,
  Arbitrum, Blast, Bnb, Mode, World Chain, Gnosis, Fantom Sonic, Ink, Monad
  testnet, Avalanche, Unichain, Berachain)
* `0x0000000000005E88410CcDFaDe4a5EfaE4b49562` on chains supporting the Shanghai
  hardfork (Scroll, Mantle, Taiko)
* `0x000000000000175a8b9bC6d539B3708EEd92EA6c` on chains supporting the London
  hardfork (Linea)

### Permit2 address

Permit2 is deployed to `0x000000000022D473030F116dDEE9F6B43aC78BA3` across all
chains. You can hardcode this address in your integration.

### Examples

#### TypeScript ([viem](https://viem.sh/))

<details>
<summary>Click to see TypeScript example of getting Settler addresses</summary>

```TypeScript
import { createPublicClient, http, parseAbi } from 'viem';

(async function main() {
    const client = createPublicClient({
        transport: http(process.env.RPC_URL),
    });

    const deployer = "0x00000000000004533Fe15556B1E086BB1A72cEae";
    const tokenDescriptions = {
        2: "taker submitted",
        3: "metatransaction",
        4: "intents",
    };

    const deployerAbi = parseAbi([
        "function prev(uint128) external view returns (address)",
        "function ownerOf(uint256) external view returns (address)",
        "function next(uint128) external view returns (address)",
    ]);
    const functionDescriptions = {
        "prev": "previous",
        "ownerOf": "current",
        "next": "next",
    };

    const blockNumber = await client.getBlockNumber();
    for (let tokenId in tokenDescriptions) {
        for (let functionName in functionDescriptions) {
            let addr = await client.readContract({
                address: deployer,
                abi: deployerAbi,
                functionName,
                args: [tokenId],
                blockNumber,
            });
            console.log(functionDescriptions[functionName] + " " + tokenDescriptions[tokenId] + " settler address " + addr);
        }
    }

    // output:
    // previous taker submitted settler address 0x07E594aA718bB872B526e93EEd830a8d2a6A1071
    // current taker submitted settler address 0x2c4B05349418Ef279184F07590E61Af27Cf3a86B
    // next taker submitted settler address 0x70bf6634eE8Cb27D04478f184b9b8BB13E5f4710
    // previous metatransaction settler address 0x25b81CE58AB0C4877D25A96Ad644491CEAb81048
    // current metatransaction settler address 0xAE11b95c8Ebb5247548C279A00120B0ACadc7451
    // next metatransaction settler address 0x12D737470fB3ec6C3DeEC9b518100Bec9D520144
})();
```

</details>

#### JavaScript ([Ethers.js](https://docs.ethers.org/v5/))

<details>
<summary>Click to see JavaScript example of getting Settler addresses</summary>

Note that this example uses version 5 of `Ethers.js`. The current version of
`Ethers.js` is 6, which is not compatible with this snippet.

```JavaScript
"use strict";
const {ethers} = require("ethers");

(async function main() {
  const provider = new ethers.providers.JsonRpcProvider(process.env.RPC_URL);

  const deployerAddress = "0x00000000000004533Fe15556B1E086BB1A72cEae";
  const tokenDescriptions = {
    2: "taker submitted",
    3: "metatransaction",
    4: "intents",
  };

  const deployerAbi = [
    "function prev(uint128) external view returns (address)",
    "function ownerOf(uint256) external view returns (address)",
    "function next(uint128) external view returns (address)",
  ];
  const functionDescriptions = {
    "prev": "previous",
    "ownerOf": "current",
    "next": "next",
  };

  const deployer = new ethers.Contract(deployerAddress, deployerAbi, provider);
  for (let tokenId in tokenDescriptions) {
    for (let functionName in functionDescriptions) {
      let addr = await deployer[functionName](tokenId);
      console.log(functionDescriptions[functionName] + " " + tokenDescriptions[tokenId] + " settler address " + addr);
    }
  }

  // output:
  // previous taker submitted settler address 0x07E594aA718bB872B526e93EEd830a8d2a6A1071
  // current taker submitted settler address 0x2c4B05349418Ef279184F07590E61Af27Cf3a86B
  // next taker submitted settler address 0x70bf6634eE8Cb27D04478f184b9b8BB13E5f4710
  // previous metatransaction settler address 0x25b81CE58AB0C4877D25A96Ad644491CEAb81048
  // current metatransaction settler address 0xAE11b95c8Ebb5247548C279A00120B0ACadc7451
  // next metatransaction settler address 0x12D737470fB3ec6C3DeEC9b518100Bec9D520144
})();
```

</details>

#### Rust ([Alloy](https://github.com/alloy-rs))

<details>
<summary>Cargo.toml</summary>

```toml
[package]
name = "scratch"
version = "0.1.0"
edition = "2021"

[dependencies]
alloy = { git = "https://github.com/alloy-rs/alloy", rev = "e22d9be", features = [
    "contract",
    "network",
    "providers",
    "provider-http",
    "rpc-client",
    "rpc-types-eth",
    "rpc-types-trace",
] }
eyre = "0.6.12"
tokio = { version = "1.37.0", features = ["rt-multi-thread", "macros"] }
```

</details>

<details>
<summary>Click to see Rust example of getting Settler addresses</summary>

```Rust
use alloy::{
    network::TransactionBuilder,
    primitives::{address, Address, Bytes, U256},
    providers::{Provider, ProviderBuilder},
    rpc::types::eth::{BlockId, TransactionRequest},
    sol,
    sol_types::SolCall,
};
use eyre::Result;
use std::collections::HashMap;
use std::env;

const DEPLOYER_ADDRESS: Address = address!("00000000000004533Fe15556B1E086BB1A72cEae");

sol! {
    function prev(uint128 featureId) external view returns (address pastTokenOwner);
    function ownerOf(uint256 tokenId) external view returns (address tokenOwner);
    function next(uint128 featureId) external view returns (address futureTokenOwner);
}

#[tokio::main]
async fn main() -> Result<()> {
    let provider = ProviderBuilder::new().on_http(env::var("RPC_URL")?.parse()?);
    let block_id = BlockId::number(provider.get_block_number().await?);

    let token_ids = vec![2, 3, 4];
    let token_descriptions = HashMap::from([
        (2, "taker submitted"),
        (3, "metatransaction"),
        (4, "intents")
    ]);

    for token_id in token_ids.iter() {
        {
            let tx = TransactionRequest::default()
                .with_to(DEPLOYER_ADDRESS)
                .with_input(Bytes::from(
                    prevCall {
                        featureId: *token_id,
                    }
                    .abi_encode(),
                ));
            let past_owner =
                prevCall::abi_decode_returns(&provider.call(&tx).block(block_id).await?, false)?
                    .pastTokenOwner;
            println!(
                "previous {0:} settler address {1:}",
                token_descriptions[token_id], past_owner
            );
        }
        {
            let tx = TransactionRequest::default()
                .with_to(DEPLOYER_ADDRESS)
                .with_input(Bytes::from(
                    ownerOfCall {
                        tokenId: U256::from(*token_id),
                    }
                    .abi_encode(),
                ));
            let token_owner =
                ownerOfCall::abi_decode_returns(&provider.call(&tx).block(block_id).await?, false)?
                    .tokenOwner;
            println!(
                "current {0:} settler address {1:}",
                token_descriptions[token_id], token_owner
            );
        }
        {
            let tx = TransactionRequest::default()
                .with_to(DEPLOYER_ADDRESS)
                .with_input(Bytes::from(
                    nextCall {
                        featureId: *token_id,
                    }
                    .abi_encode(),
                ));
            let future_owner =
                nextCall::abi_decode_returns(&provider.call(&tx).block(block_id).await?, false)?
                    .futureTokenOwner;
            println!(
                "next {0:} settler address {1:}",
                token_descriptions[token_id], future_owner
            );
        }
    }

    // output:
    // previous taker submitted settler address 0x07E594aA718bB872B526e93EEd830a8d2a6A1071
    // current taker submitted settler address 0x2c4B05349418Ef279184F07590E61Af27Cf3a86B
    // next taker submitted settler address 0x70bf6634eE8Cb27D04478f184b9b8BB13E5f4710
    // previous metatransaction settler address 0x25b81CE58AB0C4877D25A96Ad644491CEAb81048
    // current metatransaction settler address 0xAE11b95c8Ebb5247548C279A00120B0ACadc7451
    // next metatransaction settler address 0x12D737470fB3ec6C3DeEC9b518100Bec9D520144

    Ok(())
}
```

</details>

#### Python ([web3.py](https://web3py.readthedocs.io/en/stable/))

<details>
<summary>Click to see Python example of getting Settler addresses</summary>

```Python
import os, web3

w3 = web3.Web3(web3.Web3.HTTPProvider(os.getenv("RPC_URL")))
deployer_address = "0x00000000000004533Fe15556B1E086BB1A72cEae"
token_descriptions = {
    2: "taker submitted",
    3: "metatransaction",
    4: "intents",
}

deployer_abi = [
    {
        "constant": True,
        "inputs": [{"name": "featureId", "type": "uint128"}],
        "name": "prev",
        "outputs": [{"name": "pastTokenOwner", "type": "address"}],
        "payable": False,
        "type": "function",
    },
    {
        "constant": True,
        "inputs": [{"name": "tokenId", "type": "uint256"}],
        "name": "ownerOf",
        "outputs": [{"name": "tokenOwner", "type": "address"}],
        "payable": False,
        "type": "function",
    },
    {
        "constant": True,
        "inputs": [{"name": "featureId", "type": "uint128"}],
        "name": "next",
        "outputs": [{"name": "futureTokenOwner", "type": "address"}],
        "payable": False,
        "type": "function",
    },
]
function_descriptions = {
    "prev": "previous",
    "ownerOf": "current",
    "next": "next",
}

deployer = w3.eth.contract(address=deployer_address, abi=deployer_abi)

for token_id, token_description in token_descriptions.items():
    for function_name, function_description in function_descriptions.items():
        settler_address = getattr(deployer.functions, function_name)(token_id).call()
        print(
            function_description,
            token_description,
            "settler address",
            settler_address,
        )

# output:
# previous taker submitted settler address 0x07E594aA718bB872B526e93EEd830a8d2a6A1071
# current taker submitted settler address 0x2c4B05349418Ef279184F07590E61Af27Cf3a86B
# next taker submitted settler address 0x70bf6634eE8Cb27D04478f184b9b8BB13E5f4710
# previous metatransaction settler address 0x25b81CE58AB0C4877D25A96Ad644491CEAb81048
# current metatransaction settler address 0xAE11b95c8Ebb5247548C279A00120B0ACadc7451
# next metatransaction settler address 0x12D737470fB3ec6C3DeEC9b518100Bec9D520144
```

</details>

#### Bash ([Foundry `cast`](https://book.getfoundry.sh/cast/))

<details>
<summary>Click to see Bash (cast) example of getting Settler addresses</summary>

```Bash
#!/bin/bash

set -Eeufo pipefail -o posix

if ! hash cast &>/dev/null ; then
    echo 'foundry is not installed' >&2
    exit 1
fi

declare -r deployer='0x00000000000004533Fe15556B1E086BB1A72cEae'

declare -A token_descriptions
token_descriptions[2]='taker submitted'
token_descriptions[3]='metatransaction'
token_descriptions[4]='intents'
declare -r -A token_descriptions

declare -r -a function_signatures=('prev(uint128)(address)' 'ownerOf(uint256)(address)' 'next(uint128)(address)')
declare -A function_descriptions
function_descriptions["${function_signatures[0]%%(*}"]='previous'
function_descriptions["${function_signatures[1]%%(*}"]='current'
function_descriptions["${function_signatures[2]%%(*}"]='next'
declare -r -A function_descriptions

declare -i token_id
for token_id in "${!token_descriptions[@]}" ; do
    declare function_signature
    for function_signature in "${function_signatures[@]}" ; do
        declare addr
        addr="$(cast call --rpc-url "$RPC_URL" "$deployer" "$function_signature" "$token_id")"
        function_signature="${function_signature%%(*}"
        echo "${function_descriptions["$function_signature"]}"' '"${token_descriptions[$token_id]}"' settler address '"$addr" >&2
    done
done

# output:
# previous metatransaction settler address 0x25b81CE58AB0C4877D25A96Ad644491CEAb81048
# current metatransaction settler address 0xAE11b95c8Ebb5247548C279A00120B0ACadc7451
# next metatransaction settler address 0x12D737470fB3ec6C3DeEC9b518100Bec9D520144
# previous taker submitted settler address 0x07E594aA718bB872B526e93EEd830a8d2a6A1071
# current taker submitted settler address 0x2c4B05349418Ef279184F07590E61Af27Cf3a86B
# next taker submitted settler address 0x70bf6634eE8Cb27D04478f184b9b8BB13E5f4710
```

</details>

### Checking out the commit of a Settler

Settler emits the following event when it is deployed:

```Solidity
event GitCommit(bytes20 indexed);
```

By retrieving the argument of this event, you get the git commit from which the
Settler was built. For convenience, the script [`./sh/checkout_settler_commit.sh
<CHAIN_NAME>`](sh/checkout_settler_commit.sh) will pull the latest Settler
address, read the deployment event, and checkout the git commit.

## Bug Bounty Program

0x hosts a bug bounty on Immunefi at the address
https://immunefi.com/bug-bounty/0x .

If you have found a vulnerability in our project, it must be submitted through
Immunefi's platform. Immunefi will handle bug bounty communications.

See the bounty page at Immunefi for more details on accepted vulnerabilities,
payout amounts, and rules of participation.

Users who violate the rules of participation will not receive bug bounty payouts
and may be temporarily suspended or banned from the bug bounty program.

## Custody

Custody, not like the delicious custardy, is when the token(s) being traded are
temporarily owned by the Settler contract. This sometimes implies an additional,
non-optimal transfer. There are multiple reasons that Settler takes custody of
the token, here are a few:

- In the middle of a Multihop trade (except AMMs like UniswapV2 and VelodromeV2)
- To split tokens among multiple liquidity sources (Multiplex)
- To distribute positive slippage from an AMM
- To pay fees to a fee recipient in the buy token from an AMM
- Trading against an inefficient AMM that only supports `transferFrom(msg.sender)` (e.g Curve)

For the above reasons, there are settlement paths in Settler which allow for
custody of the sell token or the buy token. You will see the usage of `custody`
to represent this. Sell token or Buy token or both custody is represented by
`custody`.

## Gas usage

Gas cost snapshots are stored under `./forge-snapshots`. The scope is minimized
by using [forge-gas-snapshot](https://github.com/marktoda/forge-gas-snapshot).

There is an initial cost for Permit2 when the token has not been previously
used. This adds some non-negligble cost as the storage is changed from a 0 for
the first time. For this reason we compare warm (where the nonce is non-0) and
cold.

Note: The following is more akin to `gasLimit` than it is `gasUsed`, this is due
to the difficulty in calculating pinpoint costs (and rebates) in Foundry
tests. Real world usage will be slightly lower, but it serves as a useful
comparison.

[//]: # "BEGIN TABLES"

| VIP                 | DEX        | Pair      | Gas    | %      |
| ------------------- | ---------- | --------- | ------ | ------ |
<<<<<<< HEAD
| 0x V4 VIP           | Uniswap V3 | USDC/WETH | 124836 | 0.00%  |
| 0x V4 Multiplex     | Uniswap V3 | USDC/WETH | 138704 | 11.11% |
| Settler VIP (warm)  | Uniswap V3 | USDC/WETH | 182278 | 46.01% |
| AllowanceHolder VIP | Uniswap V3 | USDC/WETH | 194875 | 56.10% |
| UniswapRouter V3    | Uniswap V3 | USDC/WETH | 121145 | -2.96% |
|                     |            |           |        |        |
| 0x V4 VIP           | Uniswap V3 | DAI/WETH  | 112270 | 0.00%  |
| 0x V4 Multiplex     | Uniswap V3 | DAI/WETH  | 126138 | 12.35% |
| Settler VIP (warm)  | Uniswap V3 | DAI/WETH  | 169712 | 51.16% |
| AllowanceHolder VIP | Uniswap V3 | DAI/WETH  | 182309 | 62.38% |
| UniswapRouter V3    | Uniswap V3 | DAI/WETH  | 108579 | -3.29% |
|                     |            |           |        |        |
| 0x V4 VIP           | Uniswap V3 | USDT/WETH | 115077 | 0.00%  |
| 0x V4 Multiplex     | Uniswap V3 | USDT/WETH | 128945 | 12.05% |
| Settler VIP (warm)  | Uniswap V3 | USDT/WETH | 172528 | 49.92% |
| AllowanceHolder VIP | Uniswap V3 | USDT/WETH | 185125 | 60.87% |
| UniswapRouter V3    | Uniswap V3 | USDT/WETH | 111258 | -3.32% |
=======
| 0x V4 VIP           | Uniswap V3 | USDC/WETH | 124834 | 0.00%  |
| 0x V4 Multiplex     | Uniswap V3 | USDC/WETH | 138690 | 11.10% |
| Settler VIP (warm)  | Uniswap V3 | USDC/WETH | 182295 | 46.03% |
| AllowanceHolder VIP | Uniswap V3 | USDC/WETH | 194840 | 56.08% |
| UniswapRouter V3    | Uniswap V3 | USDC/WETH | 121143 | -2.96% |
|                     |            |           |        |        |
| 0x V4 VIP           | Uniswap V3 | DAI/WETH  | 112268 | 0.00%  |
| 0x V4 Multiplex     | Uniswap V3 | DAI/WETH  | 126124 | 12.34% |
| Settler VIP (warm)  | Uniswap V3 | DAI/WETH  | 169729 | 51.18% |
| AllowanceHolder VIP | Uniswap V3 | DAI/WETH  | 182274 | 62.36% |
| UniswapRouter V3    | Uniswap V3 | DAI/WETH  | 108577 | -3.29% |
|                     |            |           |        |        |
| 0x V4 VIP           | Uniswap V3 | USDT/WETH | 115075 | 0.00%  |
| 0x V4 Multiplex     | Uniswap V3 | USDT/WETH | 128931 | 12.04% |
| Settler VIP (warm)  | Uniswap V3 | USDT/WETH | 172549 | 49.94% |
| AllowanceHolder VIP | Uniswap V3 | USDT/WETH | 185094 | 60.85% |
| UniswapRouter V3    | Uniswap V3 | USDT/WETH | 111256 | -3.32% |
>>>>>>> 28ac0b05
|                     |            |           |        |        |

| Custody              | DEX        | Pair      | Gas    | %       |
| -------------------- | ---------- | --------- | ------ | ------- |
<<<<<<< HEAD
| 0x V4 TransformERC20 | Uniswap V3 | USDC/WETH | 246383 | 0.00%   |
| Settler              | Uniswap V3 | USDC/WETH | 212045 | -13.94% |
| AllowanceHolder      | Uniswap V3 | USDC/WETH | 225225 | -8.59%  |
|                      |            |           |        |         |
| 0x V4 TransformERC20 | Uniswap V3 | DAI/WETH  | 223310 | 0.00%   |
| Settler              | Uniswap V3 | DAI/WETH  | 195423 | -12.49% |
| AllowanceHolder      | Uniswap V3 | DAI/WETH  | 208603 | -6.59%  |
|                      |            |           |        |         |
| 0x V4 TransformERC20 | Uniswap V3 | USDT/WETH | 230280 | 0.00%   |
| Settler              | Uniswap V3 | USDT/WETH | 202096 | -12.24% |
| AllowanceHolder      | Uniswap V3 | USDT/WETH | 215276 | -6.52%  |
=======
| 0x V4 TransformERC20 | Uniswap V3 | USDC/WETH | 246380 | 0.00%   |
| Settler              | Uniswap V3 | USDC/WETH | 212043 | -13.94% |
| AllowanceHolder      | Uniswap V3 | USDC/WETH | 225171 | -8.61%  |
|                      |            |           |        |         |
| 0x V4 TransformERC20 | Uniswap V3 | DAI/WETH  | 223378 | 0.00%   |
| Settler              | Uniswap V3 | DAI/WETH  | 195421 | -12.52% |
| AllowanceHolder      | Uniswap V3 | DAI/WETH  | 208549 | -6.64%  |
|                      |            |           |        |         |
| 0x V4 TransformERC20 | Uniswap V3 | USDT/WETH | 230277 | 0.00%   |
| Settler              | Uniswap V3 | USDT/WETH | 202098 | -12.24% |
| AllowanceHolder      | Uniswap V3 | USDT/WETH | 215226 | -6.54%  |
>>>>>>> 28ac0b05
|                      |            |           |        |         |

| MetaTransactions | DEX        | Pair      | Gas    | %      |
| ---------------- | ---------- | --------- | ------ | ------ |
<<<<<<< HEAD
| 0x V4 Multiplex  | Uniswap V3 | USDC/WETH | 209131 | 0.00%  |
| Settler          | Uniswap V3 | USDC/WETH | 238241 | 13.92% |
|                  |            |           |        |        |
| 0x V4 Multiplex  | Uniswap V3 | DAI/WETH  | 196565 | 0.00%  |
| Settler          | Uniswap V3 | DAI/WETH  | 221619 | 12.75% |
|                  |            |           |        |        |
| 0x V4 Multiplex  | Uniswap V3 | USDT/WETH | 199372 | 0.00%  |
| Settler          | Uniswap V3 | USDT/WETH | 228286 | 14.50% |
=======
| 0x V4 Multiplex  | Uniswap V3 | USDC/WETH | 209127 | 0.00%  |
| Settler          | Uniswap V3 | USDC/WETH | 238115 | 13.86% |
|                  |            |           |        |        |
| 0x V4 Multiplex  | Uniswap V3 | DAI/WETH  | 196561 | 0.00%  |
| Settler          | Uniswap V3 | DAI/WETH  | 221493 | 12.68% |
|                  |            |           |        |        |
| 0x V4 Multiplex  | Uniswap V3 | USDT/WETH | 199368 | 0.00%  |
| Settler          | Uniswap V3 | USDT/WETH | 228160 | 14.44% |
>>>>>>> 28ac0b05
|                  |            |           |        |        |

| RFQ             | DEX     | Pair      | Gas    | %       |
| --------------- | ------- | --------- | ------ | ------- |
| 0x V4           | 0x V4   | USDC/WETH | 97972  | 0.00%   |
<<<<<<< HEAD
| Settler         | Settler | USDC/WETH | 139038 | 41.92%  |
| Settler         | 0x V4   | USDC/WETH | 230265 | 135.03% |
| AllowanceHolder | Settler | USDC/WETH | 154718 | 57.92%  |
|                 |         |           |        |         |
| 0x V4           | 0x V4   | DAI/WETH  | 78498  | 0.00%   |
| Settler         | Settler | DAI/WETH  | 119564 | 52.31%  |
| Settler         | 0x V4   | DAI/WETH  | 200355 | 155.24% |
| AllowanceHolder | Settler | DAI/WETH  | 135244 | 72.29%  |
|                 |         |           |        |         |
| 0x V4           | 0x V4   | USDT/WETH | 89610  | 0.00%   |
| Settler         | Settler | USDT/WETH | 130676 | 45.83%  |
| Settler         | 0x V4   | USDT/WETH | 215687 | 140.70% |
| AllowanceHolder | Settler | USDT/WETH | 146356 | 63.33%  |
=======
| Settler         | Settler | USDC/WETH | 138972 | 41.85%  |
| Settler         | 0x V4   | USDC/WETH | 230077 | 134.84% |
| AllowanceHolder | Settler | USDC/WETH | 154600 | 57.80%  |
|                 |         |           |        |         |
| 0x V4           | 0x V4   | DAI/WETH  | 78498  | 0.00%   |
| Settler         | Settler | DAI/WETH  | 119498 | 52.23%  |
| Settler         | 0x V4   | DAI/WETH  | 200167 | 155.00% |
| AllowanceHolder | Settler | DAI/WETH  | 135126 | 72.14%  |
|                 |         |           |        |         |
| 0x V4           | 0x V4   | USDT/WETH | 89610  | 0.00%   |
| Settler         | Settler | USDT/WETH | 130610 | 45.75%  |
| Settler         | 0x V4   | USDT/WETH | 215499 | 140.49% |
| AllowanceHolder | Settler | USDT/WETH | 146238 | 63.19%  |
>>>>>>> 28ac0b05
|                 |         |           |        |         |

| Curve             | DEX                   | Pair      | Gas    | %       |
| ----------------- | --------------------- | --------- | ------ | ------- |
| Settler           | CurveV2 Tricrypto VIP | USDC/WETH | 432510 | NaN%    |
|                   |                       |           |        |         |
|                   |                       |           |        |         |
<<<<<<< HEAD
| 0x V4             | Curve                 | USDT/WETH | 452963 | 0.00%   |
| Settler           | Curve                 | USDT/WETH | 445900 | -1.56%  |
| Settler           | CurveV2 Tricrypto VIP | USDT/WETH | 444797 | -1.80%  |
| Curve             | Curve                 | USDT/WETH | 341800 | -24.54% |
=======
| 0x V4             | Curve                 | USDT/WETH | 452961 | 0.00%   |
| Settler           | Curve                 | USDT/WETH | 445710 | -1.60%  |
| Settler           | CurveV2 Tricrypto VIP | USDT/WETH | 444877 | -1.78%  |
| Curve             | Curve                 | USDT/WETH | 341799 | -24.54% |
>>>>>>> 28ac0b05
| Curve Swap Router | Curve                 | USDT/WETH | 412038 | -9.03%  |
|                   |                       |           |        |         |

| DODO V1 | DEX     | Pair      | Gas    | %     |
| ------- | ------- | --------- | ------ | ----- |
<<<<<<< HEAD
| Settler | DODO V1 | USDC/WETH | 327956 | 0.00% |
=======
| Settler | DODO V1 | USDC/WETH | 325867 | 0.00% |
>>>>>>> 28ac0b05
|         |         |           |        |       |
|         |         |           |        |       |
|         |         |           |        |       |

| Buy token fee     | DEX        | Pair      | Gas    | %     |
| ----------------- | ---------- | --------- | ------ | ----- |
<<<<<<< HEAD
| Settler - custody | Uniswap V3 | USDC/WETH | 220527 | 0.00% |
|                   |            |           |        |       |
| Settler - custody | Uniswap V3 | DAI/WETH  | 207961 | 0.00% |
|                   |            |           |        |       |
| Settler - custody | Uniswap V3 | USDT/WETH | 210777 | 0.00% |
=======
| Settler - custody | Uniswap V3 | USDC/WETH | 220403 | 0.00% |
|                   |            |           |        |       |
| Settler - custody | Uniswap V3 | DAI/WETH  | 207837 | 0.00% |
|                   |            |           |        |       |
| Settler - custody | Uniswap V3 | USDT/WETH | 210657 | 0.00% |
>>>>>>> 28ac0b05
|                   |            |           |        |       |

| Sell token fee | DEX        | Pair      | Gas    | %       |
| -------------- | ---------- | --------- | ------ | ------- |
<<<<<<< HEAD
| Settler        | Uniswap V3 | USDC/WETH | 228250 | 0.00%   |
|                |            |           |        |         |
| Settler        | Uniswap V3 | DAI/WETH  | 207572 | 0.00%   |
|                |            |           |        |         |
| Settler        | Uniswap V3 | USDT/WETH | 216020 | 0.00%   |
| Settler        | Curve      | USDT/WETH | 457756 | 111.90% |
=======
| Settler        | Uniswap V3 | USDC/WETH | 228198 | 0.00%   |
|                |            |           |        |         |
| Settler        | Uniswap V3 | DAI/WETH  | 207520 | 0.00%   |
|                |            |           |        |         |
| Settler        | Uniswap V3 | USDT/WETH | 215973 | 0.00%   |
| Settler        | Curve      | USDT/WETH | 457516 | 111.84% |
>>>>>>> 28ac0b05
|                |            |           |        |         |

| AllowanceHolder                      | DEX            | Pair      | Gas    | %       |
| ------------------------------------ | -------------- | --------- | ------ | ------- |
<<<<<<< HEAD
| execute                              | Uniswap V3 VIP | USDC/WETH | 194875 | 0.00%   |
| Settler - external move then execute | Uniswap V3     | USDC/WETH | 184893 | -5.12%  |
| execute                              | RFQ            | USDC/WETH | 154718 | -20.61% |
|                                      |                |           |        |         |
| execute                              | Uniswap V3 VIP | DAI/WETH  | 182309 | 0.00%   |
| Settler - external move then execute | Uniswap V3     | DAI/WETH  | 173902 | -4.61%  |
| execute                              | RFQ            | DAI/WETH  | 135244 | -25.82% |
|                                      |                |           |        |         |
| execute                              | Uniswap V3 VIP | USDT/WETH | 185125 | 0.00%   |
| Settler - external move then execute | Uniswap V3     | USDT/WETH | 180890 | -2.29%  |
| execute                              | RFQ            | USDT/WETH | 146356 | -20.94% |
=======
| execute                              | Uniswap V3 VIP | USDC/WETH | 194840 | 0.00%   |
| Settler - external move then execute | Uniswap V3     | USDC/WETH | 184905 | -5.10%  |
| execute                              | RFQ            | USDC/WETH | 154600 | -20.65% |
|                                      |                |           |        |         |
| execute                              | Uniswap V3 VIP | DAI/WETH  | 182274 | 0.00%   |
| Settler - external move then execute | Uniswap V3     | DAI/WETH  | 173914 | -4.59%  |
| execute                              | RFQ            | DAI/WETH  | 135126 | -25.87% |
|                                      |                |           |        |         |
| execute                              | Uniswap V3 VIP | USDT/WETH | 185094 | 0.00%   |
| Settler - external move then execute | Uniswap V3     | USDT/WETH | 180906 | -2.26%  |
| execute                              | RFQ            | USDT/WETH | 146238 | -20.99% |
>>>>>>> 28ac0b05
|                                      |                |           |        |         |

| AllowanceHolder sell token fees | DEX | Pair      | Gas    | %      |
| ------------------------------- | --- | --------- | ------ | ------ |
<<<<<<< HEAD
| no fee                          | RFQ | USDC/WETH | 154718 | 0.00%  |
| proportional fee                | RFQ | USDC/WETH | 204038 | 31.88% |
| fixed fee                       | RFQ | USDC/WETH | 172034 | 11.19% |
|                                 |     |           |        |        |
| no fee                          | RFQ | DAI/WETH  | 135244 | 0.00%  |
| proportional fee                | RFQ | DAI/WETH  | 176452 | 30.47% |
| fixed fee                       | RFQ | DAI/WETH  | 148386 | 9.72%  |
|                                 |     |           |        |        |
| no fee                          | RFQ | USDT/WETH | 146356 | 0.00%  |
| proportional fee                | RFQ | USDT/WETH | 193195 | 32.00% |
| fixed fee                       | RFQ | USDT/WETH | 160610 | 9.74%  |
=======
| no fee                          | RFQ | USDC/WETH | 154600 | 0.00%  |
| proportional fee                | RFQ | USDC/WETH | 203846 | 31.85% |
| fixed fee                       | RFQ | USDC/WETH | 171986 | 11.25% |
|                                 |     |           |        |        |
| no fee                          | RFQ | DAI/WETH  | 135126 | 0.00%  |
| proportional fee                | RFQ | DAI/WETH  | 176260 | 30.44% |
| fixed fee                       | RFQ | DAI/WETH  | 148338 | 9.78%  |
|                                 |     |           |        |        |
| no fee                          | RFQ | USDT/WETH | 146238 | 0.00%  |
| proportional fee                | RFQ | USDT/WETH | 193004 | 31.98% |
| fixed fee                       | RFQ | USDT/WETH | 160562 | 9.79%  |
>>>>>>> 28ac0b05
|                                 |     |           |        |        |

[//]: # "END TABLES"

### Settler vs X

#### Settler vs 0xV4

The Settler contracts must perform additional work over 0xV4, namely, invalidate
the state of the `Permit2` signed message, this is essentially an additional
`SSTORE` that must always be performed. `Permit2` also does an `ecrecover` and
(in the metatransaction case) a cold `EXTCODESIZE`. On the other side, Settler
does not need to perform the same Feature implementation lookup that 0xV4
requires as a proxy. Settler's implicit reentrancy guard uses transient
storage.

With the Curve VIP, 0xV4 has to use a LiquidityProviderSandbox as calling
untrusted/arbitrary code is a risk in the protocol. Settler can be more lax with
the calls that it makes to other contracts because it does not hold TVL or
allowances. Settler does not have an equivalent of the liquidity sandbox, making
calls directly to Curve-like contracts.

#### Settler vs Curve

The Curve pool does not allow for a `recipient` to be specified, nor does it
allow for tokens to be `transfer`'d directly into the pool prior to calling the
pool contract. Due to these limitations there is overhead from the `transfer`
out of the Settler contract to the user.  This same limitation applies to the
Curve Swap Router.

## Actions

See
[ISettlerActions](https://github.com/0xProject/0x-settler/blob/master/src/ISettlerActions.sol)
for a list of actions and their parameters. The list of actions, their names,
the type and number of arguments, and the availability by chain is _**NOT
STABLE**_. Do not rely on ABI encoding/decoding of actions directly.

### UniswapV3

This settlement path is optimized by performing the Permit2 in the
`uniswapV3SwapCallback` function performing a `permit2TransferFrom` and avoiding
an additional `transfer`. This is further benefitted from tokens being sent to a
pool with an already initialized balance, rathan than to Settler as a temporary
intermediary.

The action `UNISWAPV3_VIP` exposes this behaviour and it should not be used with
any other action that interacts directly with Permit2 (e.g
`TRANSFER_FROM`). This is a recommendation; under extraordinary circumstances it
is only possible to achieve the required behavior with multiple Permit2
interactions. Except in the case of metatransaction Settlers, it is possible to
do multiple Permit2 interactions in the same Settler call.

# Risk

Since Settler has no outstanding allowances, and no usage of
`IERC20.transferFrom`, overall risk of user funds loss is greatly reduced.

Permit2 allowances (with short dated expiration) still has some risk. Namely,
`Alice` permit2 being intercepted and a malicious transaction from `Mallory`,
which spends `Alice`'s funds, transferring it to `Mallory`.

To protect funds we must validate the actions being performed originate from the
Permit2 signer. This is simple in the case where `msg.sender` is the signer of
the Permit2 message. To support metatransactions we utilise the `witness`
functionality of Permit2 to ensure the actions are intentional from `Alice` as
`msg.sender` is a different address.

## Gas Comparisons

Day by day it gets harder to get a fair real world gas comparison. With rebates
and token balances initialized or not, and the difficulty of setting up the
world, touching storage, then performing the test.

To make gas comparisons fair we will use the following methodology:

- Market Makers have balances of both tokens. Since AMM Pools have non-zero
  balances of both tokens this is a fair comparison.
- The Taker does not have a balance of the token being bought.
- Fee Recipient has a non-zero balance of the fee tokens.
- Nonces for Permit2 and Rfq orders (0x V4) are initialized.
- `setUp` is used as much as possible with limited setup performed in the
  test. Warmup trades are avoided completely as to not warm up storage access.

# Technical Reference

## Permit2 Based Flows

We utilise `Permit2` transfers with an `SignatureTransfer`. Allowing users to
sign a coupon allowing our contracts to move their tokens. Permit2 uses
`PermitTransferFrom` struct for transfers.

`Permit2` provides the following guarantees:

- Funds can only be transferred from the user who signed the Permit2 coupon
- Funds can only be transferred by the `spender` specified in the Permit2 coupon
- Settler may only transfer an amount up to the amount specified in the Permit2 coupon
- Settler may only transfer a token specified in the Permit2 coupon
- Coupons expire after a certain time specified as `deadline`
- Coupons can only be used once

```Solidity
struct TokenPermissions {
    // ERC20 token address
    address token;
    // the maximum amount that can be spent
    uint256 amount;
}

struct PermitTransferFrom {
    TokenPermissions permitted;
    // a unique value for every token owner's signature to prevent signature replays
    uint256 nonce;
    // deadline on the permit signature
    uint256 deadline;
}
```

With this it is simple to transfer the user assets to a specific destination, as
well as take fixed fees. The biggest restriction is that we must consume this
permit entirely once. We cannot perform the permit transfer at different times
consuming different amounts.

The user signs a Permit2 coupon, giving Settler the ability to spend a specific
amount of their funds for a time duration. The EIP712 type the user signs is as
follows:

```
PermitTransferFrom(TokenPermissions permitted,address spender,uint256 nonce,uint256 deadline)
TokenPermissions(address token,uint256 amount)
```

This signed coupon is then provided in the calldata to the `Settler.execute`
function.

Due to this design, the user is prompted for an action two times when performing
a trade. Once to sign the Permit2 coupon, and once to call the `Settler.execute`
function. This is a tradeoff we are willing to make to avoid passive allowances.

In a metatransaction flow, the user is prompted only once.

## Token Transfer Flow

```mermaid
sequenceDiagram
    autonumber
    User->>Settler: execute
    rect rgba(133, 81, 231, 0.5)
        Settler->>Permit2: permitTransfer
        Permit2->>USDC: transferFrom(User, Settler)
        USDC-->>Settler: transfer
    end
    Settler->>UniswapV3: swap
    UniswapV3->>WETH: transfer(Settler)
    WETH-->>Settler: transfer
    UniswapV3->>Settler: uniswapV3Callback
    Settler->>USDC: transfer(UniswapV3)
    USDC-->>UniswapV3: transfer
    Settler->>WETH: balanceOf(Settler)
    Settler->>WETH: transfer(User)
    WETH-->>User: transfer
```

The above example shows the simplest form of settlement in Settler. We abuse
some of the sequence diagram notation to get the point across. Token transfers
are represented by dashes (-->). Normal contract calls are represented by solid
lines. Highlighted in purple is the Permit2 interaction.

For the sake of brevity, following diagrams will have a simplified
representation to showcase the internal flow. This is what we are actually
interested in describing. The initial user interaction (e.g their call to
Settler) and the final transfer is omitted unless it is relevant to highlight in
the flow. Function calls to the DEX may only be representative of the flow, not
the accurate function name.

Below is the simplified version of the above flow.

```mermaid
sequenceDiagram
    autonumber
    rect rgba(133, 81, 231, 0.5)
        USDC-->>Settler: permitTransfer
    end
    Settler->>UniswapV3: swap
    WETH-->>Settler: transfer
    UniswapV3->>Settler: uniswapV3Callback
    USDC-->>UniswapV3: transfer
```

## `BASIC` Flow

This is the most basic flow and a flow that a number of dexes
support. Essentially it is the "call function on DEX, DEX takes tokens from us,
DEX gives us tokens". It has inefficiencies as `transferFrom` is more gas
expensive than `transfer` and we are required to check/set allowances to the
DEX. Typically this DEX also does not support a `recipient` field, introducing
yet another needless `transfer` in simple swaps.

```mermaid
sequenceDiagram
    autonumber
    rect rgba(133, 81, 231, 0.5)
        USDC-->>Settler: permitTransfer
    end
    Settler->>DEX: swap
    USDC-->>DEX: transfer
    WETH-->>Settler: transfer
    WETH-->>User: transfer
```

## VIPs

Settler has a number of specialised fill flows and will add more overtime as we
add support for more dexes.

### UniswapV3

```mermaid
sequenceDiagram
    autonumber
    Settler->>UniswapV3: swap
    WETH-->>User: transfer
    UniswapV3->>Settler: uniswapV3Callback
    rect rgba(133, 81, 231, 0.5)
        USDC-->>UniswapV3: permitTransfer
    end
```

In this flow we avoid extraneous transfers with two optimisations. Firstly, we
utilise the `recipient` field of UniswapV3, providing the User as the recipient
and avoiding an extra transfer. Secondly during the `uniswapV3Callback` we
execute the Permit2 transfer, paying the UniswapV3 pool instead of the Settler
contract, avoiding an extra transfer.

This allows us to achieve **no custody** during this flow and is an extremely
gas efficient way to fill a single UniswapV3 pool, or single chain of UniswapV3
pools.

Note this has the following limitations:

- Single UniswapV3 pool or single chain of pools (e.g ETH->DAI->USDC)
- Cannot support a split between pools (e.g ETH->USDC 5bps and ETH->USDC 1bps)
  as Permit2 transfer can only occur once. a 0xV4 equivalent would be
  `sellTokenForTokenToUniswapV3` as opposed to
  `MultiPlex[sellTokenForEthToUniswapV3,sellTokenForEthToUniswapV3]`.

## RFQ

```mermaid
sequenceDiagram
    autonumber
    rect rgba(133, 81, 231, 0.5)
        WETH-->>User: permitWitnessTransferFrom
    end
    rect rgba(133, 81, 231, 0.5)
        USDC-->>Market Maker: permitTransfer
    end
```

For RFQ we utilize 2 Permit2 transfers, one for the `Market Maker->User` and
another for `User->Market Maker`. This allows us to achieve **no custody**
during this flow and is an extremely gas efficient way to fill RFQ orders. We
simply validate the RFQ order (e.g Taker/msg.sender).

Note the `permitWitnessTransferFrom`, we utilise the `witness` functionality of
Permit2 which allows arbitrary data to be attached to the Permit2 coupon. This
arbitrary data is the actual RFQ order itself, containing the taker/msg.sender
and maker/taker amount and token fields.

A Market maker signs a slightly different Permit2 coupon than a User which
contains additional fields. The EIP712 type the Market Maker signs is as
follows:

```
PermitWitnessTransferFrom(TokenPermissions permitted,address spender,uint256 nonce,uint256 deadline,Consideration consideration)
Consideration(address token,uint256 amount,address counterparty,bool partialFillAllowed)
TokenPermissions(address token,uint256 amount)"
```

With values as follows

```json
{
    permitted: {
        token: makerToken,
        amount: makerAmount
    },
    spender: settlerAddress,
    nonce: unOrderedNonce,
    deadline: deadlineUnixTimestamp,
    consideration: {
        token: takerToken,
        amount: takerAmount,
        counterParty: taker,
        partialFillAllowed: partialFillAllowed
    }
}
```

We use the Permit2 guarantees of a Permit2 coupon to ensure the following:

- RFQ Order cannot be filled more than once
- RFQ Orders expire
- RFQ Orders are signed by the Market Maker

## Fees in Basic Flow

In the most Basic flow, Settler has **taken custody**, usually in both
assets. So a fee can be paid out be Settler.

### Sell token fee

```mermaid
sequenceDiagram
    autonumber
    rect rgba(133, 81, 231, 0.5)
        USDC-->>Settler: permitTransfer
    end
    opt sell token fee
        Settler-->>Fee Recipient: transfer
    end
    Settler->>DEX: swap
    USDC-->>DEX: transfer
    WETH-->>Settler: transfer
    WETH-->>User: transfer
```

While it is possible to utilise Permit2 to pay out the Sell token fee using a
batch permit, we do not use that feature in Settler due to the substantial gas
overhead in the single-transfer case.


<details>
<summary>potential batch flow CURRENTLY UNUSED</summary>

```mermaid
sequenceDiagram
    autonumber
    rect rgba(133, 81, 231, 0.5)
        USDC-->>Settler: permitTransfer
        opt sell token fee
            USDC-->>Fee Recipient: transfer
        end
    end
    Settler->>DEX: swap
    USDC-->>DEX: transfer
    WETH-->>Settler: transfer
    WETH-->>User: transfer
```

</details>

### Buy token fee

```mermaid
sequenceDiagram
    autonumber
    rect rgba(133, 81, 231, 0.5)
        USDC-->>Settler: permitTransfer
    end
    Settler->>DEX: swap
    USDC-->>DEX: transfer
    WETH-->>Settler: transfer
    opt buy token fee
        WETH-->>Fee Recipient: transfer
    end
    WETH-->>User: transfer
```

<details>

<summary>potential batch flow CURRENTLY UNUSED</summary>

## Fees via Permit2

It is possible to collect fees via Permit2, which is typically in the token that
the Permit2 is offloading (e.g the sell token for that counterparty). To perform
this we use the Permit2 batch functionality where the second item in the batch
is the fee.

### RFQ fees via Permit2

```mermaid
sequenceDiagram
    autonumber
    rect rgba(133, 81, 231, 0.5)
        Settler->>Permit2: permitWitnessTransfer
        WETH-->>User: transfer
        opt buy token fee
            WETH-->>Fee Recipient: transfer
        end
    end
    rect rgba(133, 81, 231, 0.5)
        Settler->>Permit2: permitTransfer
        USDC-->>Market Maker: transfer
        opt sell token fee
            USDC-->>Fee Recipient: transfer
        end
    end
```

Using the Batch functionality we can do one or more transfers from either the
User or the Market Maker. Allowing us to take either a buy token fee or a sell
token fee, or both, during RFQ order settlement.

This allows us to achieve **no custody** during this flow and is an extremely
gas efficient way to fill RFQ orders with fees.

### Uniswap VIP sell token fees via Permit2

```mermaid
sequenceDiagram
    autonumber
    Settler->>UniswapV3: swap
    WETH-->>User: transfer
    UniswapV3->>Settler: uniswapV3Callback
    rect rgba(133, 81, 231, 0.5)
        USDC-->>UniswapV3: permitTransfer
        opt sell token fee
            USDC-->>Fee Recipient: transfer
        end
    end
```

It is possible to collect sell token fees via Permit2 with the UniswapV3 VIP as
well, using the Permit2 batch functionality. This flow is similar to the RFQ
fees.

This allows us to achieve **no custody** during this flow and is an extremely
gas efficient way to fill UniswapV3 with sell token fees.

</details>

### Uniswap buy token fees via Permit2

```mermaid
sequenceDiagram
    autonumber
    Settler->>UniswapV3: swap
    WETH-->>Settler: transfer
    UniswapV3->>Settler: uniswapV3Callback
    rect rgba(133, 81, 231, 0.5)
        USDC-->>UniswapV3: permitTransfer
    end
    opt buy token fee
        WETH-->>Fee Recipient: transfer
    end
    WETH-->>User: transfer
```

Since UniswapV3 only supports a single `recipient`, to collect buy token fees,
Settler must **take custody** of the buy token. These additional transfers makes
settlement with UniswapV3 and buy token fees slightly more expensive than with
sell token fees.

## MetaTransactions

Similar to RFQ orders, MetaTransactions use the Permit2 with witness. In this
case the witness is the MetaTransaction itself, containing the actions the user
wants to execute. This gives MetaTransactions access to the same flows above,
with a different entrypoint contract and function signature. In this case, the
signature is a separate argument from the actions so that the actions can be
signed-over by the metatransaction taker.

The EIP712 type the user signs when wanting to perform a metatransaction is:

```
PermitWitnessTransferFrom(TokenPermissions permitted,address spender,uint256 nonce,uint256 deadline,SlippageAndActions slippageAndActions)
SlippageAndActions(address recipient,address buyToken,uint256 minAmountOut,bytes[] actions)
TokenPermissions(address token,uint256 amount)
```

Where `actions` is added and contains the encoded actions the to perform.

## AllowanceHolder

As an intermediary step, we provide the `AllowanceHolder` contract. This sits
infront of Settler and acts as transparently as possible. 0x Settler has a one
way trust relationship to `AllowanceHolder`. The true `msg.sender` is forwarded
from `AllowanceHolder` to 0x Settler in a similar way to
[ERC-2771](https://eips.ethereum.org/EIPS/eip-2771). `Permit2` is not used in
conjunction with `AllowanceHolder`

`exec`: An EOA or a smart contract wallet can utilise this function to perform a
swap via 0x Settler. Tokens are transferred efficiently and on-demand as the
swap executes. Unlike in Permit2 flows, it is possible to make multiple
optimized transfers of the same ephemeral allowance without reauthorizing.

Highlighted in orange is the standard token transfer operations. Note: these are
not the most effiecient swaps available, just enough to demonstrate the point.

`transferFrom` transfers the tokens on demand in the middle of the swap

```mermaid
sequenceDiagram
    autonumber
    User->>AllowanceHolder: exec
    AllowanceHolder->>Settler: execute
    Settler->>UniswapV3: swap
    WETH-->>Settler: transfer
    UniswapV3->>Settler: uniswapV3Callback
    Settler->>AllowanceHolder: transferFrom
    rect rgba(255, 148, 112, 0.5)
        USDC-->>UniswapV3: transferFrom(User, UniswapV3, amt)
    end
    WETH-->>User: transfer
```

# How to deploy

## How to pause the contracts

First, decide how much of everyone's day you're going to ruin. Is the bug
contained to a single `Settler` instance? Or is the bug pervasive? If the bug is
pervasive, you're going to completely ruin everybody's day. Skip steps 3 through
6 below.

You need to be an approved deployer. The "pause" operation is 1-of-n, not 2-of-n
like deploying a new `Settler`. `0x1CeC01DC0fFEE5eB5aF47DbEc1809F2A7c601C30`
(ice cold coffees) is the address of the pauser contract. It's at the same
address on all chains unless somebody screwed up the vanity addresses and didn't
update this document. On Linea, the address of the pauser contract is
`0xBE71A746C7AE0f9D18E6DB4f71d09732B0Ee5b9c` because the code deployed to the
usual address relies on `PUSH0`, which is not supported on that chain. When
Linea adopts the Shanghai hardfork (`PUSH0`), remove the preceeding sentence
from this document.

0. Go to that address on the relevant block explorer.

1. Click on the "Contract" tab.

![Click on "Contract"](img/pause0.png?raw=true)

2. Click on the "Write Contract" tab.

![Click on "Write Contract"](img/pause1.png?raw=true)

3. Click on "remove", the first one.

![Click on the first "remove"](img/pause2.png?raw=true)

4. Click on "Connect to Web3" and allow your wallet to connect. You must connect
   with the address that you use to deploy.

![Click on "Connect to Web3"](img/pause3.png?raw=true)

5. Paste the address of the buggy `Settler` instance.

![Paste the bad Settler address in the box](img/pause4.png?raw=true)

6. Click "Write" and confirm the transaction in your wallet. You have successfully ruined everybody's day :+1:

![Click on "Write"](img/pause5.png?raw=true)

7. This is the step to take if you want to completely shut down the
   protocol. You really hate that everybody is having a nice day. Instead of
   clicking on "remove"; click on "removeAll".

8. Click on "Connect to Web3" and allow your wallet to connect. You must connect
   with the address that you use to deploy.

![Click on "Connect to Web3"](img/pause6.png?raw=true)

9. Enter the "feature" number in the text box. This is probably 2 for
   taker-submitted, 3 for gasless/metatransaction, or 4 for intents, unless
   something major has changed and nobody bothered to update this document.

![Enter the "feature" number (2, 3, or 4) in the text box](img/pause7.png?raw=true)

10. Click "Write" and confirm the transaction in your wallet. You have _really_ ruined everybody's day :+1:

![Click on "Write"](img/pause8.png?raw=true)

## How to deploy a new `Settler` to a chain that is already set up

Populate `api_secrets.json` by copying
[`api_secrets.json.template`](api_secrets.json.template) and adding your own
block explorer API key and RPC.

You need 2 signers to do this. Each signer needs to run
[`./sh/confirm_new_settler.sh
<CHAIN_NAME>`](sh/confirm_new_settler.sh). Following the prompts, this will sign
the Safe transaction required to submit the deployment. Once two signers have
run this script, the transaction will appear in the [Safe
dApp](https://app.safe.global/) as a pending transaction. Anybody can pay the
gas to execute this, but probably whoever holds `deployer.zeroexprotocol.eth`
will do it (presently Duncan).

On some chains, the [Safe Transaction
Service](https://docs.safe.global/core-api/transaction-service-overview) doesn't
exist. On these chains, instead of uploading the signature to be viewed in the
Safe dApp, `confirm_new_settler.sh` will save a `*.txt` file containing a hex
encoded 65-byte signature. This file needs to be sent verbatim (with filename
intact) to whomever will be doing transaction submission (again,
`deployer.zeroexprotocol.eth` -- presently Duncan). Then the person doing
transaction submission places _both_ `*.txt` files in the root of this
repository and runs [`./sh/deploy_new_settler.sh
<CHAIN_NAME>`](sh/deploy_new_settler.sh). This interacts with the Safe contracts
directly without going through the Safe dApp. The downside of this approach is
the lack of the extremely helpful [Tenderly](https://dashboard.tenderly.co/)
integration that helps review the transaction before submission. Of course, it's
possible to do similar simulations with Foundry, but the UX is much worse.

Now that the contract is deployed on-chain you need to run
[`./sh/verify_settler.sh <CHAIN_NAME>`](sh/verify_settler.sh). This will
(attempt to) verify Settler on both the Etherscan for the chain and
[Sourcify](https://sourcify.dev/). If this fails, it's probably because
[Foundry's source verification is
flaky](https://github.com/foundry-rs/foundry/issues/8470). Try deploying the
contracts in the normal way (without going through the 2 signer ceremony above)
to a testnet and verifying them there to make sure this doesn't
happen.

## How to deploy to a new chain

Zeroth, verify the configuration for your chain in
[`chain_config.json`](chain_config.json),
[`api_secrets.json.template`](api_secrets.json.template), and
[`script/SafeConfig.sol`](script/SafeConfig.sol). Add the new chain to the list
of `AllowanceHolder` addresses at the top of this file.

First, you need somebody to give you a copy of `secrets.json`. If you don't have
this, give up. Also populate `api_secrets.json` by copying
[`api_secrets.json.template`](api_secrets.json.template) and adding your own
block explorer API key and RPC.

Second, test for common opcode support:

<details>
<summary>Click for instructions on how to run opcode tests</summary>

```bash
export FOUNDRY_EVM_VERSION=london
declare -r deployer_eoa='YOUR EOA ADDRESS HERE'
declare -r rpc_url='YOUR RPC URL HERE' # http://127.0.0.1:1248 if using frame.sh
declare -r -i chainid='CHAIN ID TO TEST HERE'
forge clean
forge build src/ChainCompatibility.sol
declare txid
# you might need to add the `--gas-price` and/or `--gas-limit` flags here; some chains are weird about that
txid="$(cast send --json --rpc-url "$rpc_url" --chain $chainid --from $deployer_eoa --create "$(forge inspect src/ChainCompatibility.sol:ChainCompatibility bytecode)" | jq -rM .transactionHash)"
declare -r txid
cast receipt --json --rpc-url "$rpc_url" $txid | jq -r '.logs[] | { stage: .data[2:66], success: .data[66:130], gas: .data[130:] }'
```

The `stage` fields should be in order (0 through 3). Stage 0 is
`SELFDESTRUCT`. Stage 1 is `PUSH0`. Stage 2 is `TSTORE`/`TLOAD`. Stage 3 is
`MCOPY`. If any entry has `success` of zero, that is strong evidence that the
corresponding opcode is not supported. If `success` is zero, the corresponding
`gas` value should be approximately 100000 (`0x186a0`). Another value in the
`gas` field suggests that something bizarre is going on, meriting manual
investigation. You can also use the `gas` field to see if the opcodes have the
expected gas cost. In particular, you should verify that the gas cost for
`SELFDESTRUCT` is approximately 5000 (`0x1388`). If `success` for `SELFDESTRUCT`
is 1, but `gas` is over 51220 (`0xc814`), you will need to make changes to
`Create3.sol`.

If `PUSH0` is not supported, then `isShanghai` should be `false` in
`chain_config.json`. If any of `TSTORE`/`TLOAD`/`MCOPY` are not supported, then
`isCancun` should be `false` in `chain_config.json`.

You may be tempted to use a blockchain explorer (e.g. Etherscan or Tenderly) to
examine the trace of the resulting transaction or to read the logs. You may also
be tempted to do an `eth_call`, local fork, devnet, or some other form of
advanced simulation. _**DO NOT DO THIS**_. These tools cannot be trusted; they
**will** lie to you. You must submit this transaction on-chain, wait for it to
be confirmed, and then retrieve the receipt (like the above snippet). The
blockchain cannot lie about the logs emitted by a transaction that become part
of its receipt.

</details>

Third, create a new set of
`src/chains/<CHAIN_DISPLAY_NAME>/{Common,TakerSubmitted,MetaTxn,Intent}.sol`
files. A good way to start is by copying
[`src/chains/Sepolia/*.sol`](src/chains/Sepolia/). You'll need to change the
names of all the contracts, remove references to missing liquidity sources
(presently MaverickV2 and UniswapV4), replace the `block.chainid` check in the
constructor, and replace the UniswapV3 forks. When adding new UniswapV3 forks,
be sure that the `factory` address is the address of the contract that
`CREATE2`'s the pool. Triple check that the deployed pools aren't upgradeable
proxies and that the `data` argument is passed through the callback
unmodified. _**This is critical for security.**_ Some chains have a form of
sequencer fee sharing or other chain-specific deploy-time setup. Configure this
in the constructor of the Settler (and ideally in the constructor of the
Deployer, remembering that this is complicated by the fact that the Deployer is
a proxy). See the deployments to Blast and to Mode for examples.

Fourth, you need have enough native asset in _**each**_ of the deployer
addresses (there are two: `iceColdCoffee` and `deployer`) listed in
[`secrets.json.template`](secrets.json.template) to perform the deployment. If
how much isn't obvious to you, you can run the main deployment script with
`BROADCAST=no` to simulate. The `"iceColdCoffee"` address needs ~50% more native
asset than the `"deployer"` address because the final transaction of the
deployment is extremely gas-intensive. The amount of eth you need can be a
little wonky on L2s, so beware and overprovision the amount of native asset.

Fifth, deploy `MultiCall`. Run [`BROADCAST=no ./sh/deploy_multicall.sh
<CHAIN_NAME>`](sh/deploy_multicall.sh). Then switch to `BROADCAST=yes` to
actually do the deployment. This one is low-stakes because if you mess it up and
it reverts, you can just try again. This deploys using the [Arachnid
deterministic deployment
proxy](https://github.com/Arachnid/deterministic-deployment-proxy). If you mess
it up, make sure you learn from your mistakes for the next step.

Sixth, deploy `AllowanceHolder`. Obviously, if you're deploying to a
Cancun-supporting chain, you don't need to fund the deployer for the old
`AllowanceHolder` (and vice versa). Run [`BROADCAST=no
./sh/deploy_allowanceholder.sh
<CHAIN_NAME>`](sh/deploy_allowanceholder.sh). Then switch to `BROADCAST=yes` to
actually do the deployment. Don't mess this one up. You will burn the vanity
address.

Seventh, check that the Safe deployment on the new chain is complete. You can
check this by running the main deployment script with `BROADCAST=no`. If it
completes without reverting, you don't need to do anything. If the Safe
deployment on the new chain is incomplete, run [`./sh/deploy_safe_infra.sh
<CHAIN_NAME>`](sh/deploy_safe_infra.sh). You will have to modify this script.

Eighth, make _damn_ sure that you've got the correct configuration in
[`chain_config.json`](chain_config.json). If you screw this up, you'll burn the
vanity address. Run [`BROADCAST=no ./sh/deploy_new_chain.sh
<CHAIN_NAME>`](sh/deploy_new_chain.sh) a bunch of times. Deploy to a
testnet. Simulate each individual transaction in
[Tenderly](https://dashboard.tenderly.co/).

Finally, run `BROADCAST=yes ./sh/deploy_new_chain.sh <CHAIN_NAME>`. Cross your
fingers. If something goes wrong (most commonly, the last transaction runs out
of gas; this is only a minor problem), you'll need to edit either
`sh/deploy_new_chain.sh` or
[`script/DeploySafes.s.sol`](script/DeploySafes.s.sol) to skip the parts of the
deployment you've already done. Tweak `gasMultiplierPercent` and
`minGasPriceGwei` in `chain_config.json`.

Congratulations, `Settler` is deployed on a new chain! :tada:<|MERGE_RESOLUTION|>--- conflicted
+++ resolved
@@ -567,129 +567,68 @@
 
 | VIP                 | DEX        | Pair      | Gas    | %      |
 | ------------------- | ---------- | --------- | ------ | ------ |
-<<<<<<< HEAD
 | 0x V4 VIP           | Uniswap V3 | USDC/WETH | 124836 | 0.00%  |
 | 0x V4 Multiplex     | Uniswap V3 | USDC/WETH | 138704 | 11.11% |
-| Settler VIP (warm)  | Uniswap V3 | USDC/WETH | 182278 | 46.01% |
-| AllowanceHolder VIP | Uniswap V3 | USDC/WETH | 194875 | 56.10% |
+| Settler VIP (warm)  | Uniswap V3 | USDC/WETH | 182307 | 46.04% |
+| AllowanceHolder VIP | Uniswap V3 | USDC/WETH | 194904 | 56.13% |
 | UniswapRouter V3    | Uniswap V3 | USDC/WETH | 121145 | -2.96% |
 |                     |            |           |        |        |
 | 0x V4 VIP           | Uniswap V3 | DAI/WETH  | 112270 | 0.00%  |
 | 0x V4 Multiplex     | Uniswap V3 | DAI/WETH  | 126138 | 12.35% |
-| Settler VIP (warm)  | Uniswap V3 | DAI/WETH  | 169712 | 51.16% |
-| AllowanceHolder VIP | Uniswap V3 | DAI/WETH  | 182309 | 62.38% |
+| Settler VIP (warm)  | Uniswap V3 | DAI/WETH  | 169741 | 51.19% |
+| AllowanceHolder VIP | Uniswap V3 | DAI/WETH  | 182338 | 62.41% |
 | UniswapRouter V3    | Uniswap V3 | DAI/WETH  | 108579 | -3.29% |
 |                     |            |           |        |        |
 | 0x V4 VIP           | Uniswap V3 | USDT/WETH | 115077 | 0.00%  |
 | 0x V4 Multiplex     | Uniswap V3 | USDT/WETH | 128945 | 12.05% |
-| Settler VIP (warm)  | Uniswap V3 | USDT/WETH | 172528 | 49.92% |
-| AllowanceHolder VIP | Uniswap V3 | USDT/WETH | 185125 | 60.87% |
+| Settler VIP (warm)  | Uniswap V3 | USDT/WETH | 172561 | 49.95% |
+| AllowanceHolder VIP | Uniswap V3 | USDT/WETH | 185158 | 60.90% |
 | UniswapRouter V3    | Uniswap V3 | USDT/WETH | 111258 | -3.32% |
-=======
-| 0x V4 VIP           | Uniswap V3 | USDC/WETH | 124834 | 0.00%  |
-| 0x V4 Multiplex     | Uniswap V3 | USDC/WETH | 138690 | 11.10% |
-| Settler VIP (warm)  | Uniswap V3 | USDC/WETH | 182295 | 46.03% |
-| AllowanceHolder VIP | Uniswap V3 | USDC/WETH | 194840 | 56.08% |
-| UniswapRouter V3    | Uniswap V3 | USDC/WETH | 121143 | -2.96% |
-|                     |            |           |        |        |
-| 0x V4 VIP           | Uniswap V3 | DAI/WETH  | 112268 | 0.00%  |
-| 0x V4 Multiplex     | Uniswap V3 | DAI/WETH  | 126124 | 12.34% |
-| Settler VIP (warm)  | Uniswap V3 | DAI/WETH  | 169729 | 51.18% |
-| AllowanceHolder VIP | Uniswap V3 | DAI/WETH  | 182274 | 62.36% |
-| UniswapRouter V3    | Uniswap V3 | DAI/WETH  | 108577 | -3.29% |
-|                     |            |           |        |        |
-| 0x V4 VIP           | Uniswap V3 | USDT/WETH | 115075 | 0.00%  |
-| 0x V4 Multiplex     | Uniswap V3 | USDT/WETH | 128931 | 12.04% |
-| Settler VIP (warm)  | Uniswap V3 | USDT/WETH | 172549 | 49.94% |
-| AllowanceHolder VIP | Uniswap V3 | USDT/WETH | 185094 | 60.85% |
-| UniswapRouter V3    | Uniswap V3 | USDT/WETH | 111256 | -3.32% |
->>>>>>> 28ac0b05
 |                     |            |           |        |        |
 
 | Custody              | DEX        | Pair      | Gas    | %       |
 | -------------------- | ---------- | --------- | ------ | ------- |
-<<<<<<< HEAD
 | 0x V4 TransformERC20 | Uniswap V3 | USDC/WETH | 246383 | 0.00%   |
-| Settler              | Uniswap V3 | USDC/WETH | 212045 | -13.94% |
-| AllowanceHolder      | Uniswap V3 | USDC/WETH | 225225 | -8.59%  |
+| Settler              | Uniswap V3 | USDC/WETH | 212101 | -13.91% |
+| AllowanceHolder      | Uniswap V3 | USDC/WETH | 225281 | -8.56%  |
 |                      |            |           |        |         |
-| 0x V4 TransformERC20 | Uniswap V3 | DAI/WETH  | 223310 | 0.00%   |
-| Settler              | Uniswap V3 | DAI/WETH  | 195423 | -12.49% |
-| AllowanceHolder      | Uniswap V3 | DAI/WETH  | 208603 | -6.59%  |
+| 0x V4 TransformERC20 | Uniswap V3 | DAI/WETH  | 223381 | 0.00%   |
+| Settler              | Uniswap V3 | DAI/WETH  | 195479 | -12.49% |
+| AllowanceHolder      | Uniswap V3 | DAI/WETH  | 208659 | -6.59%  |
 |                      |            |           |        |         |
 | 0x V4 TransformERC20 | Uniswap V3 | USDT/WETH | 230280 | 0.00%   |
-| Settler              | Uniswap V3 | USDT/WETH | 202096 | -12.24% |
-| AllowanceHolder      | Uniswap V3 | USDT/WETH | 215276 | -6.52%  |
-=======
-| 0x V4 TransformERC20 | Uniswap V3 | USDC/WETH | 246380 | 0.00%   |
-| Settler              | Uniswap V3 | USDC/WETH | 212043 | -13.94% |
-| AllowanceHolder      | Uniswap V3 | USDC/WETH | 225171 | -8.61%  |
-|                      |            |           |        |         |
-| 0x V4 TransformERC20 | Uniswap V3 | DAI/WETH  | 223378 | 0.00%   |
-| Settler              | Uniswap V3 | DAI/WETH  | 195421 | -12.52% |
-| AllowanceHolder      | Uniswap V3 | DAI/WETH  | 208549 | -6.64%  |
-|                      |            |           |        |         |
-| 0x V4 TransformERC20 | Uniswap V3 | USDT/WETH | 230277 | 0.00%   |
-| Settler              | Uniswap V3 | USDT/WETH | 202098 | -12.24% |
-| AllowanceHolder      | Uniswap V3 | USDT/WETH | 215226 | -6.54%  |
->>>>>>> 28ac0b05
+| Settler              | Uniswap V3 | USDT/WETH | 202156 | -12.21% |
+| AllowanceHolder      | Uniswap V3 | USDT/WETH | 215336 | -6.49%  |
 |                      |            |           |        |         |
 
 | MetaTransactions | DEX        | Pair      | Gas    | %      |
 | ---------------- | ---------- | --------- | ------ | ------ |
-<<<<<<< HEAD
 | 0x V4 Multiplex  | Uniswap V3 | USDC/WETH | 209131 | 0.00%  |
-| Settler          | Uniswap V3 | USDC/WETH | 238241 | 13.92% |
+| Settler          | Uniswap V3 | USDC/WETH | 238161 | 13.88% |
 |                  |            |           |        |        |
 | 0x V4 Multiplex  | Uniswap V3 | DAI/WETH  | 196565 | 0.00%  |
-| Settler          | Uniswap V3 | DAI/WETH  | 221619 | 12.75% |
+| Settler          | Uniswap V3 | DAI/WETH  | 221539 | 12.71% |
 |                  |            |           |        |        |
 | 0x V4 Multiplex  | Uniswap V3 | USDT/WETH | 199372 | 0.00%  |
-| Settler          | Uniswap V3 | USDT/WETH | 228286 | 14.50% |
-=======
-| 0x V4 Multiplex  | Uniswap V3 | USDC/WETH | 209127 | 0.00%  |
-| Settler          | Uniswap V3 | USDC/WETH | 238115 | 13.86% |
-|                  |            |           |        |        |
-| 0x V4 Multiplex  | Uniswap V3 | DAI/WETH  | 196561 | 0.00%  |
-| Settler          | Uniswap V3 | DAI/WETH  | 221493 | 12.68% |
-|                  |            |           |        |        |
-| 0x V4 Multiplex  | Uniswap V3 | USDT/WETH | 199368 | 0.00%  |
-| Settler          | Uniswap V3 | USDT/WETH | 228160 | 14.44% |
->>>>>>> 28ac0b05
+| Settler          | Uniswap V3 | USDT/WETH | 228206 | 14.46% |
 |                  |            |           |        |        |
 
 | RFQ             | DEX     | Pair      | Gas    | %       |
 | --------------- | ------- | --------- | ------ | ------- |
 | 0x V4           | 0x V4   | USDC/WETH | 97972  | 0.00%   |
-<<<<<<< HEAD
-| Settler         | Settler | USDC/WETH | 139038 | 41.92%  |
-| Settler         | 0x V4   | USDC/WETH | 230265 | 135.03% |
-| AllowanceHolder | Settler | USDC/WETH | 154718 | 57.92%  |
+| Settler         | Settler | USDC/WETH | 138983 | 41.86%  |
+| Settler         | 0x V4   | USDC/WETH | 230163 | 134.93% |
+| AllowanceHolder | Settler | USDC/WETH | 154663 | 57.86%  |
 |                 |         |           |        |         |
 | 0x V4           | 0x V4   | DAI/WETH  | 78498  | 0.00%   |
-| Settler         | Settler | DAI/WETH  | 119564 | 52.31%  |
-| Settler         | 0x V4   | DAI/WETH  | 200355 | 155.24% |
-| AllowanceHolder | Settler | DAI/WETH  | 135244 | 72.29%  |
+| Settler         | Settler | DAI/WETH  | 119509 | 52.24%  |
+| Settler         | 0x V4   | DAI/WETH  | 200253 | 155.11% |
+| AllowanceHolder | Settler | DAI/WETH  | 135189 | 72.22%  |
 |                 |         |           |        |         |
 | 0x V4           | 0x V4   | USDT/WETH | 89610  | 0.00%   |
-| Settler         | Settler | USDT/WETH | 130676 | 45.83%  |
-| Settler         | 0x V4   | USDT/WETH | 215687 | 140.70% |
-| AllowanceHolder | Settler | USDT/WETH | 146356 | 63.33%  |
-=======
-| Settler         | Settler | USDC/WETH | 138972 | 41.85%  |
-| Settler         | 0x V4   | USDC/WETH | 230077 | 134.84% |
-| AllowanceHolder | Settler | USDC/WETH | 154600 | 57.80%  |
-|                 |         |           |        |         |
-| 0x V4           | 0x V4   | DAI/WETH  | 78498  | 0.00%   |
-| Settler         | Settler | DAI/WETH  | 119498 | 52.23%  |
-| Settler         | 0x V4   | DAI/WETH  | 200167 | 155.00% |
-| AllowanceHolder | Settler | DAI/WETH  | 135126 | 72.14%  |
-|                 |         |           |        |         |
-| 0x V4           | 0x V4   | USDT/WETH | 89610  | 0.00%   |
-| Settler         | Settler | USDT/WETH | 130610 | 45.75%  |
-| Settler         | 0x V4   | USDT/WETH | 215499 | 140.49% |
-| AllowanceHolder | Settler | USDT/WETH | 146238 | 63.19%  |
->>>>>>> 28ac0b05
+| Settler         | Settler | USDT/WETH | 130621 | 45.77%  |
+| Settler         | 0x V4   | USDT/WETH | 215585 | 140.58% |
+| AllowanceHolder | Settler | USDT/WETH | 146301 | 63.26%  |
 |                 |         |           |        |         |
 
 | Curve             | DEX                   | Pair      | Gas    | %       |
@@ -697,123 +636,67 @@
 | Settler           | CurveV2 Tricrypto VIP | USDC/WETH | 432510 | NaN%    |
 |                   |                       |           |        |         |
 |                   |                       |           |        |         |
-<<<<<<< HEAD
 | 0x V4             | Curve                 | USDT/WETH | 452963 | 0.00%   |
-| Settler           | Curve                 | USDT/WETH | 445900 | -1.56%  |
-| Settler           | CurveV2 Tricrypto VIP | USDT/WETH | 444797 | -1.80%  |
+| Settler           | Curve                 | USDT/WETH | 445795 | -1.58%  |
+| Settler           | CurveV2 Tricrypto VIP | USDT/WETH | 444877 | -1.79%  |
 | Curve             | Curve                 | USDT/WETH | 341800 | -24.54% |
-=======
-| 0x V4             | Curve                 | USDT/WETH | 452961 | 0.00%   |
-| Settler           | Curve                 | USDT/WETH | 445710 | -1.60%  |
-| Settler           | CurveV2 Tricrypto VIP | USDT/WETH | 444877 | -1.78%  |
-| Curve             | Curve                 | USDT/WETH | 341799 | -24.54% |
->>>>>>> 28ac0b05
 | Curve Swap Router | Curve                 | USDT/WETH | 412038 | -9.03%  |
 |                   |                       |           |        |         |
 
 | DODO V1 | DEX     | Pair      | Gas    | %     |
 | ------- | ------- | --------- | ------ | ----- |
-<<<<<<< HEAD
-| Settler | DODO V1 | USDC/WETH | 327956 | 0.00% |
-=======
-| Settler | DODO V1 | USDC/WETH | 325867 | 0.00% |
->>>>>>> 28ac0b05
+| Settler | DODO V1 | USDC/WETH | 325968 | 0.00% |
 |         |         |           |        |       |
 |         |         |           |        |       |
 |         |         |           |        |       |
 
 | Buy token fee     | DEX        | Pair      | Gas    | %     |
 | ----------------- | ---------- | --------- | ------ | ----- |
-<<<<<<< HEAD
-| Settler - custody | Uniswap V3 | USDC/WETH | 220527 | 0.00% |
+| Settler - custody | Uniswap V3 | USDC/WETH | 220479 | 0.00% |
 |                   |            |           |        |       |
-| Settler - custody | Uniswap V3 | DAI/WETH  | 207961 | 0.00% |
+| Settler - custody | Uniswap V3 | DAI/WETH  | 207913 | 0.00% |
 |                   |            |           |        |       |
-| Settler - custody | Uniswap V3 | USDT/WETH | 210777 | 0.00% |
-=======
-| Settler - custody | Uniswap V3 | USDC/WETH | 220403 | 0.00% |
-|                   |            |           |        |       |
-| Settler - custody | Uniswap V3 | DAI/WETH  | 207837 | 0.00% |
-|                   |            |           |        |       |
-| Settler - custody | Uniswap V3 | USDT/WETH | 210657 | 0.00% |
->>>>>>> 28ac0b05
+| Settler - custody | Uniswap V3 | USDT/WETH | 210733 | 0.00% |
 |                   |            |           |        |       |
 
 | Sell token fee | DEX        | Pair      | Gas    | %       |
 | -------------- | ---------- | --------- | ------ | ------- |
-<<<<<<< HEAD
-| Settler        | Uniswap V3 | USDC/WETH | 228250 | 0.00%   |
+| Settler        | Uniswap V3 | USDC/WETH | 228306 | 0.00%   |
 |                |            |           |        |         |
-| Settler        | Uniswap V3 | DAI/WETH  | 207572 | 0.00%   |
+| Settler        | Uniswap V3 | DAI/WETH  | 207628 | 0.00%   |
 |                |            |           |        |         |
-| Settler        | Uniswap V3 | USDT/WETH | 216020 | 0.00%   |
-| Settler        | Curve      | USDT/WETH | 457756 | 111.90% |
-=======
-| Settler        | Uniswap V3 | USDC/WETH | 228198 | 0.00%   |
-|                |            |           |        |         |
-| Settler        | Uniswap V3 | DAI/WETH  | 207520 | 0.00%   |
-|                |            |           |        |         |
-| Settler        | Uniswap V3 | USDT/WETH | 215973 | 0.00%   |
-| Settler        | Curve      | USDT/WETH | 457516 | 111.84% |
->>>>>>> 28ac0b05
+| Settler        | Uniswap V3 | USDT/WETH | 216080 | 0.00%   |
+| Settler        | Curve      | USDT/WETH | 457651 | 111.80% |
 |                |            |           |        |         |
 
 | AllowanceHolder                      | DEX            | Pair      | Gas    | %       |
 | ------------------------------------ | -------------- | --------- | ------ | ------- |
-<<<<<<< HEAD
-| execute                              | Uniswap V3 VIP | USDC/WETH | 194875 | 0.00%   |
-| Settler - external move then execute | Uniswap V3     | USDC/WETH | 184893 | -5.12%  |
-| execute                              | RFQ            | USDC/WETH | 154718 | -20.61% |
+| execute                              | Uniswap V3 VIP | USDC/WETH | 194904 | 0.00%   |
+| Settler - external move then execute | Uniswap V3     | USDC/WETH | 184985 | -5.09%  |
+| execute                              | RFQ            | USDC/WETH | 154663 | -20.65% |
 |                                      |                |           |        |         |
-| execute                              | Uniswap V3 VIP | DAI/WETH  | 182309 | 0.00%   |
-| Settler - external move then execute | Uniswap V3     | DAI/WETH  | 173902 | -4.61%  |
-| execute                              | RFQ            | DAI/WETH  | 135244 | -25.82% |
+| execute                              | Uniswap V3 VIP | DAI/WETH  | 182338 | 0.00%   |
+| Settler - external move then execute | Uniswap V3     | DAI/WETH  | 173994 | -4.58%  |
+| execute                              | RFQ            | DAI/WETH  | 135189 | -25.86% |
 |                                      |                |           |        |         |
-| execute                              | Uniswap V3 VIP | USDT/WETH | 185125 | 0.00%   |
-| Settler - external move then execute | Uniswap V3     | USDT/WETH | 180890 | -2.29%  |
-| execute                              | RFQ            | USDT/WETH | 146356 | -20.94% |
-=======
-| execute                              | Uniswap V3 VIP | USDC/WETH | 194840 | 0.00%   |
-| Settler - external move then execute | Uniswap V3     | USDC/WETH | 184905 | -5.10%  |
-| execute                              | RFQ            | USDC/WETH | 154600 | -20.65% |
-|                                      |                |           |        |         |
-| execute                              | Uniswap V3 VIP | DAI/WETH  | 182274 | 0.00%   |
-| Settler - external move then execute | Uniswap V3     | DAI/WETH  | 173914 | -4.59%  |
-| execute                              | RFQ            | DAI/WETH  | 135126 | -25.87% |
-|                                      |                |           |        |         |
-| execute                              | Uniswap V3 VIP | USDT/WETH | 185094 | 0.00%   |
-| Settler - external move then execute | Uniswap V3     | USDT/WETH | 180906 | -2.26%  |
-| execute                              | RFQ            | USDT/WETH | 146238 | -20.99% |
->>>>>>> 28ac0b05
+| execute                              | Uniswap V3 VIP | USDT/WETH | 185158 | 0.00%   |
+| Settler - external move then execute | Uniswap V3     | USDT/WETH | 180986 | -2.25%  |
+| execute                              | RFQ            | USDT/WETH | 146301 | -20.99% |
 |                                      |                |           |        |         |
 
 | AllowanceHolder sell token fees | DEX | Pair      | Gas    | %      |
 | ------------------------------- | --- | --------- | ------ | ------ |
-<<<<<<< HEAD
-| no fee                          | RFQ | USDC/WETH | 154718 | 0.00%  |
-| proportional fee                | RFQ | USDC/WETH | 204038 | 31.88% |
-| fixed fee                       | RFQ | USDC/WETH | 172034 | 11.19% |
+| no fee                          | RFQ | USDC/WETH | 154663 | 0.00%  |
+| proportional fee                | RFQ | USDC/WETH | 203983 | 31.89% |
+| fixed fee                       | RFQ | USDC/WETH | 172034 | 11.23% |
 |                                 |     |           |        |        |
-| no fee                          | RFQ | DAI/WETH  | 135244 | 0.00%  |
-| proportional fee                | RFQ | DAI/WETH  | 176452 | 30.47% |
-| fixed fee                       | RFQ | DAI/WETH  | 148386 | 9.72%  |
+| no fee                          | RFQ | DAI/WETH  | 135189 | 0.00%  |
+| proportional fee                | RFQ | DAI/WETH  | 176397 | 30.48% |
+| fixed fee                       | RFQ | DAI/WETH  | 148386 | 9.76%  |
 |                                 |     |           |        |        |
-| no fee                          | RFQ | USDT/WETH | 146356 | 0.00%  |
-| proportional fee                | RFQ | USDT/WETH | 193195 | 32.00% |
-| fixed fee                       | RFQ | USDT/WETH | 160610 | 9.74%  |
-=======
-| no fee                          | RFQ | USDC/WETH | 154600 | 0.00%  |
-| proportional fee                | RFQ | USDC/WETH | 203846 | 31.85% |
-| fixed fee                       | RFQ | USDC/WETH | 171986 | 11.25% |
-|                                 |     |           |        |        |
-| no fee                          | RFQ | DAI/WETH  | 135126 | 0.00%  |
-| proportional fee                | RFQ | DAI/WETH  | 176260 | 30.44% |
-| fixed fee                       | RFQ | DAI/WETH  | 148338 | 9.78%  |
-|                                 |     |           |        |        |
-| no fee                          | RFQ | USDT/WETH | 146238 | 0.00%  |
-| proportional fee                | RFQ | USDT/WETH | 193004 | 31.98% |
-| fixed fee                       | RFQ | USDT/WETH | 160562 | 9.79%  |
->>>>>>> 28ac0b05
+| no fee                          | RFQ | USDT/WETH | 146301 | 0.00%  |
+| proportional fee                | RFQ | USDT/WETH | 193140 | 32.02% |
+| fixed fee                       | RFQ | USDT/WETH | 160610 | 9.78%  |
 |                                 |     |           |        |        |
 
 [//]: # "END TABLES"
