--- conflicted
+++ resolved
@@ -556,259 +556,136 @@
 
 | VIP                 | DEX        | Pair      | Gas    | %      |
 | ------------------- | ---------- | --------- | ------ | ------ |
-<<<<<<< HEAD
 | 0x V4 VIP           | Uniswap V3 | USDC/WETH | 124834 | 0.00%  |
 | 0x V4 Multiplex     | Uniswap V3 | USDC/WETH | 138690 | 11.10% |
-| Settler VIP (warm)  | Uniswap V3 | USDC/WETH | 182254 | 46.00% |
-| AllowanceHolder VIP | Uniswap V3 | USDC/WETH | 194765 | 56.02% |
+| Settler VIP (warm)  | Uniswap V3 | USDC/WETH | 182207 | 45.96% |
+| AllowanceHolder VIP | Uniswap V3 | USDC/WETH | 194724 | 55.99% |
 | UniswapRouter V3    | Uniswap V3 | USDC/WETH | 121143 | -2.96% |
 |                     |            |           |        |        |
 | 0x V4 VIP           | Uniswap V3 | DAI/WETH  | 112268 | 0.00%  |
 | 0x V4 Multiplex     | Uniswap V3 | DAI/WETH  | 126124 | 12.34% |
-| Settler VIP (warm)  | Uniswap V3 | DAI/WETH  | 169682 | 51.14% |
-| AllowanceHolder VIP | Uniswap V3 | DAI/WETH  | 182193 | 62.28% |
+| Settler VIP (warm)  | Uniswap V3 | DAI/WETH  | 169635 | 51.10% |
+| AllowanceHolder VIP | Uniswap V3 | DAI/WETH  | 182152 | 62.25% |
 | UniswapRouter V3    | Uniswap V3 | DAI/WETH  | 108577 | -3.29% |
 |                     |            |           |        |        |
 | 0x V4 VIP           | Uniswap V3 | USDT/WETH | 115075 | 0.00%  |
 | 0x V4 Multiplex     | Uniswap V3 | USDT/WETH | 128931 | 12.04% |
-| Settler VIP (warm)  | Uniswap V3 | USDT/WETH | 172498 | 49.90% |
-| AllowanceHolder VIP | Uniswap V3 | USDT/WETH | 185009 | 60.77% |
+| Settler VIP (warm)  | Uniswap V3 | USDT/WETH | 172451 | 49.86% |
+| AllowanceHolder VIP | Uniswap V3 | USDT/WETH | 184968 | 60.74% |
 | UniswapRouter V3    | Uniswap V3 | USDT/WETH | 111256 | -3.32% |
-=======
-| 0x V4 VIP           | Uniswap V3 | USDC/WETH | 124669 | 0.00%  |
-| 0x V4 Multiplex     | Uniswap V3 | USDC/WETH | 138525 | 11.11% |
-| Settler VIP (warm)  | Uniswap V3 | USDC/WETH | 136342 | 9.36%  |
-| AllowanceHolder VIP | Uniswap V3 | USDC/WETH | 125828 | 0.93%  |
-| UniswapRouter V3    | Uniswap V3 | USDC/WETH | 120978 | -2.96% |
-|                     |            |           |        |        |
-| 0x V4 VIP           | Uniswap V3 | DAI/WETH  | 112103 | 0.00%  |
-| 0x V4 Multiplex     | Uniswap V3 | DAI/WETH  | 125959 | 12.36% |
-| Settler VIP (warm)  | Uniswap V3 | DAI/WETH  | 123770 | 10.41% |
-| AllowanceHolder VIP | Uniswap V3 | DAI/WETH  | 113256 | 1.03%  |
-| UniswapRouter V3    | Uniswap V3 | DAI/WETH  | 108412 | -3.29% |
-|                     |            |           |        |        |
-| 0x V4 VIP           | Uniswap V3 | USDT/WETH | 114910 | 0.00%  |
-| 0x V4 Multiplex     | Uniswap V3 | USDT/WETH | 128766 | 12.06% |
-| Settler VIP (warm)  | Uniswap V3 | USDT/WETH | 126586 | 10.16% |
-| AllowanceHolder VIP | Uniswap V3 | USDT/WETH | 116072 | 1.01%  |
-| UniswapRouter V3    | Uniswap V3 | USDT/WETH | 111091 | -3.32% |
->>>>>>> a6f39ee2
 |                     |            |           |        |        |
 
 | Custody              | DEX        | Pair      | Gas    | %       |
 | -------------------- | ---------- | --------- | ------ | ------- |
-<<<<<<< HEAD
 | 0x V4 TransformERC20 | Uniswap V3 | USDC/WETH | 246380 | 0.00%   |
-| Settler              | Uniswap V3 | USDC/WETH | 212653 | -13.69% |
-| AllowanceHolder      | Uniswap V3 | USDC/WETH | 225748 | -8.37%  |
+| Settler              | Uniswap V3 | USDC/WETH | 212527 | -13.74% |
+| AllowanceHolder      | Uniswap V3 | USDC/WETH | 225628 | -8.42%  |
 |                      |            |           |        |         |
 | 0x V4 TransformERC20 | Uniswap V3 | DAI/WETH  | 223378 | 0.00%   |
-| Settler              | Uniswap V3 | DAI/WETH  | 196025 | -12.25% |
-| AllowanceHolder      | Uniswap V3 | DAI/WETH  | 209120 | -6.38%  |
+| Settler              | Uniswap V3 | DAI/WETH  | 195899 | -12.30% |
+| AllowanceHolder      | Uniswap V3 | DAI/WETH  | 209000 | -6.44%  |
 |                      |            |           |        |         |
 | 0x V4 TransformERC20 | Uniswap V3 | USDT/WETH | 230277 | 0.00%   |
-| Settler              | Uniswap V3 | USDT/WETH | 202698 | -11.98% |
-| AllowanceHolder      | Uniswap V3 | USDT/WETH | 215793 | -6.29%  |
+| Settler              | Uniswap V3 | USDT/WETH | 202572 | -12.03% |
+| AllowanceHolder      | Uniswap V3 | USDT/WETH | 215673 | -6.34%  |
 |                      |            |           |        |         |
 
 | MetaTransactions | DEX        | Pair      | Gas    | %      |
 | ---------------- | ---------- | --------- | ------ | ------ |
 | 0x V4 Multiplex  | Uniswap V3 | USDC/WETH | 209127 | 0.00%  |
-| Settler          | Uniswap V3 | USDC/WETH | 238454 | 14.02% |
+| Settler          | Uniswap V3 | USDC/WETH | 238490 | 14.04% |
 |                  |            |           |        |        |
 | 0x V4 Multiplex  | Uniswap V3 | DAI/WETH  | 196561 | 0.00%  |
-| Settler          | Uniswap V3 | DAI/WETH  | 221832 | 12.86% |
+| Settler          | Uniswap V3 | DAI/WETH  | 221868 | 12.87% |
 |                  |            |           |        |        |
 | 0x V4 Multiplex  | Uniswap V3 | USDT/WETH | 199368 | 0.00%  |
-| Settler          | Uniswap V3 | USDT/WETH | 228505 | 14.61% |
+| Settler          | Uniswap V3 | USDT/WETH | 228541 | 14.63% |
 |                  |            |           |        |        |
-=======
-| 0x V4 TransformERC20 | Uniswap V3 | USDC/WETH | 244603 | 0.00%   |
-| Settler              | Uniswap V3 | USDC/WETH | 167096 | -31.69% |
-| AllowanceHolder      | Uniswap V3 | USDC/WETH | 156732 | -35.92% |
-|                      |            |           |        |         |
-| 0x V4 TransformERC20 | Uniswap V3 | DAI/WETH  | 221601 | 0.00%   |
-| Settler              | Uniswap V3 | DAI/WETH  | 150468 | -32.10% |
-| AllowanceHolder      | Uniswap V3 | DAI/WETH  | 140104 | -36.78% |
-|                      |            |           |        |         |
-| 0x V4 TransformERC20 | Uniswap V3 | USDT/WETH | 228500 | 0.00%   |
-| Settler              | Uniswap V3 | USDT/WETH | 157141 | -31.23% |
-| AllowanceHolder      | Uniswap V3 | USDT/WETH | 146777 | -35.76% |
-|                      |            |           |        |         |
-
-| MetaTransactions | DEX        | Pair      | Gas    | %       |
-| ---------------- | ---------- | --------- | ------ | ------- |
-| 0x V4 Multiplex  | Uniswap V3 | USDC/WETH | 208118 | 0.00%   |
-| Settler          | Uniswap V3 | USDC/WETH | 170424 | -18.11% |
-|                  |            |           |        |         |
-| 0x V4 Multiplex  | Uniswap V3 | DAI/WETH  | 195552 | 0.00%   |
-| Settler          | Uniswap V3 | DAI/WETH  | 153802 | -21.35% |
-|                  |            |           |        |         |
-| 0x V4 Multiplex  | Uniswap V3 | USDT/WETH | 198359 | 0.00%   |
-| Settler          | Uniswap V3 | USDT/WETH | 160475 | -19.10% |
-|                  |            |           |        |         |
->>>>>>> a6f39ee2
 
 | RFQ             | DEX     | Pair      | Gas    | %       |
 | --------------- | ------- | --------- | ------ | ------- |
 | 0x V4           | 0x V4   | USDC/WETH | 97930  | 0.00%   |
-<<<<<<< HEAD
-| Settler         | Settler | USDC/WETH | 138843 | 41.78%  |
-| Settler         | 0x V4   | USDC/WETH | 230912 | 135.79% |
-| AllowanceHolder | Settler | USDC/WETH | 154434 | 57.70%  |
+| Settler         | Settler | USDC/WETH | 138884 | 41.82%  |
+| Settler         | 0x V4   | USDC/WETH | 230768 | 135.65% |
+| AllowanceHolder | Settler | USDC/WETH | 154484 | 57.75%  |
 |                 |         |           |        |         |
 | 0x V4           | 0x V4   | DAI/WETH  | 78456  | 0.00%   |
-| Settler         | Settler | DAI/WETH  | 119363 | 52.14%  |
-| Settler         | 0x V4   | DAI/WETH  | 200996 | 156.19% |
-| AllowanceHolder | Settler | DAI/WETH  | 134960 | 72.02%  |
+| Settler         | Settler | DAI/WETH  | 119404 | 52.19%  |
+| Settler         | 0x V4   | DAI/WETH  | 200852 | 156.01% |
+| AllowanceHolder | Settler | DAI/WETH  | 135010 | 72.08%  |
 |                 |         |           |        |         |
 | 0x V4           | 0x V4   | USDT/WETH | 89568  | 0.00%   |
-| Settler         | Settler | USDT/WETH | 130475 | 45.67%  |
-| Settler         | 0x V4   | USDT/WETH | 216328 | 141.52% |
-| AllowanceHolder | Settler | USDT/WETH | 146072 | 63.09%  |
-=======
-| Settler         | Settler | USDC/WETH | 114364 | 16.78%  |
-| Settler         | 0x V4   | USDC/WETH | 206574 | 110.94% |
-| AllowanceHolder | Settler | USDC/WETH | 106499 | 8.75%   |
-|                 |         |           |        |         |
-| 0x V4           | 0x V4   | DAI/WETH  | 78456  | 0.00%   |
-| Settler         | Settler | DAI/WETH  | 94884  | 20.94%  |
-| Settler         | 0x V4   | DAI/WETH  | 176658 | 125.17% |
-| AllowanceHolder | Settler | DAI/WETH  | 87025  | 10.92%  |
-|                 |         |           |        |         |
-| 0x V4           | 0x V4   | USDT/WETH | 89568  | 0.00%   |
-| Settler         | Settler | USDT/WETH | 105996 | 18.34%  |
-| Settler         | 0x V4   | USDT/WETH | 191990 | 114.35% |
-| AllowanceHolder | Settler | USDT/WETH | 98137  | 9.57%   |
->>>>>>> a6f39ee2
+| Settler         | Settler | USDT/WETH | 130516 | 45.72%  |
+| Settler         | 0x V4   | USDT/WETH | 216184 | 141.36% |
+| AllowanceHolder | Settler | USDT/WETH | 146122 | 63.14%  |
 |                 |         |           |        |         |
 
 | Curve             | DEX                   | Pair      | Gas    | %       |
 | ----------------- | --------------------- | --------- | ------ | ------- |
-<<<<<<< HEAD
-| Settler           | CurveV2 Tricrypto VIP | USDC/WETH | 410019 | NaN%    |
+| Settler           | CurveV2 Tricrypto VIP | USDC/WETH | 432293 | NaN%    |
 |                   |                       |           |        |         |
 |                   |                       |           |        |         |
 | 0x V4             | Curve                 | USDT/WETH | 452961 | 0.00%   |
-| Settler           | Curve                 | USDT/WETH | 446541 | -1.42%  |
-| Settler           | CurveV2 Tricrypto VIP | USDT/WETH | 422380 | -6.75%  |
+| Settler           | Curve                 | USDT/WETH | 446398 | -1.45%  |
+| Settler           | CurveV2 Tricrypto VIP | USDT/WETH | 444654 | -1.83%  |
 | Curve             | Curve                 | USDT/WETH | 341761 | -24.55% |
 | Curve Swap Router | Curve                 | USDT/WETH | 412038 | -9.03%  |
-=======
-| Settler           | CurveV2 Tricrypto VIP | USDC/WETH | 231412 | NaN%    |
-|                   |                       |           |        |         |
-|                   |                       |           |        |         |
-| 0x V4             | Curve                 | USDT/WETH | 452672 | 0.00%   |
-| Settler           | Curve                 | USDT/WETH | 422762 | -6.61%  |
-| Settler           | CurveV2 Tricrypto VIP | USDT/WETH | 243773 | -46.15% |
-| Curve             | Curve                 | USDT/WETH | 341761 | -24.50% |
-| Curve Swap Router | Curve                 | USDT/WETH | 412038 | -8.98%  |
->>>>>>> a6f39ee2
 |                   |                       |           |        |         |
 
 | DODO V1 | DEX     | Pair      | Gas    | %     |
 | ------- | ------- | --------- | ------ | ----- |
-<<<<<<< HEAD
-| Settler | DODO V1 | USDC/WETH | 332046 | 0.00% |
-=======
-| Settler | DODO V1 | USDC/WETH | 308607 | 0.00% |
->>>>>>> a6f39ee2
+| Settler | DODO V1 | USDC/WETH | 331903 | 0.00% |
 |         |         |           |        |       |
 |         |         |           |        |       |
 |         |         |           |        |       |
 
 | Buy token fee     | DEX        | Pair      | Gas    | %     |
 | ----------------- | ---------- | --------- | ------ | ----- |
-<<<<<<< HEAD
-| Settler - custody | Uniswap V3 | USDC/WETH | 220889 | 0.00% |
+| Settler - custody | Uniswap V3 | USDC/WETH | 220790 | 0.00% |
 |                   |            |           |        |       |
-| Settler - custody | Uniswap V3 | DAI/WETH  | 208317 | 0.00% |
+| Settler - custody | Uniswap V3 | DAI/WETH  | 208218 | 0.00% |
 |                   |            |           |        |       |
-| Settler - custody | Uniswap V3 | USDT/WETH | 211133 | 0.00% |
-=======
-| Settler - custody | Uniswap V3 | USDC/WETH | 174265 | 0.00% |
-|                   |            |           |        |       |
-| Settler - custody | Uniswap V3 | DAI/WETH  | 161693 | 0.00% |
-|                   |            |           |        |       |
-| Settler - custody | Uniswap V3 | USDT/WETH | 164509 | 0.00% |
->>>>>>> a6f39ee2
+| Settler - custody | Uniswap V3 | USDT/WETH | 211034 | 0.00% |
 |                   |            |           |        |       |
 
 | Sell token fee | DEX        | Pair      | Gas    | %       |
 | -------------- | ---------- | --------- | ------ | ------- |
-<<<<<<< HEAD
-| Settler        | Uniswap V3 | USDC/WETH | 229047 | 0.00%   |
+| Settler        | Uniswap V3 | USDC/WETH | 228881 | 0.00%   |
 |                |            |           |        |         |
-| Settler        | Uniswap V3 | DAI/WETH  | 208363 | 0.00%   |
+| Settler        | Uniswap V3 | DAI/WETH  | 208197 | 0.00%   |
 |                |            |           |        |         |
-| Settler        | Uniswap V3 | USDT/WETH | 216812 | 0.00%   |
-| Settler        | Curve      | USDT/WETH | 458585 | 111.51% |
-=======
-| Settler        | Uniswap V3 | USDC/WETH | 182790 | 0.00%   |
-|                |            |           |        |         |
-| Settler        | Uniswap V3 | DAI/WETH  | 162106 | 0.00%   |
-|                |            |           |        |         |
-| Settler        | Uniswap V3 | USDT/WETH | 170555 | 0.00%   |
-| Settler        | Curve      | USDT/WETH | 434107 | 154.53% |
->>>>>>> a6f39ee2
+| Settler        | Uniswap V3 | USDT/WETH | 216646 | 0.00%   |
+| Settler        | Curve      | USDT/WETH | 458403 | 111.59% |
 |                |            |           |        |         |
 
 | AllowanceHolder                      | DEX            | Pair      | Gas    | %       |
 | ------------------------------------ | -------------- | --------- | ------ | ------- |
-<<<<<<< HEAD
-| execute                              | Uniswap V3 VIP | USDC/WETH | 194765 | 0.00%   |
-| Settler - external move then execute | Uniswap V3     | USDC/WETH | 185212 | -4.90%  |
-| execute                              | RFQ            | USDC/WETH | 154434 | -20.71% |
+| execute                              | Uniswap V3 VIP | USDC/WETH | 194724 | 0.00%   |
+| Settler - external move then execute | Uniswap V3     | USDC/WETH | 185091 | -4.95%  |
+| execute                              | RFQ            | USDC/WETH | 154484 | -20.67% |
 |                                      |                |           |        |         |
-| execute                              | Uniswap V3 VIP | DAI/WETH  | 182193 | 0.00%   |
-| Settler - external move then execute | Uniswap V3     | DAI/WETH  | 174215 | -4.38%  |
-| execute                              | RFQ            | DAI/WETH  | 134960 | -25.92% |
+| execute                              | Uniswap V3 VIP | DAI/WETH  | 182152 | 0.00%   |
+| Settler - external move then execute | Uniswap V3     | DAI/WETH  | 174094 | -4.42%  |
+| execute                              | RFQ            | DAI/WETH  | 135010 | -25.88% |
 |                                      |                |           |        |         |
-| execute                              | Uniswap V3 VIP | USDT/WETH | 185009 | 0.00%   |
-| Settler - external move then execute | Uniswap V3     | USDT/WETH | 181203 | -2.06%  |
-| execute                              | RFQ            | USDT/WETH | 146072 | -21.05% |
-=======
-| execute                              | Uniswap V3 VIP | USDC/WETH | 125828 | 0.00%   |
-| Settler - external move then execute | Uniswap V3     | USDC/WETH | 140612 | 11.75%  |
-| execute                              | RFQ            | USDC/WETH | 106499 | -15.36% |
-|                                      |                |           |        |         |
-| execute                              | Uniswap V3 VIP | DAI/WETH  | 113256 | 0.00%   |
-| Settler - external move then execute | Uniswap V3     | DAI/WETH  | 129615 | 14.44%  |
-| execute                              | RFQ            | DAI/WETH  | 87025  | -23.16% |
-|                                      |                |           |        |         |
-| execute                              | Uniswap V3 VIP | USDT/WETH | 116072 | 0.00%   |
-| Settler - external move then execute | Uniswap V3     | USDT/WETH | 136603 | 17.69%  |
-| execute                              | RFQ            | USDT/WETH | 98137  | -15.45% |
->>>>>>> a6f39ee2
+| execute                              | Uniswap V3 VIP | USDT/WETH | 184968 | 0.00%   |
+| Settler - external move then execute | Uniswap V3     | USDT/WETH | 181082 | -2.10%  |
+| execute                              | RFQ            | USDT/WETH | 146122 | -21.00% |
 |                                      |                |           |        |         |
 
 | AllowanceHolder sell token fees | DEX | Pair      | Gas    | %      |
 | ------------------------------- | --- | --------- | ------ | ------ |
-<<<<<<< HEAD
-| no fee                          | RFQ | USDC/WETH | 154434 | 0.00%  |
-| proportional fee                | RFQ | USDC/WETH | 204564 | 32.46% |
-| fixed fee                       | RFQ | USDC/WETH | 171869 | 11.29% |
+| no fee                          | RFQ | USDC/WETH | 154484 | 0.00%  |
+| proportional fee                | RFQ | USDC/WETH | 204519 | 32.39% |
+| fixed fee                       | RFQ | USDC/WETH | 171913 | 11.28% |
 |                                 |     |           |        |        |
-| no fee                          | RFQ | DAI/WETH  | 134960 | 0.00%  |
-| proportional fee                | RFQ | DAI/WETH  | 176978 | 31.13% |
-| fixed fee                       | RFQ | DAI/WETH  | 148221 | 9.83%  |
+| no fee                          | RFQ | DAI/WETH  | 135010 | 0.00%  |
+| proportional fee                | RFQ | DAI/WETH  | 176933 | 31.05% |
+| fixed fee                       | RFQ | DAI/WETH  | 148265 | 9.82%  |
 |                                 |     |           |        |        |
-| no fee                          | RFQ | USDT/WETH | 146072 | 0.00%  |
-| proportional fee                | RFQ | USDT/WETH | 193722 | 32.62% |
-| fixed fee                       | RFQ | USDT/WETH | 160445 | 9.84%  |
-=======
-| no fee                          | RFQ | USDC/WETH | 106499 | 0.00%  |
-| proportional fee                | RFQ | USDC/WETH | 154471 | 45.04% |
-| fixed fee                       | RFQ | USDC/WETH | 122769 | 15.28% |
-|                                 |     |           |        |        |
-| no fee                          | RFQ | DAI/WETH  | 87025  | 0.00%  |
-| proportional fee                | RFQ | DAI/WETH  | 126885 | 45.80% |
-| fixed fee                       | RFQ | DAI/WETH  | 99121  | 13.90% |
-|                                 |     |           |        |        |
-| no fee                          | RFQ | USDT/WETH | 98137  | 0.00%  |
-| proportional fee                | RFQ | USDT/WETH | 143629 | 46.36% |
-| fixed fee                       | RFQ | USDT/WETH | 111345 | 13.46% |
->>>>>>> a6f39ee2
+| no fee                          | RFQ | USDT/WETH | 146122 | 0.00%  |
+| proportional fee                | RFQ | USDT/WETH | 193677 | 32.54% |
+| fixed fee                       | RFQ | USDT/WETH | 160489 | 9.83%  |
 |                                 |     |           |        |        |
 
 [//]: # "END TABLES"
