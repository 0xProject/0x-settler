# 0x Settler

Settlement contracts utilising [Permit2](https://github.com/Uniswap/permit2) to
perform swaps without any passive allowances to the contract.

## How do I find the most recent deployment?

The 0x Settler deployer/registry contract is deployed to
`0x00000000000004533Fe15556B1E086BB1A72cEae` across all chains (unless somebody
screwed up the vanity address and didn't update this document). The
deployer/registry is an ERC1967 UUPS upgradeable contract that implements an
ERC721-compatible NFT. To find the address of the most recent `Settler`
deployment, call `function ownerOf(uint256 tokenId) external view returns (address)`
with the `tokenId` set to the number of the feature that you wish to query. For
taker-submitted flows, the feature number is probably 2 unless something major
changed and nobody updated this document. For gasless/metatransaction flows, the
feature number is probably 3. For intents, the feature number is probably 4. A
reverting response indicates that `Settler` is paused and you should not
interact. Do not hardcode any `Settler` address in your
integration. _**ALWAYS**_ query the deployer/registry for the address of the
most recent `Settler` contract before building or signing a transaction,
metatransaction, or order.

### 0x API dwell time

There is some lag between the deployment of a new instance of 0x Settler and
when 0x API begins generating calldata targeting that instance. This allows 0x
to perform extensive end-to-end testing to ensure zero downtime for
integrators. During this "dwell" period, a strict comparison between the
[`.transaction.to`](https://0x.org/docs/api#tag/Swap/operation/swap::permit2::getQuote)
field of the API response and the result of querying
`IERC721(0x00000000000004533Fe15556B1E086BB1A72cEae).ownerOf(...)` will
fail. For this reason, there is a fallback. If `ownerOf` does not revert, but
the return value isn't the expected value, _**YOU SHOULD ALSO**_ query the
selector `function prev(uint128) external view returns (address)` with the same
argument. If the response from this function call does not revert and the result
is the expected address, then the 0x API is in the dwell time and you may
proceed as normal.

<details>
<summary>Example Solidity code for checking whether Settler is genuine</summary>

```Solidity
interface IERC721Tiny {
    function ownerOf(uint256 tokenId) external view returns (address);
}
interface IDeployerTiny is IERC721Tiny {
    function prev(uint128 featureId) external view returns (address);
}

IDeployerTiny constant ZERO_EX_DEPLOYER =
    IDeployerTiny(0x00000000000004533Fe15556B1E086BB1A72cEae);

error CounterfeitSettler(address);

function requireGenuineSettler(uint128 featureId, address allegedSettler)
    internal
    view
{
    // Any revert in `ownerOf` or `prev` will be bubbled. Any error in
    // ABIDecoding the result will result in a revert without a reason string.
    if (ZERO_EX_DEPLOYER.ownerOf(featureId) != allegedSettler
        && ZERO_EX_DEPLOYER.prev(featureId) != allegedSettler) {
        revert CounterfeitSettler(allegedSettler);
    }
}
```

While the above code is the _**strongly recommended**_ approach, it is
comparatively gas-expensive. A more gas-optimized approach is demonstrated
below, but it does not cover the case where Settler has been paused due to a
bug.

```Solidity
function computeGenuineSettler(uint128 featureId, uint64 deployNonce)
    internal
    view
    returns (address)
{
    address zeroExDeployer = 0x00000000000004533Fe15556B1E086BB1A72cEae;
    bytes32 salt = bytes32(
        uint256(featureId) << 128 | uint256(block.chainid) << 64
            | uint256(deployNonce)
    );
    // for London hardfork chains, substitute
    // 0x1774bbdc4a308eaf5967722c7a4708ea7a3097859cb8768a10611448c29981c3
    bytes32 shimInitHash =
        0x3bf3f97f0be1e2c00023033eefeb4fc062ac552ff36778b17060d90b6764902f;
    address shim =
        address(
            uint160(
                uint256(
                    keccak256(
                        abi.encodePacked(
                            bytes1(0xff),
                            zeroExDeployer,
                            salt,
                            shimInitHash
                        )
                    )
                )
            )
        );
    address settler =
        address(
            uint160(
                uint256(
                    keccak256(
                        abi.encodePacked(bytes2(0xd694), shim, bytes1(0x01))
                    )
                )
            )
        );
    return settler;
}
```

</details>

### AllowanceHolder addresses

AllowanceHolder is deployed to the following addresses depending on the most
advanced EVM hardfork supported on the chain. You can hardcode this address in
your integration.

* `0x0000000000001fF3684f28c67538d4D072C22734` on chains supporting the Cancun
  hardfork (Ethereum Mainnet, Ethereum Sepolia, Polygon, Base, Optimism,
  Arbitrum, Blast, Bnb, Mode, World Chain, Gnosis, Fantom Sonic, Ink, Monad
  testnet, Avalanche, Unichain, Berachain)
* `0x0000000000005E88410CcDFaDe4a5EfaE4b49562` on chains supporting the Shanghai
  hardfork (Scroll, Mantle, Taiko)
* `0x000000000000175a8b9bC6d539B3708EEd92EA6c` on chains supporting the London
  hardfork (Linea)

### Permit2 address

Permit2 is deployed to `0x000000000022D473030F116dDEE9F6B43aC78BA3` across all
chains. You can hardcode this address in your integration.

### Examples

#### TypeScript ([viem](https://viem.sh/))

<details>
<summary>Click to see TypeScript example of getting Settler addresses</summary>

```TypeScript
import { createPublicClient, http, parseAbi } from 'viem';

(async function main() {
    const client = createPublicClient({
        transport: http(process.env.RPC_URL),
    });

    const deployer = "0x00000000000004533Fe15556B1E086BB1A72cEae";
    const tokenDescriptions = {
        2: "taker submitted",
        3: "metatransaction",
        4: "intents",
    };

    const deployerAbi = parseAbi([
        "function prev(uint128) external view returns (address)",
        "function ownerOf(uint256) external view returns (address)",
        "function next(uint128) external view returns (address)",
    ]);
    const functionDescriptions = {
        "prev": "previous",
        "ownerOf": "current",
        "next": "next",
    };

    const blockNumber = await client.getBlockNumber();
    for (let tokenId in tokenDescriptions) {
        for (let functionName in functionDescriptions) {
            let addr = await client.readContract({
                address: deployer,
                abi: deployerAbi,
                functionName,
                args: [tokenId],
                blockNumber,
            });
            console.log(functionDescriptions[functionName] + " " + tokenDescriptions[tokenId] + " settler address " + addr);
        }
    }

    // output:
    // previous taker submitted settler address 0x07E594aA718bB872B526e93EEd830a8d2a6A1071
    // current taker submitted settler address 0x2c4B05349418Ef279184F07590E61Af27Cf3a86B
    // next taker submitted settler address 0x70bf6634eE8Cb27D04478f184b9b8BB13E5f4710
    // previous metatransaction settler address 0x25b81CE58AB0C4877D25A96Ad644491CEAb81048
    // current metatransaction settler address 0xAE11b95c8Ebb5247548C279A00120B0ACadc7451
    // next metatransaction settler address 0x12D737470fB3ec6C3DeEC9b518100Bec9D520144
})();
```

</details>

#### JavaScript ([Ethers.js](https://docs.ethers.org/v5/))

<details>
<summary>Click to see JavaScript example of getting Settler addresses</summary>

Note that this example uses version 5 of `Ethers.js`. The current version of
`Ethers.js` is 6, which is not compatible with this snippet.

```JavaScript
"use strict";
const {ethers} = require("ethers");

(async function main() {
  const provider = new ethers.providers.JsonRpcProvider(process.env.RPC_URL);

  const deployerAddress = "0x00000000000004533Fe15556B1E086BB1A72cEae";
  const tokenDescriptions = {
    2: "taker submitted",
    3: "metatransaction",
    4: "intents",
  };

  const deployerAbi = [
    "function prev(uint128) external view returns (address)",
    "function ownerOf(uint256) external view returns (address)",
    "function next(uint128) external view returns (address)",
  ];
  const functionDescriptions = {
    "prev": "previous",
    "ownerOf": "current",
    "next": "next",
  };

  const deployer = new ethers.Contract(deployerAddress, deployerAbi, provider);
  for (let tokenId in tokenDescriptions) {
    for (let functionName in functionDescriptions) {
      let addr = await deployer[functionName](tokenId);
      console.log(functionDescriptions[functionName] + " " + tokenDescriptions[tokenId] + " settler address " + addr);
    }
  }

  // output:
  // previous taker submitted settler address 0x07E594aA718bB872B526e93EEd830a8d2a6A1071
  // current taker submitted settler address 0x2c4B05349418Ef279184F07590E61Af27Cf3a86B
  // next taker submitted settler address 0x70bf6634eE8Cb27D04478f184b9b8BB13E5f4710
  // previous metatransaction settler address 0x25b81CE58AB0C4877D25A96Ad644491CEAb81048
  // current metatransaction settler address 0xAE11b95c8Ebb5247548C279A00120B0ACadc7451
  // next metatransaction settler address 0x12D737470fB3ec6C3DeEC9b518100Bec9D520144
})();
```

</details>

#### Rust ([Alloy](https://github.com/alloy-rs))

<details>
<summary>Cargo.toml</summary>

```toml
[package]
name = "scratch"
version = "0.1.0"
edition = "2021"

[dependencies]
alloy = { git = "https://github.com/alloy-rs/alloy", rev = "e22d9be", features = [
    "contract",
    "network",
    "providers",
    "provider-http",
    "rpc-client",
    "rpc-types-eth",
    "rpc-types-trace",
] }
eyre = "0.6.12"
tokio = { version = "1.37.0", features = ["rt-multi-thread", "macros"] }
```

</details>

<details>
<summary>Click to see Rust example of getting Settler addresses</summary>

```Rust
use alloy::{
    network::TransactionBuilder,
    primitives::{address, Address, Bytes, U256},
    providers::{Provider, ProviderBuilder},
    rpc::types::eth::{BlockId, TransactionRequest},
    sol,
    sol_types::SolCall,
};
use eyre::Result;
use std::collections::HashMap;
use std::env;

const DEPLOYER_ADDRESS: Address = address!("00000000000004533Fe15556B1E086BB1A72cEae");

sol! {
    function prev(uint128 featureId) external view returns (address pastTokenOwner);
    function ownerOf(uint256 tokenId) external view returns (address tokenOwner);
    function next(uint128 featureId) external view returns (address futureTokenOwner);
}

#[tokio::main]
async fn main() -> Result<()> {
    let provider = ProviderBuilder::new().on_http(env::var("RPC_URL")?.parse()?);
    let block_id = BlockId::number(provider.get_block_number().await?);

    let token_ids = vec![2, 3, 4];
    let token_descriptions = HashMap::from([
        (2, "taker submitted"),
        (3, "metatransaction"),
        (4, "intents")
    ]);

    for token_id in token_ids.iter() {
        {
            let tx = TransactionRequest::default()
                .with_to(DEPLOYER_ADDRESS)
                .with_input(Bytes::from(
                    prevCall {
                        featureId: *token_id,
                    }
                    .abi_encode(),
                ));
            let past_owner =
                prevCall::abi_decode_returns(&provider.call(&tx).block(block_id).await?, false)?
                    .pastTokenOwner;
            println!(
                "previous {0:} settler address {1:}",
                token_descriptions[token_id], past_owner
            );
        }
        {
            let tx = TransactionRequest::default()
                .with_to(DEPLOYER_ADDRESS)
                .with_input(Bytes::from(
                    ownerOfCall {
                        tokenId: U256::from(*token_id),
                    }
                    .abi_encode(),
                ));
            let token_owner =
                ownerOfCall::abi_decode_returns(&provider.call(&tx).block(block_id).await?, false)?
                    .tokenOwner;
            println!(
                "current {0:} settler address {1:}",
                token_descriptions[token_id], token_owner
            );
        }
        {
            let tx = TransactionRequest::default()
                .with_to(DEPLOYER_ADDRESS)
                .with_input(Bytes::from(
                    nextCall {
                        featureId: *token_id,
                    }
                    .abi_encode(),
                ));
            let future_owner =
                nextCall::abi_decode_returns(&provider.call(&tx).block(block_id).await?, false)?
                    .futureTokenOwner;
            println!(
                "next {0:} settler address {1:}",
                token_descriptions[token_id], future_owner
            );
        }
    }

    // output:
    // previous taker submitted settler address 0x07E594aA718bB872B526e93EEd830a8d2a6A1071
    // current taker submitted settler address 0x2c4B05349418Ef279184F07590E61Af27Cf3a86B
    // next taker submitted settler address 0x70bf6634eE8Cb27D04478f184b9b8BB13E5f4710
    // previous metatransaction settler address 0x25b81CE58AB0C4877D25A96Ad644491CEAb81048
    // current metatransaction settler address 0xAE11b95c8Ebb5247548C279A00120B0ACadc7451
    // next metatransaction settler address 0x12D737470fB3ec6C3DeEC9b518100Bec9D520144

    Ok(())
}
```

</details>

#### Python ([web3.py](https://web3py.readthedocs.io/en/stable/))

<details>
<summary>Click to see Python example of getting Settler addresses</summary>

```Python
import os, web3

w3 = web3.Web3(web3.Web3.HTTPProvider(os.getenv("RPC_URL")))
deployer_address = "0x00000000000004533Fe15556B1E086BB1A72cEae"
token_descriptions = {
    2: "taker submitted",
    3: "metatransaction",
    4: "intents",
}

deployer_abi = [
    {
        "constant": True,
        "inputs": [{"name": "featureId", "type": "uint128"}],
        "name": "prev",
        "outputs": [{"name": "pastTokenOwner", "type": "address"}],
        "payable": False,
        "type": "function",
    },
    {
        "constant": True,
        "inputs": [{"name": "tokenId", "type": "uint256"}],
        "name": "ownerOf",
        "outputs": [{"name": "tokenOwner", "type": "address"}],
        "payable": False,
        "type": "function",
    },
    {
        "constant": True,
        "inputs": [{"name": "featureId", "type": "uint128"}],
        "name": "next",
        "outputs": [{"name": "futureTokenOwner", "type": "address"}],
        "payable": False,
        "type": "function",
    },
]
function_descriptions = {
    "prev": "previous",
    "ownerOf": "current",
    "next": "next",
}

deployer = w3.eth.contract(address=deployer_address, abi=deployer_abi)

for token_id, token_description in token_descriptions.items():
    for function_name, function_description in function_descriptions.items():
        settler_address = getattr(deployer.functions, function_name)(token_id).call()
        print(
            function_description,
            token_description,
            "settler address",
            settler_address,
        )

# output:
# previous taker submitted settler address 0x07E594aA718bB872B526e93EEd830a8d2a6A1071
# current taker submitted settler address 0x2c4B05349418Ef279184F07590E61Af27Cf3a86B
# next taker submitted settler address 0x70bf6634eE8Cb27D04478f184b9b8BB13E5f4710
# previous metatransaction settler address 0x25b81CE58AB0C4877D25A96Ad644491CEAb81048
# current metatransaction settler address 0xAE11b95c8Ebb5247548C279A00120B0ACadc7451
# next metatransaction settler address 0x12D737470fB3ec6C3DeEC9b518100Bec9D520144
```

</details>

#### Bash ([Foundry `cast`](https://book.getfoundry.sh/cast/))

<details>
<summary>Click to see Bash (cast) example of getting Settler addresses</summary>

```Bash
#!/bin/bash

set -Eeufo pipefail -o posix

if ! hash cast &>/dev/null ; then
    echo 'foundry is not installed' >&2
    exit 1
fi

declare -r deployer='0x00000000000004533Fe15556B1E086BB1A72cEae'

declare -A token_descriptions
token_descriptions[2]='taker submitted'
token_descriptions[3]='metatransaction'
token_descriptions[4]='intents'
declare -r -A token_descriptions

declare -r -a function_signatures=('prev(uint128)(address)' 'ownerOf(uint256)(address)' 'next(uint128)(address)')
declare -A function_descriptions
function_descriptions["${function_signatures[0]%%(*}"]='previous'
function_descriptions["${function_signatures[1]%%(*}"]='current'
function_descriptions["${function_signatures[2]%%(*}"]='next'
declare -r -A function_descriptions

declare -i token_id
for token_id in "${!token_descriptions[@]}" ; do
    declare function_signature
    for function_signature in "${function_signatures[@]}" ; do
        declare addr
        addr="$(cast call --rpc-url "$RPC_URL" "$deployer" "$function_signature" "$token_id")"
        function_signature="${function_signature%%(*}"
        echo "${function_descriptions["$function_signature"]}"' '"${token_descriptions[$token_id]}"' settler address '"$addr" >&2
    done
done

# output:
# previous metatransaction settler address 0x25b81CE58AB0C4877D25A96Ad644491CEAb81048
# current metatransaction settler address 0xAE11b95c8Ebb5247548C279A00120B0ACadc7451
# next metatransaction settler address 0x12D737470fB3ec6C3DeEC9b518100Bec9D520144
# previous taker submitted settler address 0x07E594aA718bB872B526e93EEd830a8d2a6A1071
# current taker submitted settler address 0x2c4B05349418Ef279184F07590E61Af27Cf3a86B
# next taker submitted settler address 0x70bf6634eE8Cb27D04478f184b9b8BB13E5f4710
```

</details>

### Checking out the commit of a Settler

Settler emits the following event when it is deployed:

```Solidity
event GitCommit(bytes20 indexed);
```

By retrieving the argument of this event, you get the git commit from which the
Settler was built. For convenience, the script [`./sh/checkout_settler_commit.sh
<CHAIN_NAME>`](sh/checkout_settler_commit.sh) will pull the latest Settler
address, read the deployment event, and checkout the git commit.

## Bug Bounty Program

0x hosts a bug bounty on Immunefi at the address
https://immunefi.com/bug-bounty/0x .

If you have found a vulnerability in our project, it must be submitted through
Immunefi's platform. Immunefi will handle bug bounty communications.

See the bounty page at Immunefi for more details on accepted vulnerabilities,
payout amounts, and rules of participation.

Users who violate the rules of participation will not receive bug bounty payouts
and may be temporarily suspended or banned from the bug bounty program.

## Custody

Custody, not like the delicious custardy, is when the token(s) being traded are
temporarily owned by the Settler contract. This sometimes implies an additional,
non-optimal transfer. There are multiple reasons that Settler takes custody of
the token, here are a few:

- In the middle of a Multihop trade (except AMMs like UniswapV2 and VelodromeV2)
- To split tokens among multiple liquidity sources (Multiplex)
- To distribute positive slippage from an AMM
- To pay fees to a fee recipient in the buy token from an AMM
- Trading against an inefficient AMM that only supports `transferFrom(msg.sender)` (e.g Curve)

For the above reasons, there are settlement paths in Settler which allow for
custody of the sell token or the buy token. You will see the usage of `custody`
to represent this. Sell token or Buy token or both custody is represented by
`custody`.

## Gas usage

Gas cost snapshots are stored under `./forge-snapshots`. The scope is minimized
by using [forge-gas-snapshot](https://github.com/marktoda/forge-gas-snapshot).

There is an initial cost for Permit2 when the token has not been previously
used. This adds some non-negligble cost as the storage is changed from a 0 for
the first time. For this reason we compare warm (where the nonce is non-0) and
cold.

Note: The following is more akin to `gasLimit` than it is `gasUsed`, this is due
to the difficulty in calculating pinpoint costs (and rebates) in Foundry
tests. Real world usage will be slightly lower, but it serves as a useful
comparison.

[//]: # "BEGIN TABLES"

| VIP                 | DEX        | Pair      | Gas    | %      |
| ------------------- | ---------- | --------- | ------ | ------ |
<<<<<<< HEAD
| 0x V4 VIP           | Uniswap V3 | USDC/WETH | 124834 | 0.00%  |
| 0x V4 Multiplex     | Uniswap V3 | USDC/WETH | 138690 | 11.10% |
| Settler VIP (warm)  | Uniswap V3 | USDC/WETH | 182184 | 45.94% |
| AllowanceHolder VIP | Uniswap V3 | USDC/WETH | 194734 | 55.99% |
| UniswapRouter V3    | Uniswap V3 | USDC/WETH | 121143 | -2.96% |
|                     |            |           |        |        |
| 0x V4 VIP           | Uniswap V3 | DAI/WETH  | 112268 | 0.00%  |
| 0x V4 Multiplex     | Uniswap V3 | DAI/WETH  | 126124 | 12.34% |
| Settler VIP (warm)  | Uniswap V3 | DAI/WETH  | 169618 | 51.08% |
| AllowanceHolder VIP | Uniswap V3 | DAI/WETH  | 182168 | 62.26% |
| UniswapRouter V3    | Uniswap V3 | DAI/WETH  | 108577 | -3.29% |
|                     |            |           |        |        |
| 0x V4 VIP           | Uniswap V3 | USDT/WETH | 115075 | 0.00%  |
| 0x V4 Multiplex     | Uniswap V3 | USDT/WETH | 128931 | 12.04% |
| Settler VIP (warm)  | Uniswap V3 | USDT/WETH | 172434 | 49.84% |
| AllowanceHolder VIP | Uniswap V3 | USDT/WETH | 184984 | 60.75% |
| UniswapRouter V3    | Uniswap V3 | USDT/WETH | 111256 | -3.32% |
=======
| 0x V4 VIP           | Uniswap V3 | USDC/WETH | 124669 | 0.00%  |
| 0x V4 Multiplex     | Uniswap V3 | USDC/WETH | 138525 | 11.11% |
| Settler VIP (warm)  | Uniswap V3 | USDC/WETH | 136324 | 9.35%  |
| AllowanceHolder VIP | Uniswap V3 | USDC/WETH | 125832 | 0.93%  |
| UniswapRouter V3    | Uniswap V3 | USDC/WETH | 120978 | -2.96% |
|                     |            |           |        |        |
| 0x V4 VIP           | Uniswap V3 | DAI/WETH  | 112103 | 0.00%  |
| 0x V4 Multiplex     | Uniswap V3 | DAI/WETH  | 125959 | 12.36% |
| Settler VIP (warm)  | Uniswap V3 | DAI/WETH  | 123758 | 10.40% |
| AllowanceHolder VIP | Uniswap V3 | DAI/WETH  | 113266 | 1.04%  |
| UniswapRouter V3    | Uniswap V3 | DAI/WETH  | 108412 | -3.29% |
|                     |            |           |        |        |
| 0x V4 VIP           | Uniswap V3 | USDT/WETH | 114910 | 0.00%  |
| 0x V4 Multiplex     | Uniswap V3 | USDT/WETH | 128766 | 12.06% |
| Settler VIP (warm)  | Uniswap V3 | USDT/WETH | 126574 | 10.15% |
| AllowanceHolder VIP | Uniswap V3 | USDT/WETH | 116082 | 1.02%  |
| UniswapRouter V3    | Uniswap V3 | USDT/WETH | 111091 | -3.32% |
>>>>>>> 2eef94c1
|                     |            |           |        |        |

| Custody              | DEX        | Pair      | Gas    | %       |
| -------------------- | ---------- | --------- | ------ | ------- |
<<<<<<< HEAD
| 0x V4 TransformERC20 | Uniswap V3 | USDC/WETH | 246380 | 0.00%   |
| Settler              | Uniswap V3 | USDC/WETH | 211932 | -13.98% |
| AllowanceHolder      | Uniswap V3 | USDC/WETH | 225065 | -8.65%  |
|                      |            |           |        |         |
| 0x V4 TransformERC20 | Uniswap V3 | DAI/WETH  | 223307 | 0.00%   |
| Settler              | Uniswap V3 | DAI/WETH  | 195310 | -12.54% |
| AllowanceHolder      | Uniswap V3 | DAI/WETH  | 208443 | -6.66%  |
|                      |            |           |        |         |
| 0x V4 TransformERC20 | Uniswap V3 | USDT/WETH | 230277 | 0.00%   |
| Settler              | Uniswap V3 | USDT/WETH | 201983 | -12.29% |
| AllowanceHolder      | Uniswap V3 | USDT/WETH | 215116 | -6.58%  |
|                      |            |           |        |         |

| MetaTransactions | DEX        | Pair      | Gas    | %      |
| ---------------- | ---------- | --------- | ------ | ------ |
| 0x V4 Multiplex  | Uniswap V3 | USDC/WETH | 209127 | 0.00%  |
| Settler          | Uniswap V3 | USDC/WETH | 238174 | 13.89% |
|                  |            |           |        |        |
| 0x V4 Multiplex  | Uniswap V3 | DAI/WETH  | 196561 | 0.00%  |
| Settler          | Uniswap V3 | DAI/WETH  | 221552 | 12.71% |
|                  |            |           |        |        |
| 0x V4 Multiplex  | Uniswap V3 | USDT/WETH | 199368 | 0.00%  |
| Settler          | Uniswap V3 | USDT/WETH | 228219 | 14.47% |
|                  |            |           |        |        |
=======
| 0x V4 TransformERC20 | Uniswap V3 | USDC/WETH | 244603 | 0.00%   |
| Settler              | Uniswap V3 | USDC/WETH | 166462 | -31.95% |
| AllowanceHolder      | Uniswap V3 | USDC/WETH | 156119 | -36.17% |
|                      |            |           |        |         |
| 0x V4 TransformERC20 | Uniswap V3 | DAI/WETH  | 221601 | 0.00%   |
| Settler              | Uniswap V3 | DAI/WETH  | 149840 | -32.38% |
| AllowanceHolder      | Uniswap V3 | DAI/WETH  | 139497 | -37.05% |
|                      |            |           |        |         |
| 0x V4 TransformERC20 | Uniswap V3 | USDT/WETH | 228500 | 0.00%   |
| Settler              | Uniswap V3 | USDT/WETH | 156513 | -31.50% |
| AllowanceHolder      | Uniswap V3 | USDT/WETH | 146170 | -36.03% |
|                      |            |           |        |         |

| MetaTransactions | DEX        | Pair      | Gas    | %       |
| ---------------- | ---------- | --------- | ------ | ------- |
| 0x V4 Multiplex  | Uniswap V3 | USDC/WETH | 208118 | 0.00%   |
| Settler          | Uniswap V3 | USDC/WETH | 170051 | -18.29% |
|                  |            |           |        |         |
| 0x V4 Multiplex  | Uniswap V3 | DAI/WETH  | 195552 | 0.00%   |
| Settler          | Uniswap V3 | DAI/WETH  | 153429 | -21.54% |
|                  |            |           |        |         |
| 0x V4 Multiplex  | Uniswap V3 | USDT/WETH | 198359 | 0.00%   |
| Settler          | Uniswap V3 | USDT/WETH | 160096 | -19.29% |
|                  |            |           |        |         |
>>>>>>> 2eef94c1

| RFQ             | DEX     | Pair      | Gas    | %       |
| --------------- | ------- | --------- | ------ | ------- |
| 0x V4           | 0x V4   | USDC/WETH | 97972  | 0.00%   |
<<<<<<< HEAD
| Settler         | Settler | USDC/WETH | 138957 | 41.83%  |
| Settler         | 0x V4   | USDC/WETH | 230115 | 134.88% |
| AllowanceHolder | Settler | USDC/WETH | 154590 | 57.79%  |
|                 |         |           |        |         |
| 0x V4           | 0x V4   | DAI/WETH  | 78498  | 0.00%   |
| Settler         | Settler | DAI/WETH  | 119483 | 52.21%  |
| Settler         | 0x V4   | DAI/WETH  | 200205 | 155.04% |
| AllowanceHolder | Settler | DAI/WETH  | 135116 | 72.13%  |
|                 |         |           |        |         |
| 0x V4           | 0x V4   | USDT/WETH | 89610  | 0.00%   |
| Settler         | Settler | USDT/WETH | 130595 | 45.74%  |
| Settler         | 0x V4   | USDT/WETH | 215537 | 140.53% |
| AllowanceHolder | Settler | USDT/WETH | 146228 | 63.18%  |
=======
| Settler         | Settler | USDC/WETH | 114418 | 16.79%  |
| Settler         | 0x V4   | USDC/WETH | 205838 | 110.10% |
| AllowanceHolder | Settler | USDC/WETH | 106575 | 8.78%   |
|                 |         |           |        |         |
| 0x V4           | 0x V4   | DAI/WETH  | 78498  | 0.00%   |
| Settler         | Settler | DAI/WETH  | 94944  | 20.95%  |
| Settler         | 0x V4   | DAI/WETH  | 175928 | 124.12% |
| AllowanceHolder | Settler | DAI/WETH  | 87101  | 10.96%  |
|                 |         |           |        |         |
| 0x V4           | 0x V4   | USDT/WETH | 89610  | 0.00%   |
| Settler         | Settler | USDT/WETH | 106056 | 18.35%  |
| Settler         | 0x V4   | USDT/WETH | 191260 | 113.44% |
| AllowanceHolder | Settler | USDT/WETH | 98213  | 9.60%   |
>>>>>>> 2eef94c1
|                 |         |           |        |         |

| Curve             | DEX                   | Pair      | Gas    | %       |
| ----------------- | --------------------- | --------- | ------ | ------- |
<<<<<<< HEAD
| Settler           | CurveV2 Tricrypto VIP | USDC/WETH | 432430 | NaN%    |
|                   |                       |           |        |         |
|                   |                       |           |        |         |
| 0x V4             | Curve                 | USDT/WETH | 452961 | 0.00%   |
| Settler           | Curve                 | USDT/WETH | 445751 | -1.59%  |
| Settler           | CurveV2 Tricrypto VIP | USDT/WETH | 444797 | -1.80%  |
| Curve             | Curve                 | USDT/WETH | 341799 | -24.54% |
| Curve Swap Router | Curve                 | USDT/WETH | 412038 | -9.03%  |
=======
| Settler           | CurveV2 Tricrypto VIP | USDC/WETH | 231504 | NaN%    |
|                   |                       |           |        |         |
|                   |                       |           |        |         |
| 0x V4             | Curve                 | USDT/WETH | 452672 | 0.00%   |
| Settler           | Curve                 | USDT/WETH | 422029 | -6.77%  |
| Settler           | CurveV2 Tricrypto VIP | USDT/WETH | 243871 | -46.13% |
| Curve             | Curve                 | USDT/WETH | 341799 | -24.49% |
| Curve Swap Router | Curve                 | USDT/WETH | 412038 | -8.98%  |
>>>>>>> 2eef94c1
|                   |                       |           |        |         |

| DODO V1 | DEX     | Pair      | Gas    | %     |
| ------- | ------- | --------- | ------ | ----- |
<<<<<<< HEAD
| Settler | DODO V1 | USDC/WETH | 327890 | 0.00% |
=======
| Settler | DODO V1 | USDC/WETH | 304513 | 0.00% |
>>>>>>> 2eef94c1
|         |         |           |        |       |
|         |         |           |        |       |
|         |         |           |        |       |

| Buy token fee     | DEX        | Pair      | Gas    | %     |
| ----------------- | ---------- | --------- | ------ | ----- |
<<<<<<< HEAD
| Settler - custody | Uniswap V3 | USDC/WETH | 220348 | 0.00% |
|                   |            |           |        |       |
| Settler - custody | Uniswap V3 | DAI/WETH  | 207782 | 0.00% |
|                   |            |           |        |       |
| Settler - custody | Uniswap V3 | USDT/WETH | 210598 | 0.00% |
=======
| Settler - custody | Uniswap V3 | USDC/WETH | 173762 | 0.00% |
|                   |            |           |        |       |
| Settler - custody | Uniswap V3 | DAI/WETH  | 161196 | 0.00% |
|                   |            |           |        |       |
| Settler - custody | Uniswap V3 | USDT/WETH | 164012 | 0.00% |
>>>>>>> 2eef94c1
|                   |            |           |        |       |

| Sell token fee | DEX        | Pair      | Gas    | %       |
| -------------- | ---------- | --------- | ------ | ------- |
<<<<<<< HEAD
| Settler        | Uniswap V3 | USDC/WETH | 228087 | 0.00%   |
|                |            |           |        |         |
| Settler        | Uniswap V3 | DAI/WETH  | 207409 | 0.00%   |
|                |            |           |        |         |
| Settler        | Uniswap V3 | USDT/WETH | 215858 | 0.00%   |
| Settler        | Curve      | USDT/WETH | 457557 | 111.97% |
=======
| Settler        | Uniswap V3 | USDC/WETH | 181947 | 0.00%   |
|                |            |           |        |         |
| Settler        | Uniswap V3 | DAI/WETH  | 161269 | 0.00%   |
|                |            |           |        |         |
| Settler        | Uniswap V3 | USDT/WETH | 169718 | 0.00%   |
| Settler        | Curve      | USDT/WETH | 433165 | 155.23% |
>>>>>>> 2eef94c1
|                |            |           |        |         |

| AllowanceHolder                      | DEX            | Pair      | Gas    | %       |
| ------------------------------------ | -------------- | --------- | ------ | ------- |
<<<<<<< HEAD
| execute                              | Uniswap V3 VIP | USDC/WETH | 194734 | 0.00%   |
| Settler - external move then execute | Uniswap V3     | USDC/WETH | 184794 | -5.10%  |
| execute                              | RFQ            | USDC/WETH | 154590 | -20.61% |
|                                      |                |           |        |         |
| execute                              | Uniswap V3 VIP | DAI/WETH  | 182168 | 0.00%   |
| Settler - external move then execute | Uniswap V3     | DAI/WETH  | 173803 | -4.59%  |
| execute                              | RFQ            | DAI/WETH  | 135116 | -25.83% |
|                                      |                |           |        |         |
| execute                              | Uniswap V3 VIP | USDT/WETH | 184984 | 0.00%   |
| Settler - external move then execute | Uniswap V3     | USDT/WETH | 180791 | -2.27%  |
| execute                              | RFQ            | USDT/WETH | 146228 | -20.95% |
=======
| execute                              | Uniswap V3 VIP | USDC/WETH | 125832 | 0.00%   |
| Settler - external move then execute | Uniswap V3     | USDC/WETH | 140283 | 11.48%  |
| execute                              | RFQ            | USDC/WETH | 106575 | -15.30% |
|                                      |                |           |        |         |
| execute                              | Uniswap V3 VIP | DAI/WETH  | 113266 | 0.00%   |
| Settler - external move then execute | Uniswap V3     | DAI/WETH  | 129292 | 14.15%  |
| execute                              | RFQ            | DAI/WETH  | 87101  | -23.10% |
|                                      |                |           |        |         |
| execute                              | Uniswap V3 VIP | USDT/WETH | 116082 | 0.00%   |
| Settler - external move then execute | Uniswap V3     | USDT/WETH | 136280 | 17.40%  |
| execute                              | RFQ            | USDT/WETH | 98213  | -15.39% |
>>>>>>> 2eef94c1
|                                      |                |           |        |         |

| AllowanceHolder sell token fees | DEX | Pair      | Gas    | %      |
| ------------------------------- | --- | --------- | ------ | ------ |
<<<<<<< HEAD
| no fee                          | RFQ | USDC/WETH | 154590 | 0.00%  |
| proportional fee                | RFQ | USDC/WETH | 203836 | 31.86% |
| fixed fee                       | RFQ | USDC/WETH | 171986 | 11.25% |
|                                 |     |           |        |        |
| no fee                          | RFQ | DAI/WETH  | 135116 | 0.00%  |
| proportional fee                | RFQ | DAI/WETH  | 176250 | 30.44% |
| fixed fee                       | RFQ | DAI/WETH  | 148338 | 9.79%  |
|                                 |     |           |        |        |
| no fee                          | RFQ | USDT/WETH | 146228 | 0.00%  |
| proportional fee                | RFQ | USDT/WETH | 192994 | 31.98% |
| fixed fee                       | RFQ | USDT/WETH | 160562 | 9.80%  |
=======
| no fee                          | RFQ | USDC/WETH | 106575 | 0.00%  |
| proportional fee                | RFQ | USDC/WETH | 153734 | 44.25% |
| fixed fee                       | RFQ | USDC/WETH | 122824 | 15.25% |
|                                 |     |           |        |        |
| no fee                          | RFQ | DAI/WETH  | 87101  | 0.00%  |
| proportional fee                | RFQ | DAI/WETH  | 126148 | 44.83% |
| fixed fee                       | RFQ | DAI/WETH  | 99176  | 13.86% |
|                                 |     |           |        |        |
| no fee                          | RFQ | USDT/WETH | 98213  | 0.00%  |
| proportional fee                | RFQ | USDT/WETH | 142892 | 45.49% |
| fixed fee                       | RFQ | USDT/WETH | 111400 | 13.43% |
>>>>>>> 2eef94c1
|                                 |     |           |        |        |

[//]: # "END TABLES"

### Settler vs X

#### Settler vs 0xV4

The Settler contracts must perform additional work over 0xV4, namely, invalidate
the state of the `Permit2` signed message, this is essentially an additional
`SSTORE` that must always be performed. `Permit2` also does an `ecrecover` and
(in the metatransaction case) a cold `EXTCODESIZE`. On the other side, Settler
does not need to perform the same Feature implementation lookup that 0xV4
requires as a proxy. Settler's implicit reentrancy guard uses transient
storage.

With the Curve VIP, 0xV4 has to use a LiquidityProviderSandbox as calling
untrusted/arbitrary code is a risk in the protocol. Settler can be more lax with
the calls that it makes to other contracts because it does not hold TVL or
allowances. Settler does not have an equivalent of the liquidity sandbox, making
calls directly to Curve-like contracts.

#### Settler vs Curve

The Curve pool does not allow for a `recipient` to be specified, nor does it
allow for tokens to be `transfer`'d directly into the pool prior to calling the
pool contract. Due to these limitations there is overhead from the `transfer`
out of the Settler contract to the user.  This same limitation applies to the
Curve Swap Router.

## Actions

See
[ISettlerActions](https://github.com/0xProject/0x-settler/blob/master/src/ISettlerActions.sol)
for a list of actions and their parameters. The list of actions, their names,
the type and number of arguments, and the availability by chain is _**NOT
STABLE**_. Do not rely on ABI encoding/decoding of actions directly.

### UniswapV3

This settlement path is optimized by performing the Permit2 in the
`uniswapV3SwapCallback` function performing a `permit2TransferFrom` and avoiding
an additional `transfer`. This is further benefitted from tokens being sent to a
pool with an already initialized balance, rathan than to Settler as a temporary
intermediary.

The action `UNISWAPV3_VIP` exposes this behaviour and it should not be used with
any other action that interacts directly with Permit2 (e.g
`TRANSFER_FROM`). This is a recommendation; under extraordinary circumstances it
is only possible to achieve the required behavior with multiple Permit2
interactions. Except in the case of metatransaction Settlers, it is possible to
do multiple Permit2 interactions in the same Settler call.

# Risk

Since Settler has no outstanding allowances, and no usage of
`IERC20.transferFrom`, overall risk of user funds loss is greatly reduced.

Permit2 allowances (with short dated expiration) still has some risk. Namely,
`Alice` permit2 being intercepted and a malicious transaction from `Mallory`,
which spends `Alice`'s funds, transferring it to `Mallory`.

To protect funds we must validate the actions being performed originate from the
Permit2 signer. This is simple in the case where `msg.sender` is the signer of
the Permit2 message. To support metatransactions we utilise the `witness`
functionality of Permit2 to ensure the actions are intentional from `Alice` as
`msg.sender` is a different address.

## Gas Comparisons

Day by day it gets harder to get a fair real world gas comparison. With rebates
and token balances initialized or not, and the difficulty of setting up the
world, touching storage, then performing the test.

To make gas comparisons fair we will use the following methodology:

- Market Makers have balances of both tokens. Since AMM Pools have non-zero
  balances of both tokens this is a fair comparison.
- The Taker does not have a balance of the token being bought.
- Fee Recipient has a non-zero balance of the fee tokens.
- Nonces for Permit2 and Rfq orders (0x V4) are initialized.
- `setUp` is used as much as possible with limited setup performed in the
  test. Warmup trades are avoided completely as to not warm up storage access.

# Technical Reference

## Permit2 Based Flows

We utilise `Permit2` transfers with an `SignatureTransfer`. Allowing users to
sign a coupon allowing our contracts to move their tokens. Permit2 uses
`PermitTransferFrom` struct for transfers.

`Permit2` provides the following guarantees:

- Funds can only be transferred from the user who signed the Permit2 coupon
- Funds can only be transferred by the `spender` specified in the Permit2 coupon
- Settler may only transfer an amount up to the amount specified in the Permit2 coupon
- Settler may only transfer a token specified in the Permit2 coupon
- Coupons expire after a certain time specified as `deadline`
- Coupons can only be used once

```Solidity
struct TokenPermissions {
    // ERC20 token address
    address token;
    // the maximum amount that can be spent
    uint256 amount;
}

struct PermitTransferFrom {
    TokenPermissions permitted;
    // a unique value for every token owner's signature to prevent signature replays
    uint256 nonce;
    // deadline on the permit signature
    uint256 deadline;
}
```

With this it is simple to transfer the user assets to a specific destination, as
well as take fixed fees. The biggest restriction is that we must consume this
permit entirely once. We cannot perform the permit transfer at different times
consuming different amounts.

The user signs a Permit2 coupon, giving Settler the ability to spend a specific
amount of their funds for a time duration. The EIP712 type the user signs is as
follows:

```
PermitTransferFrom(TokenPermissions permitted,address spender,uint256 nonce,uint256 deadline)
TokenPermissions(address token,uint256 amount)
```

This signed coupon is then provided in the calldata to the `Settler.execute`
function.

Due to this design, the user is prompted for an action two times when performing
a trade. Once to sign the Permit2 coupon, and once to call the `Settler.execute`
function. This is a tradeoff we are willing to make to avoid passive allowances.

In a metatransaction flow, the user is prompted only once.

## Token Transfer Flow

```mermaid
sequenceDiagram
    autonumber
    User->>Settler: execute
    rect rgba(133, 81, 231, 0.5)
        Settler->>Permit2: permitTransfer
        Permit2->>USDC: transferFrom(User, Settler)
        USDC-->>Settler: transfer
    end
    Settler->>UniswapV3: swap
    UniswapV3->>WETH: transfer(Settler)
    WETH-->>Settler: transfer
    UniswapV3->>Settler: uniswapV3Callback
    Settler->>USDC: transfer(UniswapV3)
    USDC-->>UniswapV3: transfer
    Settler->>WETH: balanceOf(Settler)
    Settler->>WETH: transfer(User)
    WETH-->>User: transfer
```

The above example shows the simplest form of settlement in Settler. We abuse
some of the sequence diagram notation to get the point across. Token transfers
are represented by dashes (-->). Normal contract calls are represented by solid
lines. Highlighted in purple is the Permit2 interaction.

For the sake of brevity, following diagrams will have a simplified
representation to showcase the internal flow. This is what we are actually
interested in describing. The initial user interaction (e.g their call to
Settler) and the final transfer is omitted unless it is relevant to highlight in
the flow. Function calls to the DEX may only be representative of the flow, not
the accurate function name.

Below is the simplified version of the above flow.

```mermaid
sequenceDiagram
    autonumber
    rect rgba(133, 81, 231, 0.5)
        USDC-->>Settler: permitTransfer
    end
    Settler->>UniswapV3: swap
    WETH-->>Settler: transfer
    UniswapV3->>Settler: uniswapV3Callback
    USDC-->>UniswapV3: transfer
```

## `BASIC` Flow

This is the most basic flow and a flow that a number of dexes
support. Essentially it is the "call function on DEX, DEX takes tokens from us,
DEX gives us tokens". It has inefficiencies as `transferFrom` is more gas
expensive than `transfer` and we are required to check/set allowances to the
DEX. Typically this DEX also does not support a `recipient` field, introducing
yet another needless `transfer` in simple swaps.

```mermaid
sequenceDiagram
    autonumber
    rect rgba(133, 81, 231, 0.5)
        USDC-->>Settler: permitTransfer
    end
    Settler->>DEX: swap
    USDC-->>DEX: transfer
    WETH-->>Settler: transfer
    WETH-->>User: transfer
```

## VIPs

Settler has a number of specialised fill flows and will add more overtime as we
add support for more dexes.

### UniswapV3

```mermaid
sequenceDiagram
    autonumber
    Settler->>UniswapV3: swap
    WETH-->>User: transfer
    UniswapV3->>Settler: uniswapV3Callback
    rect rgba(133, 81, 231, 0.5)
        USDC-->>UniswapV3: permitTransfer
    end
```

In this flow we avoid extraneous transfers with two optimisations. Firstly, we
utilise the `recipient` field of UniswapV3, providing the User as the recipient
and avoiding an extra transfer. Secondly during the `uniswapV3Callback` we
execute the Permit2 transfer, paying the UniswapV3 pool instead of the Settler
contract, avoiding an extra transfer.

This allows us to achieve **no custody** during this flow and is an extremely
gas efficient way to fill a single UniswapV3 pool, or single chain of UniswapV3
pools.

Note this has the following limitations:

- Single UniswapV3 pool or single chain of pools (e.g ETH->DAI->USDC)
- Cannot support a split between pools (e.g ETH->USDC 5bps and ETH->USDC 1bps)
  as Permit2 transfer can only occur once. a 0xV4 equivalent would be
  `sellTokenForTokenToUniswapV3` as opposed to
  `MultiPlex[sellTokenForEthToUniswapV3,sellTokenForEthToUniswapV3]`.

## RFQ

```mermaid
sequenceDiagram
    autonumber
    rect rgba(133, 81, 231, 0.5)
        WETH-->>User: permitWitnessTransferFrom
    end
    rect rgba(133, 81, 231, 0.5)
        USDC-->>Market Maker: permitTransfer
    end
```

For RFQ we utilize 2 Permit2 transfers, one for the `Market Maker->User` and
another for `User->Market Maker`. This allows us to achieve **no custody**
during this flow and is an extremely gas efficient way to fill RFQ orders. We
simply validate the RFQ order (e.g Taker/msg.sender).

Note the `permitWitnessTransferFrom`, we utilise the `witness` functionality of
Permit2 which allows arbitrary data to be attached to the Permit2 coupon. This
arbitrary data is the actual RFQ order itself, containing the taker/msg.sender
and maker/taker amount and token fields.

A Market maker signs a slightly different Permit2 coupon than a User which
contains additional fields. The EIP712 type the Market Maker signs is as
follows:

```
PermitWitnessTransferFrom(TokenPermissions permitted,address spender,uint256 nonce,uint256 deadline,Consideration consideration)
Consideration(address token,uint256 amount,address counterparty,bool partialFillAllowed)
TokenPermissions(address token,uint256 amount)"
```

With values as follows

```json
{
    permitted: {
        token: makerToken,
        amount: makerAmount
    },
    spender: settlerAddress,
    nonce: unOrderedNonce,
    deadline: deadlineUnixTimestamp,
    consideration: {
        token: takerToken,
        amount: takerAmount,
        counterParty: taker,
        partialFillAllowed: partialFillAllowed
    }
}
```

We use the Permit2 guarantees of a Permit2 coupon to ensure the following:

- RFQ Order cannot be filled more than once
- RFQ Orders expire
- RFQ Orders are signed by the Market Maker

## Fees in Basic Flow

In the most Basic flow, Settler has **taken custody**, usually in both
assets. So a fee can be paid out be Settler.

### Sell token fee

```mermaid
sequenceDiagram
    autonumber
    rect rgba(133, 81, 231, 0.5)
        USDC-->>Settler: permitTransfer
    end
    opt sell token fee
        Settler-->>Fee Recipient: transfer
    end
    Settler->>DEX: swap
    USDC-->>DEX: transfer
    WETH-->>Settler: transfer
    WETH-->>User: transfer
```

While it is possible to utilise Permit2 to pay out the Sell token fee using a
batch permit, we do not use that feature in Settler due to the substantial gas
overhead in the single-transfer case.


<details>
<summary>potential batch flow CURRENTLY UNUSED</summary>

```mermaid
sequenceDiagram
    autonumber
    rect rgba(133, 81, 231, 0.5)
        USDC-->>Settler: permitTransfer
        opt sell token fee
            USDC-->>Fee Recipient: transfer
        end
    end
    Settler->>DEX: swap
    USDC-->>DEX: transfer
    WETH-->>Settler: transfer
    WETH-->>User: transfer
```

</details>

### Buy token fee

```mermaid
sequenceDiagram
    autonumber
    rect rgba(133, 81, 231, 0.5)
        USDC-->>Settler: permitTransfer
    end
    Settler->>DEX: swap
    USDC-->>DEX: transfer
    WETH-->>Settler: transfer
    opt buy token fee
        WETH-->>Fee Recipient: transfer
    end
    WETH-->>User: transfer
```

<details>

<summary>potential batch flow CURRENTLY UNUSED</summary>

## Fees via Permit2

It is possible to collect fees via Permit2, which is typically in the token that
the Permit2 is offloading (e.g the sell token for that counterparty). To perform
this we use the Permit2 batch functionality where the second item in the batch
is the fee.

### RFQ fees via Permit2

```mermaid
sequenceDiagram
    autonumber
    rect rgba(133, 81, 231, 0.5)
        Settler->>Permit2: permitWitnessTransfer
        WETH-->>User: transfer
        opt buy token fee
            WETH-->>Fee Recipient: transfer
        end
    end
    rect rgba(133, 81, 231, 0.5)
        Settler->>Permit2: permitTransfer
        USDC-->>Market Maker: transfer
        opt sell token fee
            USDC-->>Fee Recipient: transfer
        end
    end
```

Using the Batch functionality we can do one or more transfers from either the
User or the Market Maker. Allowing us to take either a buy token fee or a sell
token fee, or both, during RFQ order settlement.

This allows us to achieve **no custody** during this flow and is an extremely
gas efficient way to fill RFQ orders with fees.

### Uniswap VIP sell token fees via Permit2

```mermaid
sequenceDiagram
    autonumber
    Settler->>UniswapV3: swap
    WETH-->>User: transfer
    UniswapV3->>Settler: uniswapV3Callback
    rect rgba(133, 81, 231, 0.5)
        USDC-->>UniswapV3: permitTransfer
        opt sell token fee
            USDC-->>Fee Recipient: transfer
        end
    end
```

It is possible to collect sell token fees via Permit2 with the UniswapV3 VIP as
well, using the Permit2 batch functionality. This flow is similar to the RFQ
fees.

This allows us to achieve **no custody** during this flow and is an extremely
gas efficient way to fill UniswapV3 with sell token fees.

</details>

### Uniswap buy token fees via Permit2

```mermaid
sequenceDiagram
    autonumber
    Settler->>UniswapV3: swap
    WETH-->>Settler: transfer
    UniswapV3->>Settler: uniswapV3Callback
    rect rgba(133, 81, 231, 0.5)
        USDC-->>UniswapV3: permitTransfer
    end
    opt buy token fee
        WETH-->>Fee Recipient: transfer
    end
    WETH-->>User: transfer
```

Since UniswapV3 only supports a single `recipient`, to collect buy token fees,
Settler must **take custody** of the buy token. These additional transfers makes
settlement with UniswapV3 and buy token fees slightly more expensive than with
sell token fees.

## MetaTransactions

Similar to RFQ orders, MetaTransactions use the Permit2 with witness. In this
case the witness is the MetaTransaction itself, containing the actions the user
wants to execute. This gives MetaTransactions access to the same flows above,
with a different entrypoint contract and function signature. In this case, the
signature is a separate argument from the actions so that the actions can be
signed-over by the metatransaction taker.

The EIP712 type the user signs when wanting to perform a metatransaction is:

```
PermitWitnessTransferFrom(TokenPermissions permitted,address spender,uint256 nonce,uint256 deadline,SlippageAndActions slippageAndActions)
SlippageAndActions(address recipient,address buyToken,uint256 minAmountOut,bytes[] actions)
TokenPermissions(address token,uint256 amount)
```

Where `actions` is added and contains the encoded actions the to perform.

## AllowanceHolder

As an intermediary step, we provide the `AllowanceHolder` contract. This sits
infront of Settler and acts as transparently as possible. 0x Settler has a one
way trust relationship to `AllowanceHolder`. The true `msg.sender` is forwarded
from `AllowanceHolder` to 0x Settler in a similar way to
[ERC-2771](https://eips.ethereum.org/EIPS/eip-2771). `Permit2` is not used in
conjunction with `AllowanceHolder`

`exec`: An EOA or a smart contract wallet can utilise this function to perform a
swap via 0x Settler. Tokens are transferred efficiently and on-demand as the
swap executes. Unlike in Permit2 flows, it is possible to make multiple
optimized transfers of the same ephemeral allowance without reauthorizing.

Highlighted in orange is the standard token transfer operations. Note: these are
not the most effiecient swaps available, just enough to demonstrate the point.

`transferFrom` transfers the tokens on demand in the middle of the swap

```mermaid
sequenceDiagram
    autonumber
    User->>AllowanceHolder: exec
    AllowanceHolder->>Settler: execute
    Settler->>UniswapV3: swap
    WETH-->>Settler: transfer
    UniswapV3->>Settler: uniswapV3Callback
    Settler->>AllowanceHolder: transferFrom
    rect rgba(255, 148, 112, 0.5)
        USDC-->>UniswapV3: transferFrom(User, UniswapV3, amt)
    end
    WETH-->>User: transfer
```

# How to deploy

## How to pause the contracts

First, decide how much of everyone's day you're going to ruin. Is the bug
contained to a single `Settler` instance? Or is the bug pervasive? If the bug is
pervasive, you're going to completely ruin everybody's day. Skip steps 3 through
6 below.

You need to be an approved deployer. The "pause" operation is 1-of-n, not 2-of-n
like deploying a new `Settler`. `0x1CeC01DC0fFEE5eB5aF47DbEc1809F2A7c601C30`
(ice cold coffees) is the address of the pauser contract. It's at the same
address on all chains unless somebody screwed up the vanity addresses and didn't
update this document. On Linea, the address of the pauser contract is
`0xBE71A746C7AE0f9D18E6DB4f71d09732B0Ee5b9c` because the code deployed to the
usual address relies on `PUSH0`, which is not supported on that chain. When
Linea adopts the Shanghai hardfork (`PUSH0`), remove the preceeding sentence
from this document.

0. Go to that address on the relevant block explorer.

1. Click on the "Contract" tab.

![Click on "Contract"](img/pause0.png?raw=true)

2. Click on the "Write Contract" tab.

![Click on "Write Contract"](img/pause1.png?raw=true)

3. Click on "remove", the first one.

![Click on the first "remove"](img/pause2.png?raw=true)

4. Click on "Connect to Web3" and allow your wallet to connect. You must connect
   with the address that you use to deploy.

![Click on "Connect to Web3"](img/pause3.png?raw=true)

5. Paste the address of the buggy `Settler` instance.

![Paste the bad Settler address in the box](img/pause4.png?raw=true)

6. Click "Write" and confirm the transaction in your wallet. You have successfully ruined everybody's day :+1:

![Click on "Write"](img/pause5.png?raw=true)

7. This is the step to take if you want to completely shut down the
   protocol. You really hate that everybody is having a nice day. Instead of
   clicking on "remove"; click on "removeAll".

8. Click on "Connect to Web3" and allow your wallet to connect. You must connect
   with the address that you use to deploy.

![Click on "Connect to Web3"](img/pause6.png?raw=true)

9. Enter the "feature" number in the text box. This is probably 2 for
   taker-submitted, 3 for gasless/metatransaction, or 4 for intents, unless
   something major has changed and nobody bothered to update this document.

![Enter the "feature" number (2, 3, or 4) in the text box](img/pause7.png?raw=true)

10. Click "Write" and confirm the transaction in your wallet. You have _really_ ruined everybody's day :+1:

![Click on "Write"](img/pause8.png?raw=true)

## How to deploy a new `Settler` to a chain that is already set up

Populate `api_secrets.json` by copying
[`api_secrets.json.template`](api_secrets.json.template) and adding your own
block explorer API key and RPC.

You need 2 signers to do this. Each signer needs to run
[`./sh/confirm_new_settler.sh
<CHAIN_NAME>`](sh/confirm_new_settler.sh). Following the prompts, this will sign
the Safe transaction required to submit the deployment. Once two signers have
run this script, the transaction will appear in the [Safe
dApp](https://app.safe.global/) as a pending transaction. Anybody can pay the
gas to execute this, but probably whoever holds `deployer.zeroexprotocol.eth`
will do it (presently Duncan).

On some chains, the [Safe Transaction
Service](https://docs.safe.global/core-api/transaction-service-overview) doesn't
exist. On these chains, instead of uploading the signature to be viewed in the
Safe dApp, `confirm_new_settler.sh` will save a `*.txt` file containing a hex
encoded 65-byte signature. This file needs to be sent verbatim (with filename
intact) to whomever will be doing transaction submission (again,
`deployer.zeroexprotocol.eth` -- presently Duncan). Then the person doing
transaction submission places _both_ `*.txt` files in the root of this
repository and runs [`./sh/deploy_new_settler.sh
<CHAIN_NAME>`](sh/deploy_new_settler.sh). This interacts with the Safe contracts
directly without going through the Safe dApp. The downside of this approach is
the lack of the extremely helpful [Tenderly](https://dashboard.tenderly.co/)
integration that helps review the transaction before submission. Of course, it's
possible to do similar simulations with Foundry, but the UX is much worse.

Now that the contract is deployed on-chain you need to run
[`./sh/verify_settler.sh <CHAIN_NAME>`](sh/verify_settler.sh). This will
(attempt to) verify Settler on both the Etherscan for the chain and
[Sourcify](https://sourcify.dev/). If this fails, it's probably because
[Foundry's source verification is
flaky](https://github.com/foundry-rs/foundry/issues/8470). Try deploying the
contracts in the normal way (without going through the 2 signer ceremony above)
to a testnet and verifying them there to make sure this doesn't
happen.

## How to deploy to a new chain

Zeroth, verify the configuration for your chain in
[`chain_config.json`](chain_config.json),
[`api_secrets.json.template`](api_secrets.json.template), and
[`script/SafeConfig.sol`](script/SafeConfig.sol). Add the new chain to the list
of `AllowanceHolder` addresses at the top of this file.

First, you need somebody to give you a copy of `secrets.json`. If you don't have
this, give up. Also populate `api_secrets.json` by copying
[`api_secrets.json.template`](api_secrets.json.template) and adding your own
block explorer API key and RPC.

Second, test for common opcode support:

<details>
<summary>Click for instructions on how to run opcode tests</summary>

```bash
export FOUNDRY_EVM_VERSION=london
declare -r deployer_eoa='YOUR EOA ADDRESS HERE'
declare -r rpc_url='YOUR RPC URL HERE' # http://127.0.0.1:1248 if using frame.sh
declare -r -i chainid='CHAIN ID TO TEST HERE'
forge clean
forge build src/ChainCompatibility.sol
declare txid
# you might need to add the `--gas-price` and/or `--gas-limit` flags here; some chains are weird about that
txid="$(cast send --json --rpc-url "$rpc_url" --chain $chainid --from $deployer_eoa --create "$(forge inspect src/ChainCompatibility.sol:ChainCompatibility bytecode)" | jq -rM .transactionHash)"
declare -r txid
cast receipt --json --rpc-url "$rpc_url" $txid | jq -r '.logs[] | { stage: .data[2:66], success: .data[66:130], gas: .data[130:] }'
```

The `stage` fields should be in order (0 through 3). Stage 0 is
`SELFDESTRUCT`. Stage 1 is `PUSH0`. Stage 2 is `TSTORE`/`TLOAD`. Stage 3 is
`MCOPY`. If any entry has `success` of zero, that is strong evidence that the
corresponding opcode is not supported. If `success` is zero, the corresponding
`gas` value should be approximately 100000 (`0x186a0`). Another value in the
`gas` field suggests that something bizarre is going on, meriting manual
investigation. You can also use the `gas` field to see if the opcodes have the
expected gas cost. In particular, you should verify that the gas cost for
`SELFDESTRUCT` is approximately 5000 (`0x1388`). If `success` for `SELFDESTRUCT`
is 1, but `gas` is over 51220 (`0xc814`), you will need to make changes to
`Create3.sol`.

If `PUSH0` is not supported, then `isShanghai` should be `false` in
`chain_config.json`. If any of `TSTORE`/`TLOAD`/`MCOPY` are not supported, then
`isCancun` should be `false` in `chain_config.json`.

You may be tempted to use a blockchain explorer (e.g. Etherscan or Tenderly) to
examine the trace of the resulting transaction or to read the logs. You may also
be tempted to do an `eth_call`, local fork, devnet, or some other form of
advanced simulation. _**DO NOT DO THIS**_. These tools cannot be trusted; they
**will** lie to you. You must submit this transaction on-chain, wait for it to
be confirmed, and then retrieve the receipt (like the above snippet). The
blockchain cannot lie about the logs emitted by a transaction that become part
of its receipt.

</details>

Third, create a new set of
`src/chains/<CHAIN_DISPLAY_NAME>/{Common,TakerSubmitted,MetaTxn,Intent}.sol`
files. A good way to start is by copying
[`src/chains/Sepolia/*.sol`](src/chains/Sepolia/). You'll need to change the
names of all the contracts, remove references to missing liquidity sources
(presently MaverickV2 and UniswapV4), replace the `block.chainid` check in the
constructor, and replace the UniswapV3 forks. When adding new UniswapV3 forks,
be sure that the `factory` address is the address of the contract that
`CREATE2`'s the pool. Triple check that the deployed pools aren't upgradeable
proxies and that the `data` argument is passed through the callback
unmodified. _**This is critical for security.**_ Some chains have a form of
sequencer fee sharing or other chain-specific deploy-time setup. Configure this
in the constructor of the Settler (and ideally in the constructor of the
Deployer, remembering that this is complicated by the fact that the Deployer is
a proxy). See the deployments to Blast and to Mode for examples.

Fourth, you need have enough native asset in _**each**_ of the deployer
addresses (there are two: `iceColdCoffee` and `deployer`) listed in
[`secrets.json.template`](secrets.json.template) to perform the deployment. If
how much isn't obvious to you, you can run the main deployment script with
`BROADCAST=no` to simulate. The `"iceColdCoffee"` address needs ~50% more native
asset than the `"deployer"` address because the final transaction of the
deployment is extremely gas-intensive. The amount of eth you need can be a
little wonky on L2s, so beware and overprovision the amount of native asset.

Fifth, deploy `MultiCall`. Run [`BROADCAST=no ./sh/deploy_multicall.sh
<CHAIN_NAME>`](sh/deploy_multicall.sh). Then switch to `BROADCAST=yes` to
actually do the deployment. This one is low-stakes because if you mess it up and
it reverts, you can just try again. This deploys using the [Arachnid
deterministic deployment
proxy](https://github.com/Arachnid/deterministic-deployment-proxy). If you mess
it up, make sure you learn from your mistakes for the next step.

Sixth, deploy `AllowanceHolder`. Obviously, if you're deploying to a
Cancun-supporting chain, you don't need to fund the deployer for the old
`AllowanceHolder` (and vice versa). Run [`BROADCAST=no
./sh/deploy_allowanceholder.sh
<CHAIN_NAME>`](sh/deploy_allowanceholder.sh). Then switch to `BROADCAST=yes` to
actually do the deployment. Don't mess this one up. You will burn the vanity
address.

Seventh, check that the Safe deployment on the new chain is complete. You can
check this by running the main deployment script with `BROADCAST=no`. If it
completes without reverting, you don't need to do anything. If the Safe
deployment on the new chain is incomplete, run [`./sh/deploy_safe_infra.sh
<CHAIN_NAME>`](sh/deploy_safe_infra.sh). You will have to modify this script.

Eighth, make _damn_ sure that you've got the correct configuration in
[`chain_config.json`](chain_config.json). If you screw this up, you'll burn the
vanity address. Run [`BROADCAST=no ./sh/deploy_new_chain.sh
<CHAIN_NAME>`](sh/deploy_new_chain.sh) a bunch of times. Deploy to a
testnet. Simulate each individual transaction in
[Tenderly](https://dashboard.tenderly.co/).

Finally, run `BROADCAST=yes ./sh/deploy_new_chain.sh <CHAIN_NAME>`. Cross your
fingers. If something goes wrong (most commonly, the last transaction runs out
of gas; this is only a minor problem), you'll need to edit either
`sh/deploy_new_chain.sh` or
[`script/DeploySafes.s.sol`](script/DeploySafes.s.sol) to skip the parts of the
deployment you've already done. Tweak `gasMultiplierPercent` and
`minGasPriceGwei` in `chain_config.json`.

Congratulations, `Settler` is deployed on a new chain! :tada:<|MERGE_RESOLUTION|>--- conflicted
+++ resolved
@@ -567,259 +567,136 @@
 
 | VIP                 | DEX        | Pair      | Gas    | %      |
 | ------------------- | ---------- | --------- | ------ | ------ |
-<<<<<<< HEAD
 | 0x V4 VIP           | Uniswap V3 | USDC/WETH | 124834 | 0.00%  |
 | 0x V4 Multiplex     | Uniswap V3 | USDC/WETH | 138690 | 11.10% |
-| Settler VIP (warm)  | Uniswap V3 | USDC/WETH | 182184 | 45.94% |
-| AllowanceHolder VIP | Uniswap V3 | USDC/WETH | 194734 | 55.99% |
+| Settler VIP (warm)  | Uniswap V3 | USDC/WETH | 182295 | 46.03% |
+| AllowanceHolder VIP | Uniswap V3 | USDC/WETH | 194840 | 56.08% |
 | UniswapRouter V3    | Uniswap V3 | USDC/WETH | 121143 | -2.96% |
 |                     |            |           |        |        |
 | 0x V4 VIP           | Uniswap V3 | DAI/WETH  | 112268 | 0.00%  |
 | 0x V4 Multiplex     | Uniswap V3 | DAI/WETH  | 126124 | 12.34% |
-| Settler VIP (warm)  | Uniswap V3 | DAI/WETH  | 169618 | 51.08% |
-| AllowanceHolder VIP | Uniswap V3 | DAI/WETH  | 182168 | 62.26% |
+| Settler VIP (warm)  | Uniswap V3 | DAI/WETH  | 169729 | 51.18% |
+| AllowanceHolder VIP | Uniswap V3 | DAI/WETH  | 182274 | 62.36% |
 | UniswapRouter V3    | Uniswap V3 | DAI/WETH  | 108577 | -3.29% |
 |                     |            |           |        |        |
 | 0x V4 VIP           | Uniswap V3 | USDT/WETH | 115075 | 0.00%  |
 | 0x V4 Multiplex     | Uniswap V3 | USDT/WETH | 128931 | 12.04% |
-| Settler VIP (warm)  | Uniswap V3 | USDT/WETH | 172434 | 49.84% |
-| AllowanceHolder VIP | Uniswap V3 | USDT/WETH | 184984 | 60.75% |
+| Settler VIP (warm)  | Uniswap V3 | USDT/WETH | 172549 | 49.94% |
+| AllowanceHolder VIP | Uniswap V3 | USDT/WETH | 185094 | 60.85% |
 | UniswapRouter V3    | Uniswap V3 | USDT/WETH | 111256 | -3.32% |
-=======
-| 0x V4 VIP           | Uniswap V3 | USDC/WETH | 124669 | 0.00%  |
-| 0x V4 Multiplex     | Uniswap V3 | USDC/WETH | 138525 | 11.11% |
-| Settler VIP (warm)  | Uniswap V3 | USDC/WETH | 136324 | 9.35%  |
-| AllowanceHolder VIP | Uniswap V3 | USDC/WETH | 125832 | 0.93%  |
-| UniswapRouter V3    | Uniswap V3 | USDC/WETH | 120978 | -2.96% |
-|                     |            |           |        |        |
-| 0x V4 VIP           | Uniswap V3 | DAI/WETH  | 112103 | 0.00%  |
-| 0x V4 Multiplex     | Uniswap V3 | DAI/WETH  | 125959 | 12.36% |
-| Settler VIP (warm)  | Uniswap V3 | DAI/WETH  | 123758 | 10.40% |
-| AllowanceHolder VIP | Uniswap V3 | DAI/WETH  | 113266 | 1.04%  |
-| UniswapRouter V3    | Uniswap V3 | DAI/WETH  | 108412 | -3.29% |
-|                     |            |           |        |        |
-| 0x V4 VIP           | Uniswap V3 | USDT/WETH | 114910 | 0.00%  |
-| 0x V4 Multiplex     | Uniswap V3 | USDT/WETH | 128766 | 12.06% |
-| Settler VIP (warm)  | Uniswap V3 | USDT/WETH | 126574 | 10.15% |
-| AllowanceHolder VIP | Uniswap V3 | USDT/WETH | 116082 | 1.02%  |
-| UniswapRouter V3    | Uniswap V3 | USDT/WETH | 111091 | -3.32% |
->>>>>>> 2eef94c1
 |                     |            |           |        |        |
 
 | Custody              | DEX        | Pair      | Gas    | %       |
 | -------------------- | ---------- | --------- | ------ | ------- |
-<<<<<<< HEAD
 | 0x V4 TransformERC20 | Uniswap V3 | USDC/WETH | 246380 | 0.00%   |
-| Settler              | Uniswap V3 | USDC/WETH | 211932 | -13.98% |
-| AllowanceHolder      | Uniswap V3 | USDC/WETH | 225065 | -8.65%  |
+| Settler              | Uniswap V3 | USDC/WETH | 212043 | -13.94% |
+| AllowanceHolder      | Uniswap V3 | USDC/WETH | 225171 | -8.61%  |
 |                      |            |           |        |         |
-| 0x V4 TransformERC20 | Uniswap V3 | DAI/WETH  | 223307 | 0.00%   |
-| Settler              | Uniswap V3 | DAI/WETH  | 195310 | -12.54% |
-| AllowanceHolder      | Uniswap V3 | DAI/WETH  | 208443 | -6.66%  |
+| 0x V4 TransformERC20 | Uniswap V3 | DAI/WETH  | 223378 | 0.00%   |
+| Settler              | Uniswap V3 | DAI/WETH  | 195421 | -12.52% |
+| AllowanceHolder      | Uniswap V3 | DAI/WETH  | 208549 | -6.64%  |
 |                      |            |           |        |         |
 | 0x V4 TransformERC20 | Uniswap V3 | USDT/WETH | 230277 | 0.00%   |
-| Settler              | Uniswap V3 | USDT/WETH | 201983 | -12.29% |
-| AllowanceHolder      | Uniswap V3 | USDT/WETH | 215116 | -6.58%  |
+| Settler              | Uniswap V3 | USDT/WETH | 202098 | -12.24% |
+| AllowanceHolder      | Uniswap V3 | USDT/WETH | 215226 | -6.54%  |
 |                      |            |           |        |         |
 
 | MetaTransactions | DEX        | Pair      | Gas    | %      |
 | ---------------- | ---------- | --------- | ------ | ------ |
 | 0x V4 Multiplex  | Uniswap V3 | USDC/WETH | 209127 | 0.00%  |
-| Settler          | Uniswap V3 | USDC/WETH | 238174 | 13.89% |
+| Settler          | Uniswap V3 | USDC/WETH | 238115 | 13.86% |
 |                  |            |           |        |        |
 | 0x V4 Multiplex  | Uniswap V3 | DAI/WETH  | 196561 | 0.00%  |
-| Settler          | Uniswap V3 | DAI/WETH  | 221552 | 12.71% |
+| Settler          | Uniswap V3 | DAI/WETH  | 221493 | 12.68% |
 |                  |            |           |        |        |
 | 0x V4 Multiplex  | Uniswap V3 | USDT/WETH | 199368 | 0.00%  |
-| Settler          | Uniswap V3 | USDT/WETH | 228219 | 14.47% |
+| Settler          | Uniswap V3 | USDT/WETH | 228160 | 14.44% |
 |                  |            |           |        |        |
-=======
-| 0x V4 TransformERC20 | Uniswap V3 | USDC/WETH | 244603 | 0.00%   |
-| Settler              | Uniswap V3 | USDC/WETH | 166462 | -31.95% |
-| AllowanceHolder      | Uniswap V3 | USDC/WETH | 156119 | -36.17% |
-|                      |            |           |        |         |
-| 0x V4 TransformERC20 | Uniswap V3 | DAI/WETH  | 221601 | 0.00%   |
-| Settler              | Uniswap V3 | DAI/WETH  | 149840 | -32.38% |
-| AllowanceHolder      | Uniswap V3 | DAI/WETH  | 139497 | -37.05% |
-|                      |            |           |        |         |
-| 0x V4 TransformERC20 | Uniswap V3 | USDT/WETH | 228500 | 0.00%   |
-| Settler              | Uniswap V3 | USDT/WETH | 156513 | -31.50% |
-| AllowanceHolder      | Uniswap V3 | USDT/WETH | 146170 | -36.03% |
-|                      |            |           |        |         |
-
-| MetaTransactions | DEX        | Pair      | Gas    | %       |
-| ---------------- | ---------- | --------- | ------ | ------- |
-| 0x V4 Multiplex  | Uniswap V3 | USDC/WETH | 208118 | 0.00%   |
-| Settler          | Uniswap V3 | USDC/WETH | 170051 | -18.29% |
-|                  |            |           |        |         |
-| 0x V4 Multiplex  | Uniswap V3 | DAI/WETH  | 195552 | 0.00%   |
-| Settler          | Uniswap V3 | DAI/WETH  | 153429 | -21.54% |
-|                  |            |           |        |         |
-| 0x V4 Multiplex  | Uniswap V3 | USDT/WETH | 198359 | 0.00%   |
-| Settler          | Uniswap V3 | USDT/WETH | 160096 | -19.29% |
-|                  |            |           |        |         |
->>>>>>> 2eef94c1
 
 | RFQ             | DEX     | Pair      | Gas    | %       |
 | --------------- | ------- | --------- | ------ | ------- |
 | 0x V4           | 0x V4   | USDC/WETH | 97972  | 0.00%   |
-<<<<<<< HEAD
-| Settler         | Settler | USDC/WETH | 138957 | 41.83%  |
-| Settler         | 0x V4   | USDC/WETH | 230115 | 134.88% |
-| AllowanceHolder | Settler | USDC/WETH | 154590 | 57.79%  |
+| Settler         | Settler | USDC/WETH | 138972 | 41.85%  |
+| Settler         | 0x V4   | USDC/WETH | 230077 | 134.84% |
+| AllowanceHolder | Settler | USDC/WETH | 154600 | 57.80%  |
 |                 |         |           |        |         |
 | 0x V4           | 0x V4   | DAI/WETH  | 78498  | 0.00%   |
-| Settler         | Settler | DAI/WETH  | 119483 | 52.21%  |
-| Settler         | 0x V4   | DAI/WETH  | 200205 | 155.04% |
-| AllowanceHolder | Settler | DAI/WETH  | 135116 | 72.13%  |
+| Settler         | Settler | DAI/WETH  | 119498 | 52.23%  |
+| Settler         | 0x V4   | DAI/WETH  | 200167 | 155.00% |
+| AllowanceHolder | Settler | DAI/WETH  | 135126 | 72.14%  |
 |                 |         |           |        |         |
 | 0x V4           | 0x V4   | USDT/WETH | 89610  | 0.00%   |
-| Settler         | Settler | USDT/WETH | 130595 | 45.74%  |
-| Settler         | 0x V4   | USDT/WETH | 215537 | 140.53% |
-| AllowanceHolder | Settler | USDT/WETH | 146228 | 63.18%  |
-=======
-| Settler         | Settler | USDC/WETH | 114418 | 16.79%  |
-| Settler         | 0x V4   | USDC/WETH | 205838 | 110.10% |
-| AllowanceHolder | Settler | USDC/WETH | 106575 | 8.78%   |
-|                 |         |           |        |         |
-| 0x V4           | 0x V4   | DAI/WETH  | 78498  | 0.00%   |
-| Settler         | Settler | DAI/WETH  | 94944  | 20.95%  |
-| Settler         | 0x V4   | DAI/WETH  | 175928 | 124.12% |
-| AllowanceHolder | Settler | DAI/WETH  | 87101  | 10.96%  |
-|                 |         |           |        |         |
-| 0x V4           | 0x V4   | USDT/WETH | 89610  | 0.00%   |
-| Settler         | Settler | USDT/WETH | 106056 | 18.35%  |
-| Settler         | 0x V4   | USDT/WETH | 191260 | 113.44% |
-| AllowanceHolder | Settler | USDT/WETH | 98213  | 9.60%   |
->>>>>>> 2eef94c1
+| Settler         | Settler | USDT/WETH | 130610 | 45.75%  |
+| Settler         | 0x V4   | USDT/WETH | 215499 | 140.49% |
+| AllowanceHolder | Settler | USDT/WETH | 146238 | 63.19%  |
 |                 |         |           |        |         |
 
 | Curve             | DEX                   | Pair      | Gas    | %       |
 | ----------------- | --------------------- | --------- | ------ | ------- |
-<<<<<<< HEAD
-| Settler           | CurveV2 Tricrypto VIP | USDC/WETH | 432430 | NaN%    |
+| Settler           | CurveV2 Tricrypto VIP | USDC/WETH | 432510 | NaN%    |
 |                   |                       |           |        |         |
 |                   |                       |           |        |         |
 | 0x V4             | Curve                 | USDT/WETH | 452961 | 0.00%   |
-| Settler           | Curve                 | USDT/WETH | 445751 | -1.59%  |
-| Settler           | CurveV2 Tricrypto VIP | USDT/WETH | 444797 | -1.80%  |
+| Settler           | Curve                 | USDT/WETH | 445710 | -1.60%  |
+| Settler           | CurveV2 Tricrypto VIP | USDT/WETH | 444877 | -1.78%  |
 | Curve             | Curve                 | USDT/WETH | 341799 | -24.54% |
 | Curve Swap Router | Curve                 | USDT/WETH | 412038 | -9.03%  |
-=======
-| Settler           | CurveV2 Tricrypto VIP | USDC/WETH | 231504 | NaN%    |
-|                   |                       |           |        |         |
-|                   |                       |           |        |         |
-| 0x V4             | Curve                 | USDT/WETH | 452672 | 0.00%   |
-| Settler           | Curve                 | USDT/WETH | 422029 | -6.77%  |
-| Settler           | CurveV2 Tricrypto VIP | USDT/WETH | 243871 | -46.13% |
-| Curve             | Curve                 | USDT/WETH | 341799 | -24.49% |
-| Curve Swap Router | Curve                 | USDT/WETH | 412038 | -8.98%  |
->>>>>>> 2eef94c1
 |                   |                       |           |        |         |
 
 | DODO V1 | DEX     | Pair      | Gas    | %     |
 | ------- | ------- | --------- | ------ | ----- |
-<<<<<<< HEAD
-| Settler | DODO V1 | USDC/WETH | 327890 | 0.00% |
-=======
-| Settler | DODO V1 | USDC/WETH | 304513 | 0.00% |
->>>>>>> 2eef94c1
+| Settler | DODO V1 | USDC/WETH | 325867 | 0.00% |
 |         |         |           |        |       |
 |         |         |           |        |       |
 |         |         |           |        |       |
 
 | Buy token fee     | DEX        | Pair      | Gas    | %     |
 | ----------------- | ---------- | --------- | ------ | ----- |
-<<<<<<< HEAD
-| Settler - custody | Uniswap V3 | USDC/WETH | 220348 | 0.00% |
+| Settler - custody | Uniswap V3 | USDC/WETH | 220403 | 0.00% |
 |                   |            |           |        |       |
-| Settler - custody | Uniswap V3 | DAI/WETH  | 207782 | 0.00% |
+| Settler - custody | Uniswap V3 | DAI/WETH  | 207837 | 0.00% |
 |                   |            |           |        |       |
-| Settler - custody | Uniswap V3 | USDT/WETH | 210598 | 0.00% |
-=======
-| Settler - custody | Uniswap V3 | USDC/WETH | 173762 | 0.00% |
-|                   |            |           |        |       |
-| Settler - custody | Uniswap V3 | DAI/WETH  | 161196 | 0.00% |
-|                   |            |           |        |       |
-| Settler - custody | Uniswap V3 | USDT/WETH | 164012 | 0.00% |
->>>>>>> 2eef94c1
+| Settler - custody | Uniswap V3 | USDT/WETH | 210657 | 0.00% |
 |                   |            |           |        |       |
 
 | Sell token fee | DEX        | Pair      | Gas    | %       |
 | -------------- | ---------- | --------- | ------ | ------- |
-<<<<<<< HEAD
-| Settler        | Uniswap V3 | USDC/WETH | 228087 | 0.00%   |
+| Settler        | Uniswap V3 | USDC/WETH | 228198 | 0.00%   |
 |                |            |           |        |         |
-| Settler        | Uniswap V3 | DAI/WETH  | 207409 | 0.00%   |
+| Settler        | Uniswap V3 | DAI/WETH  | 207520 | 0.00%   |
 |                |            |           |        |         |
-| Settler        | Uniswap V3 | USDT/WETH | 215858 | 0.00%   |
-| Settler        | Curve      | USDT/WETH | 457557 | 111.97% |
-=======
-| Settler        | Uniswap V3 | USDC/WETH | 181947 | 0.00%   |
-|                |            |           |        |         |
-| Settler        | Uniswap V3 | DAI/WETH  | 161269 | 0.00%   |
-|                |            |           |        |         |
-| Settler        | Uniswap V3 | USDT/WETH | 169718 | 0.00%   |
-| Settler        | Curve      | USDT/WETH | 433165 | 155.23% |
->>>>>>> 2eef94c1
+| Settler        | Uniswap V3 | USDT/WETH | 215973 | 0.00%   |
+| Settler        | Curve      | USDT/WETH | 457516 | 111.84% |
 |                |            |           |        |         |
 
 | AllowanceHolder                      | DEX            | Pair      | Gas    | %       |
 | ------------------------------------ | -------------- | --------- | ------ | ------- |
-<<<<<<< HEAD
-| execute                              | Uniswap V3 VIP | USDC/WETH | 194734 | 0.00%   |
-| Settler - external move then execute | Uniswap V3     | USDC/WETH | 184794 | -5.10%  |
-| execute                              | RFQ            | USDC/WETH | 154590 | -20.61% |
+| execute                              | Uniswap V3 VIP | USDC/WETH | 194840 | 0.00%   |
+| Settler - external move then execute | Uniswap V3     | USDC/WETH | 184905 | -5.10%  |
+| execute                              | RFQ            | USDC/WETH | 154600 | -20.65% |
 |                                      |                |           |        |         |
-| execute                              | Uniswap V3 VIP | DAI/WETH  | 182168 | 0.00%   |
-| Settler - external move then execute | Uniswap V3     | DAI/WETH  | 173803 | -4.59%  |
-| execute                              | RFQ            | DAI/WETH  | 135116 | -25.83% |
+| execute                              | Uniswap V3 VIP | DAI/WETH  | 182274 | 0.00%   |
+| Settler - external move then execute | Uniswap V3     | DAI/WETH  | 173914 | -4.59%  |
+| execute                              | RFQ            | DAI/WETH  | 135126 | -25.87% |
 |                                      |                |           |        |         |
-| execute                              | Uniswap V3 VIP | USDT/WETH | 184984 | 0.00%   |
-| Settler - external move then execute | Uniswap V3     | USDT/WETH | 180791 | -2.27%  |
-| execute                              | RFQ            | USDT/WETH | 146228 | -20.95% |
-=======
-| execute                              | Uniswap V3 VIP | USDC/WETH | 125832 | 0.00%   |
-| Settler - external move then execute | Uniswap V3     | USDC/WETH | 140283 | 11.48%  |
-| execute                              | RFQ            | USDC/WETH | 106575 | -15.30% |
-|                                      |                |           |        |         |
-| execute                              | Uniswap V3 VIP | DAI/WETH  | 113266 | 0.00%   |
-| Settler - external move then execute | Uniswap V3     | DAI/WETH  | 129292 | 14.15%  |
-| execute                              | RFQ            | DAI/WETH  | 87101  | -23.10% |
-|                                      |                |           |        |         |
-| execute                              | Uniswap V3 VIP | USDT/WETH | 116082 | 0.00%   |
-| Settler - external move then execute | Uniswap V3     | USDT/WETH | 136280 | 17.40%  |
-| execute                              | RFQ            | USDT/WETH | 98213  | -15.39% |
->>>>>>> 2eef94c1
+| execute                              | Uniswap V3 VIP | USDT/WETH | 185094 | 0.00%   |
+| Settler - external move then execute | Uniswap V3     | USDT/WETH | 180906 | -2.26%  |
+| execute                              | RFQ            | USDT/WETH | 146238 | -20.99% |
 |                                      |                |           |        |         |
 
 | AllowanceHolder sell token fees | DEX | Pair      | Gas    | %      |
 | ------------------------------- | --- | --------- | ------ | ------ |
-<<<<<<< HEAD
-| no fee                          | RFQ | USDC/WETH | 154590 | 0.00%  |
-| proportional fee                | RFQ | USDC/WETH | 203836 | 31.86% |
+| no fee                          | RFQ | USDC/WETH | 154600 | 0.00%  |
+| proportional fee                | RFQ | USDC/WETH | 203846 | 31.85% |
 | fixed fee                       | RFQ | USDC/WETH | 171986 | 11.25% |
 |                                 |     |           |        |        |
-| no fee                          | RFQ | DAI/WETH  | 135116 | 0.00%  |
-| proportional fee                | RFQ | DAI/WETH  | 176250 | 30.44% |
-| fixed fee                       | RFQ | DAI/WETH  | 148338 | 9.79%  |
+| no fee                          | RFQ | DAI/WETH  | 135126 | 0.00%  |
+| proportional fee                | RFQ | DAI/WETH  | 176260 | 30.44% |
+| fixed fee                       | RFQ | DAI/WETH  | 148338 | 9.78%  |
 |                                 |     |           |        |        |
-| no fee                          | RFQ | USDT/WETH | 146228 | 0.00%  |
-| proportional fee                | RFQ | USDT/WETH | 192994 | 31.98% |
-| fixed fee                       | RFQ | USDT/WETH | 160562 | 9.80%  |
-=======
-| no fee                          | RFQ | USDC/WETH | 106575 | 0.00%  |
-| proportional fee                | RFQ | USDC/WETH | 153734 | 44.25% |
-| fixed fee                       | RFQ | USDC/WETH | 122824 | 15.25% |
-|                                 |     |           |        |        |
-| no fee                          | RFQ | DAI/WETH  | 87101  | 0.00%  |
-| proportional fee                | RFQ | DAI/WETH  | 126148 | 44.83% |
-| fixed fee                       | RFQ | DAI/WETH  | 99176  | 13.86% |
-|                                 |     |           |        |        |
-| no fee                          | RFQ | USDT/WETH | 98213  | 0.00%  |
-| proportional fee                | RFQ | USDT/WETH | 142892 | 45.49% |
-| fixed fee                       | RFQ | USDT/WETH | 111400 | 13.43% |
->>>>>>> 2eef94c1
+| no fee                          | RFQ | USDT/WETH | 146238 | 0.00%  |
+| proportional fee                | RFQ | USDT/WETH | 193004 | 31.98% |
+| fixed fee                       | RFQ | USDT/WETH | 160562 | 9.79%  |
 |                                 |     |           |        |        |
 
 [//]: # "END TABLES"
