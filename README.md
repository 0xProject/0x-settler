--- conflicted
+++ resolved
@@ -30,24 +30,16 @@
 
 | VIP                 | DEX        | Pair      | Gas    | %      |
 | ------------------- | ---------- | --------- | ------ | ------ |
-<<<<<<< HEAD
 | 0x V4 VIP           | Uniswap V3 | USDC/WETH | 124827 | 0.00%  |
 | 0x V4 Multiplex     | Uniswap V3 | USDC/WETH | 138686 | 11.10% |
-| Settler VIP (warm)  | Uniswap V3 | USDC/WETH | 134677 | 7.89%  |
-| AllowanceHolder VIP | Uniswap V3 | USDC/WETH | 127652 | 2.26%  |
+| Settler VIP (warm)  | Uniswap V3 | USDC/WETH | 134662 | 7.88%  |
+| AllowanceHolder VIP | Uniswap V3 | USDC/WETH | 127637 | 2.25%  |
 | UniswapRouter V3    | Uniswap V3 | USDC/WETH | 121137 | -2.96% |
-=======
-| 0x V4 VIP           | Uniswap V3 | USDC/WETH | 125117 | 0.00%  |
-| 0x V4 Multiplex     | Uniswap V3 | USDC/WETH | 138686 | 10.85% |
-| Settler VIP (warm)  | Uniswap V3 | USDC/WETH | 134857 | 7.78%  |
-| AllowanceHolder VIP | Uniswap V3 | USDC/WETH | 130673 | 4.44%  |
-| UniswapRouter V3    | Uniswap V3 | USDC/WETH | 121137 | -3.18% |
->>>>>>> 1036159a
 |                     |            |           |        |        |
 | 0x V4 VIP           | Uniswap V3 | DAI/WETH  | 112261 | 0.00%  |
 | 0x V4 Multiplex     | Uniswap V3 | DAI/WETH  | 126120 | 12.35% |
-| Settler VIP (warm)  | Uniswap V3 | DAI/WETH  | 122096 | 8.76%  |
-| AllowanceHolder VIP | Uniswap V3 | DAI/WETH  | 115071 | 2.50%  |
+| Settler VIP (warm)  | Uniswap V3 | DAI/WETH  | 122111 | 8.77%  |
+| AllowanceHolder VIP | Uniswap V3 | DAI/WETH  | 115086 | 2.52%  |
 | UniswapRouter V3    | Uniswap V3 | DAI/WETH  | 108571 | -3.29% |
 |                     |            |           |        |        |
 | 0x V4 VIP           | Uniswap V3 | USDT/WETH | 115068 | 0.00%  |
@@ -60,183 +52,106 @@
 | Custody              | DEX        | Pair      | Gas    | %       |
 | -------------------- | ---------- | --------- | ------ | ------- |
 | 0x V4 TransformERC20 | Uniswap V3 | USDC/WETH | 246374 | 0.00%   |
-<<<<<<< HEAD
-| Settler              | Uniswap V3 | USDC/WETH | 164475 | -33.24% |
-| AllowanceHolder      | Uniswap V3 | USDC/WETH | 157950 | -35.89% |
+| Settler              | Uniswap V3 | USDC/WETH | 164388 | -33.28% |
+| AllowanceHolder      | Uniswap V3 | USDC/WETH | 157863 | -35.93% |
 |                      |            |           |        |         |
-| 0x V4 TransformERC20 | Uniswap V3 | DAI/WETH  | 223372 | 0.00%   |
-| Settler              | Uniswap V3 | DAI/WETH  | 147832 | -33.82% |
-| AllowanceHolder      | Uniswap V3 | DAI/WETH  | 141307 | -36.74% |
+| 0x V4 TransformERC20 | Uniswap V3 | DAI/WETH  | 223298 | 0.00%   |
+| Settler              | Uniswap V3 | DAI/WETH  | 147787 | -33.82% |
+| AllowanceHolder      | Uniswap V3 | DAI/WETH  | 141262 | -36.74% |
 |                      |            |           |        |         |
 | 0x V4 TransformERC20 | Uniswap V3 | USDT/WETH | 230271 | 0.00%   |
-| Settler              | Uniswap V3 | USDT/WETH | 154509 | -32.90% |
-| AllowanceHolder      | Uniswap V3 | USDT/WETH | 147984 | -35.73% |
-=======
-| Settler              | Uniswap V3 | USDC/WETH | 164547 | -33.21% |
-| AllowanceHolder      | Uniswap V3 | USDC/WETH | 160850 | -34.71% |
-|                      |            |           |        |         |
-| 0x V4 TransformERC20 | Uniswap V3 | DAI/WETH  | 223372 | 0.00%   |
-| Settler              | Uniswap V3 | DAI/WETH  | 147925 | -33.78% |
-| AllowanceHolder      | Uniswap V3 | DAI/WETH  | 144228 | -35.43% |
-|                      |            |           |        |         |
-| 0x V4 TransformERC20 | Uniswap V3 | USDT/WETH | 230271 | 0.00%   |
-| Settler              | Uniswap V3 | USDT/WETH | 154602 | -32.86% |
-| AllowanceHolder      | Uniswap V3 | USDT/WETH | 150905 | -34.47% |
->>>>>>> 1036159a
+| Settler              | Uniswap V3 | USDT/WETH | 154443 | -32.93% |
+| AllowanceHolder      | Uniswap V3 | USDT/WETH | 147918 | -35.76% |
 |                      |            |           |        |         |
 
 | MetaTransactions | DEX        | Pair      | Gas    | %       |
 | ---------------- | ---------- | --------- | ------ | ------- |
-<<<<<<< HEAD
 | 0x V4 Multiplex  | Uniswap V3 | USDC/WETH | 209079 | 0.00%   |
-| Settler          | Uniswap V3 | USDC/WETH | 170534 | -18.44% |
+| Settler          | Uniswap V3 | USDC/WETH | 170435 | -18.48% |
 |                  |            |           |        |         |
 | 0x V4 Multiplex  | Uniswap V3 | DAI/WETH  | 196513 | 0.00%   |
-| Settler          | Uniswap V3 | DAI/WETH  | 153891 | -21.69% |
+| Settler          | Uniswap V3 | DAI/WETH  | 153834 | -21.72% |
 |                  |            |           |        |         |
 | 0x V4 Multiplex  | Uniswap V3 | USDT/WETH | 199320 | 0.00%   |
-| Settler          | Uniswap V3 | USDT/WETH | 160568 | -19.44% |
+| Settler          | Uniswap V3 | USDT/WETH | 160490 | -19.48% |
 |                  |            |           |        |         |
 
 | OTC             | DEX     | Pair      | Gas    | %       |
 | --------------- | ------- | --------- | ------ | ------- |
 | 0x V4           | 0x V4   | USDC/WETH | 97915  | 0.00%   |
-| Settler         | Settler | USDC/WETH | 115755 | 18.22%  |
-| Settler         | 0x V4   | USDC/WETH | 205506 | 109.88% |
-| AllowanceHolder | Settler | USDC/WETH | 111749 | 14.13%  |
+| Settler         | Settler | USDC/WETH | 115740 | 18.20%  |
+| Settler         | 0x V4   | USDC/WETH | 205479 | 109.85% |
+| AllowanceHolder | Settler | USDC/WETH | 111734 | 14.11%  |
 |                 |         |           |        |         |
 | 0x V4           | 0x V4   | DAI/WETH  | 78441  | 0.00%   |
-| Settler         | Settler | DAI/WETH  | 96266  | 22.72%  |
-| Settler         | 0x V4   | DAI/WETH  | 175575 | 123.83% |
-| AllowanceHolder | Settler | DAI/WETH  | 92260  | 17.62%  |
+| Settler         | Settler | DAI/WETH  | 96281  | 22.74%  |
+| Settler         | 0x V4   | DAI/WETH  | 175590 | 123.85% |
+| AllowanceHolder | Settler | DAI/WETH  | 92275  | 17.64%  |
 |                 |         |           |        |         |
 | 0x V4           | 0x V4   | USDT/WETH | 89553  | 0.00%   |
 | Settler         | Settler | USDT/WETH | 107378 | 19.90%  |
-| Settler         | 0x V4   | USDT/WETH | 190907 | 113.18% |
+| Settler         | 0x V4   | USDT/WETH | 190901 | 113.17% |
 | AllowanceHolder | Settler | USDT/WETH | 103372 | 15.43%  |
 |                 |         |           |        |         |
-=======
-| 0x V4 Multiplex  | Uniswap V3 | USDC/WETH | 253457 | 0.00%   |
-| Settler          | Uniswap V3 | USDC/WETH | 170601 | -32.69% |
-|                  |            |           |        |         |
-| 0x V4 Multiplex  | Uniswap V3 | DAI/WETH  | 240893 | 0.00%   |
-| Settler          | Uniswap V3 | DAI/WETH  | 153979 | -36.08% |
-|                  |            |           |        |         |
-| 0x V4 Multiplex  | Uniswap V3 | USDT/WETH | 243700 | 0.00%   |
-| Settler          | Uniswap V3 | USDT/WETH | 160656 | -34.08% |
-|                  |            |           |        |         |
-
-| OTC     | DEX     | Pair      | Gas    | %      |
-| ------- | ------- | --------- | ------ | ------ |
-| 0x V4   | 0x V4   | USDC/WETH | 112545 | 0.00%  |
-| Settler | Settler | USDC/WETH | 115891 | 2.97%  |
-| Settler | 0x V4   | USDC/WETH | 205632 | 82.71% |
-|         |         |           |        |        |
-| 0x V4   | 0x V4   | DAI/WETH  | 93071  | 0.00%  |
-| Settler | Settler | DAI/WETH  | 96417  | 3.60%  |
-| Settler | 0x V4   | DAI/WETH  | 175722 | 88.80% |
-|         |         |           |        |        |
-| 0x V4   | 0x V4   | USDT/WETH | 104183 | 0.00%  |
-| Settler | Settler | USDT/WETH | 107529 | 3.21%  |
-| Settler | 0x V4   | USDT/WETH | 191054 | 83.38% |
-|         |         |           |        |        |
->>>>>>> 1036159a
 
 | Curve             | DEX   | Pair      | Gas    | %       |
 | ----------------- | ----- | --------- | ------ | ------- |
 |                   |       |           |        |         |
 |                   |       |           |        |         |
-<<<<<<< HEAD
 | 0x V4             | Curve | USDT/WETH | 452955 | 0.00%   |
-| Settler           | Curve | USDT/WETH | 416646 | -8.02%  |
+| Settler           | Curve | USDT/WETH | 416640 | -8.02%  |
 | Curve             | Curve | USDT/WETH | 341755 | -24.55% |
 | Curve Swap Router | Curve | USDT/WETH | 412035 | -9.03%  |
-=======
-| 0x V4             | Curve | USDT/WETH | 453061 | 0.00%   |
-| Settler           | Curve | USDT/WETH | 416793 | -8.01%  |
-| Curve             | Curve | USDT/WETH | 341755 | -24.57% |
-| Curve Swap Router | Curve | USDT/WETH | 412035 | -9.06%  |
->>>>>>> 1036159a
 |                   |       |           |        |         |
 
 | Buy token fee     | DEX        | Pair      | Gas    | %     |
 | ----------------- | ---------- | --------- | ------ | ----- |
-<<<<<<< HEAD
-| Settler - custody | Uniswap V3 | USDC/WETH | 173264 | 0.00% |
+| Settler - custody | Uniswap V3 | USDC/WETH | 173237 | 0.00% |
 |                   |            |           |        |       |
-| Settler - custody | Uniswap V3 | DAI/WETH  | 160677 | 0.00% |
+| Settler - custody | Uniswap V3 | DAI/WETH  | 160692 | 0.00% |
 |                   |            |           |        |       |
-| Settler - custody | Uniswap V3 | USDT/WETH | 163498 | 0.00% |
-=======
-| Settler - custody | Uniswap V3 | USDC/WETH | 173470 | 0.00% |
-|                   |            |           |        |       |
-| Settler - custody | Uniswap V3 | DAI/WETH  | 160904 | 0.00% |
-|                   |            |           |        |       |
-| Settler - custody | Uniswap V3 | USDT/WETH | 163725 | 0.00% |
->>>>>>> 1036159a
+| Settler - custody | Uniswap V3 | USDT/WETH | 163492 | 0.00% |
 |                   |            |           |        |       |
 
 | Sell token fee | DEX        | Pair      | Gas    | %       |
 | -------------- | ---------- | --------- | ------ | ------- |
-<<<<<<< HEAD
-| Settler        | Uniswap V3 | USDC/WETH | 180859 | 0.00%   |
+| Settler        | Uniswap V3 | USDC/WETH | 180760 | 0.00%   |
 |                |            |           |        |         |
-| Settler        | Uniswap V3 | DAI/WETH  | 160154 | 0.00%   |
+| Settler        | Uniswap V3 | DAI/WETH  | 160109 | 0.00%   |
 |                |            |           |        |         |
-| Settler        | Uniswap V3 | USDT/WETH | 168613 | 0.00%   |
-| Settler        | Curve      | USDT/WETH | 433152 | 156.89% |
+| Settler        | Uniswap V3 | USDT/WETH | 168541 | 0.00%   |
+| Settler        | Curve      | USDT/WETH | 433140 | 156.99% |
 |                |            |           |        |         |
 
 | AllowanceHolder                      | DEX            | Pair      | Gas    | %       |
 | ------------------------------------ | -------------- | --------- | ------ | ------- |
-| execute                              | Uniswap V3 VIP | USDC/WETH | 127652 | 0.00%   |
-| Settler - external move then execute | Uniswap V3     | USDC/WETH | 139697 | 9.44%   |
-| execute                              | OTC            | USDC/WETH | 111749 | -12.46% |
+| execute                              | Uniswap V3 VIP | USDC/WETH | 127637 | 0.00%   |
+| Settler - external move then execute | Uniswap V3     | USDC/WETH | 139625 | 9.39%   |
+| execute                              | OTC            | USDC/WETH | 111734 | -12.46% |
 |                                      |                |           |        |         |
-| execute                              | Uniswap V3 VIP | DAI/WETH  | 115071 | 0.00%   |
-| Settler - external move then execute | Uniswap V3     | DAI/WETH  | 128691 | 11.84%  |
-| execute                              | OTC            | DAI/WETH  | 92260  | -19.82% |
+| execute                              | Uniswap V3 VIP | DAI/WETH  | 115086 | 0.00%   |
+| Settler - external move then execute | Uniswap V3     | DAI/WETH  | 128649 | 11.79%  |
+| execute                              | OTC            | DAI/WETH  | 92275  | -19.82% |
 |                                      |                |           |        |         |
 | execute                              | Uniswap V3 VIP | USDT/WETH | 117892 | 0.00%   |
-| Settler - external move then execute | Uniswap V3     | USDT/WETH | 135683 | 15.09%  |
+| Settler - external move then execute | Uniswap V3     | USDT/WETH | 135626 | 15.04%  |
 | execute                              | OTC            | USDT/WETH | 103372 | -12.32% |
 |                                      |                |           |        |         |
 
 | AllowanceHolder sell token fees | DEX | Pair      | Gas    | %      |
 | ------------------------------- | --- | --------- | ------ | ------ |
-| no fee                          | OTC | USDC/WETH | 111749 | 0.00%  |
-| proportional fee                | OTC | USDC/WETH | 161660 | 44.66% |
-| fixed fee                       | OTC | USDC/WETH | 159681 | 42.89% |
+| no fee                          | OTC | USDC/WETH | 111734 | 0.00%  |
+| proportional fee                | OTC | USDC/WETH | 161627 | 44.65% |
+| fixed fee                       | OTC | USDC/WETH | 159648 | 42.88% |
 |                                 |     |           |        |        |
-| no fee                          | OTC | DAI/WETH  | 92260  | 0.00%  |
-| proportional fee                | OTC | DAI/WETH  | 134047 | 45.29% |
-| fixed fee                       | OTC | DAI/WETH  | 132781 | 43.92% |
+| no fee                          | OTC | DAI/WETH  | 92275  | 0.00%  |
+| proportional fee                | OTC | DAI/WETH  | 134068 | 45.29% |
+| fixed fee                       | OTC | DAI/WETH  | 132802 | 43.92% |
 |                                 |     |           |        |        |
 | no fee                          | OTC | USDT/WETH | 103372 | 0.00%  |
-| proportional fee                | OTC | USDT/WETH | 150797 | 45.88% |
-| fixed fee                       | OTC | USDT/WETH | 149102 | 44.24% |
+| proportional fee                | OTC | USDT/WETH | 150791 | 45.87% |
+| fixed fee                       | OTC | USDT/WETH | 149096 | 44.23% |
 |                                 |     |           |        |        |
-=======
-| Settler        | Uniswap V3 | USDC/WETH | 180957 | 0.00%   |
-|                |            |           |        |         |
-| Settler        | Uniswap V3 | DAI/WETH  | 160279 | 0.00%   |
-|                |            |           |        |         |
-| Settler        | Uniswap V3 | USDT/WETH | 168738 | 0.00%   |
-| Settler        | Curve      | USDT/WETH | 433331 | 156.81% |
-|                |            |           |        |         |
-
-| AllowanceHolder                      | DEX            | Pair      | Gas    | %      |
-| ------------------------------------ | -------------- | --------- | ------ | ------ |
-| execute                              | Uniswap V3 VIP | USDC/WETH | 130673 | 0.00%  |
-| Settler - external move then execute | Uniswap V3     | USDC/WETH | 139725 | 6.93%  |
-|                                      |                |           |        |        |
-| execute                              | Uniswap V3 VIP | DAI/WETH  | 118107 | 0.00%  |
-| Settler - external move then execute | Uniswap V3     | DAI/WETH  | 128734 | 9.00%  |
-|                                      |                |           |        |        |
-| execute                              | Uniswap V3 VIP | USDT/WETH | 120928 | 0.00%  |
-| Settler - external move then execute | Uniswap V3     | USDT/WETH | 135726 | 12.24% |
-|                                      |                |           |        |        |
->>>>>>> 1036159a
 
 [//]: # "END TABLES"
 
