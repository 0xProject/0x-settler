# 0x Settler

Proof of concept settlement contracts utilising [Permit2](https://github.com/Uniswap/permit2) to perform swaps without any passive allowances to the contract.

### Custody

Custody, not like the delicious custardy, is when the token(s) being traded are temporarily owned by the Settler contract. This sometimes implies an additional, non-optimal transfer. There are multiple reasons that Settler takes custody of the token, here are a few:

- In the middle of a Multihop trade
- To distribute positive slippage from an AMM
- To pay fees to a fee recipient in the buy token from an AMM
- Trading against an ineffeciant AMM that only supports `transferFrom(msg.sender)` (e.g Curve)

For the above reasons, there are settlement paths in Settler which allow for custody of the sell token or the buy token. You will see the usage of `custody` to represent this. Sell token or Buy token or both custody is represented by `custody`.

With Permit2, on the Sell token, we can skip custody by utilising `PermitBatch` which can specify multiple recipients of the sell token. For example:

1. UniswapV3 Pool
2. Fee recipient

## Gas usage

Gas cost snapshots are stored under `./forge-snapshots`. The scope is minimized by using [forge-gas-snapshot](https://github.com/marktoda/forge-gas-snapshot).

There is an initial cost for Permit2 when the token has not been previously used. This adds some non-negligble cost as the storage is changed from a 0 for the first time. For this reason we compare warm (where the nonce is non-0) and cold.

Note: The following is more akin to `gasLimit` than it is `gasUsed`, this is due to the difficulty in calculating pinpoint costs (and rebates) in Foundry tests. Real world usage will be slightly lower, but it serves as a useful comparison.

[//]: # "BEGIN TABLES"

| VIP                 | DEX        | Pair      | Gas    | %      |
| ------------------- | ---------- | --------- | ------ | ------ |
| 0x V4 VIP           | Uniswap V3 | USDC/WETH | 124828 | 0.00%  |
| 0x V4 Multiplex     | Uniswap V3 | USDC/WETH | 138681 | 11.10% |
| Settler VIP (warm)  | Uniswap V3 | USDC/WETH | 134530 | 7.77%  |
<<<<<<< HEAD
| AllowanceHolder VIP | Uniswap V3 | USDC/WETH | 127307 | 1.99%  |
=======
| AllowanceHolder VIP | Uniswap V3 | USDC/WETH | 127357 | 2.03%  |
>>>>>>> ee2fbd21
| UniswapRouter V3    | Uniswap V3 | USDC/WETH | 121137 | -2.96% |
|                     |            |           |        |        |
| 0x V4 VIP           | Uniswap V3 | DAI/WETH  | 112262 | 0.00%  |
| 0x V4 Multiplex     | Uniswap V3 | DAI/WETH  | 126115 | 12.34% |
| Settler VIP (warm)  | Uniswap V3 | DAI/WETH  | 121964 | 8.64%  |
<<<<<<< HEAD
| AllowanceHolder VIP | Uniswap V3 | DAI/WETH  | 114741 | 2.21%  |
=======
| AllowanceHolder VIP | Uniswap V3 | DAI/WETH  | 114791 | 2.25%  |
>>>>>>> ee2fbd21
| UniswapRouter V3    | Uniswap V3 | DAI/WETH  | 108571 | -3.29% |
|                     |            |           |        |        |
| 0x V4 VIP           | Uniswap V3 | USDT/WETH | 115069 | 0.00%  |
| 0x V4 Multiplex     | Uniswap V3 | USDT/WETH | 128922 | 12.04% |
| Settler VIP (warm)  | Uniswap V3 | USDT/WETH | 124785 | 8.44%  |
<<<<<<< HEAD
| AllowanceHolder VIP | Uniswap V3 | USDT/WETH | 117562 | 2.17%  |
=======
| AllowanceHolder VIP | Uniswap V3 | USDT/WETH | 117612 | 2.21%  |
>>>>>>> ee2fbd21
| UniswapRouter V3    | Uniswap V3 | USDT/WETH | 111250 | -3.32% |
|                     |            |           |        |        |

| Custody              | DEX        | Pair      | Gas    | %       |
| -------------------- | ---------- | --------- | ------ | ------- |
| 0x V4 TransformERC20 | Uniswap V3 | USDC/WETH | 246374 | 0.00%   |
| Settler              | Uniswap V3 | USDC/WETH | 164505 | -33.23% |
| AllowanceHolder      | Uniswap V3 | USDC/WETH | 157781 | -35.96% |
|                      |            |           |        |         |
| 0x V4 TransformERC20 | Uniswap V3 | DAI/WETH  | 223372 | 0.00%   |
| Settler              | Uniswap V3 | DAI/WETH  | 147883 | -33.80% |
| AllowanceHolder      | Uniswap V3 | DAI/WETH  | 141159 | -36.81% |
|                      |            |           |        |         |
<<<<<<< HEAD
| 0x V4 TransformERC20 | Uniswap V3 | USDT/WETH | 230271 | 0.00%   |
| Settler              | Uniswap V3 | USDT/WETH | 154560 | -32.88% |
| AllowanceHolder      | Uniswap V3 | USDT/WETH | 147836 | -35.80% |
=======
| 0x V4 TransformERC20 | Uniswap V3 | USDT/WETH | 230197 | 0.00%   |
| Settler              | Uniswap V3 | USDT/WETH | 154560 | -32.86% |
| AllowanceHolder      | Uniswap V3 | USDT/WETH | 147886 | -35.76% |
>>>>>>> ee2fbd21
|                      |            |           |        |         |

| MetaTransactions | DEX        | Pair      | Gas    | %       |
| ---------------- | ---------- | --------- | ------ | ------- |
| 0x V4 Multiplex  | Uniswap V3 | USDC/WETH | 209079 | 0.00%   |
<<<<<<< HEAD
| Settler          | Uniswap V3 | USDC/WETH | 170543 | -18.43% |
=======
| Settler          | Uniswap V3 | USDC/WETH | 170542 | -18.43% |
>>>>>>> ee2fbd21
|                  |            |           |        |         |
| 0x V4 Multiplex  | Uniswap V3 | DAI/WETH  | 196513 | 0.00%   |
| Settler          | Uniswap V3 | DAI/WETH  | 153921 | -21.67% |
|                  |            |           |        |         |
| 0x V4 Multiplex  | Uniswap V3 | USDT/WETH | 199320 | 0.00%   |
| Settler          | Uniswap V3 | USDT/WETH | 160597 | -19.43% |
|                  |            |           |        |         |

<<<<<<< HEAD
| OTC             | DEX     | Pair      | Gas    | %       |
| --------------- | ------- | --------- | ------ | ------- |
| 0x V4           | 0x V4   | USDC/WETH | 97915  | 0.00%   |
| Settler         | Settler | USDC/WETH | 115753 | 18.22%  |
| Settler         | 0x V4   | USDC/WETH | 205497 | 109.87% |
| AllowanceHolder | Settler | USDC/WETH | 111548 | 13.92%  |
|                 |         |           |        |         |
| 0x V4           | 0x V4   | DAI/WETH  | 78441  | 0.00%   |
| Settler         | Settler | DAI/WETH  | 96279  | 22.74%  |
| Settler         | 0x V4   | DAI/WETH  | 175587 | 123.85% |
| AllowanceHolder | Settler | DAI/WETH  | 92074  | 17.38%  |
|                 |         |           |        |         |
| 0x V4           | 0x V4   | USDT/WETH | 89553  | 0.00%   |
| Settler         | Settler | USDT/WETH | 107391 | 19.92%  |
| Settler         | 0x V4   | USDT/WETH | 190919 | 113.19% |
| AllowanceHolder | Settler | USDT/WETH | 103186 | 15.22%  |
|                 |         |           |        |         |
=======
| OTC     | DEX     | Pair      | Gas    | %       |
| ------- | ------- | --------- | ------ | ------- |
| 0x V4   | 0x V4   | USDC/WETH | 97915  | 0.00%   |
| Settler | Settler | USDC/WETH | 115753 | 18.22%  |
| Settler | 0x V4   | USDC/WETH | 205497 | 109.87% |
|         |         |           |        |         |
| 0x V4   | 0x V4   | DAI/WETH  | 78441  | 0.00%   |
| Settler | Settler | DAI/WETH  | 96279  | 22.74%  |
| Settler | 0x V4   | DAI/WETH  | 175587 | 123.85% |
|         |         |           |        |         |
| 0x V4   | 0x V4   | USDT/WETH | 89553  | 0.00%   |
| Settler | Settler | USDT/WETH | 107391 | 19.92%  |
| Settler | 0x V4   | USDT/WETH | 190919 | 113.19% |
|         |         |           |        |         |
>>>>>>> ee2fbd21

| Curve             | DEX   | Pair      | Gas    | %       |
| ----------------- | ----- | --------- | ------ | ------- |
|                   |       |           |        |         |
|                   |       |           |        |         |
| 0x V4             | Curve | USDT/WETH | 452955 | 0.00%   |
| Settler           | Curve | USDT/WETH | 416658 | -8.01%  |
| Curve             | Curve | USDT/WETH | 341755 | -24.55% |
| Curve Swap Router | Curve | USDT/WETH | 412035 | -9.03%  |
|                   |       |           |        |         |

| Buy token fee     | DEX        | Pair      | Gas    | %     |
| ----------------- | ---------- | --------- | ------ | ----- |
| Settler - custody | Uniswap V3 | USDC/WETH | 173110 | 0.00% |
|                   |            |           |        |       |
| Settler - custody | Uniswap V3 | DAI/WETH  | 160544 | 0.00% |
|                   |            |           |        |       |
| Settler - custody | Uniswap V3 | USDT/WETH | 163365 | 0.00% |
|                   |            |           |        |       |

| Sell token fee | DEX        | Pair      | Gas    | %       |
| -------------- | ---------- | --------- | ------ | ------- |
| Settler        | Uniswap V3 | USDC/WETH | 180882 | 0.00%   |
|                |            |           |        |         |
| Settler        | Uniswap V3 | DAI/WETH  | 160204 | 0.00%   |
|                |            |           |        |         |
| Settler        | Uniswap V3 | USDT/WETH | 168663 | 0.00%   |
| Settler        | Curve      | USDT/WETH | 433163 | 156.82% |
|                |            |           |        |         |

| AllowanceHolder                      | DEX            | Pair      | Gas    | %       |
| ------------------------------------ | -------------- | --------- | ------ | ------- |
| execute                              | Uniswap V3 VIP | USDC/WETH | 127307 | 0.00%   |
| Settler - external move then execute | Uniswap V3     | USDC/WETH | 139709 | 9.74%   |
| execute                              | OTC            | USDC/WETH | 111548 | -12.38% |
|                                      |                |           |        |         |
| execute                              | Uniswap V3 VIP | DAI/WETH  | 114741 | 0.00%   |
| Settler - external move then execute | Uniswap V3     | DAI/WETH  | 128718 | 12.18%  |
| execute                              | OTC            | DAI/WETH  | 92074  | -19.75% |
|                                      |                |           |        |         |
| execute                              | Uniswap V3 VIP | USDT/WETH | 117562 | 0.00%   |
| Settler - external move then execute | Uniswap V3     | USDT/WETH | 135710 | 15.44%  |
| execute                              | OTC            | USDT/WETH | 103186 | -12.23% |
|                                      |                |           |        |         |

| AllowanceHolder sell token fees | DEX | Pair      | Gas    | %      |
| ------------------------------- | --- | --------- | ------ | ------ |
| no fee                          | OTC | USDC/WETH | 111548 | 0.00%  |
| proportional fee                | OTC | USDC/WETH | 161451 | 44.74% |
| fixed fee                       | OTC | USDC/WETH | 159479 | 42.97% |
|                                 |     |           |        |        |
| no fee                          | OTC | DAI/WETH  | 92074  | 0.00%  |
| proportional fee                | OTC | DAI/WETH  | 133865 | 45.39% |
| fixed fee                       | OTC | DAI/WETH  | 132606 | 44.02% |
|                                 |     |           |        |        |
| no fee                          | OTC | USDT/WETH | 103186 | 0.00%  |
| proportional fee                | OTC | USDT/WETH | 150615 | 45.96% |
| fixed fee                       | OTC | USDT/WETH | 148927 | 44.33% |
|                                 |     |           |        |        |

[//]: # "END TABLES"

### Settler vs X

#### Settler vs 0xV4

The Settler contracts must perform additional work over 0xV4, namely, invalidate the state of the `Permit2` signed message, this is essentially an additional `SSTORE` that must always be performed.
On the otherside, currently Settler does not need to perform the same Feature implementation lookup that 0xV4 requires as a proxy. Settler also does not need to maintain re-entrancy guards as there is no state or TVL to protect.

With the Curve VIP, 0xV4 has to use a LiquidityProviderSandbox as calling untrusted/arbitrary code is a risk in the protocol.

OTC has noticeable overhead as it is optimized to be interacted with directly in 0xV4. It lacks `recipient` parameters (to avoid extra transfers) and it also lacks a payment callback when the caller is a contract.

#### Settler vs Curve

The Curve pool does not allow for a `recipient` to be specified, nor does it allow for tokens to be `transfer` into the pool. Due to these limitations there is overhead from the `transfer` out of the Settler contract to the user.
This same limitation applies to the Curve Swap Router.

## Actions

See [ISettlerActions](https://github.com/0xProject/0x-settler/blob/master/src/ISettlerActions.sol) for a list of actions and their parameters.

## TODO

- [x] UniV3 VIP with a single `transferFrom(user, pool)` using Permit2 in `uniswapV3SwapCallback`
- [x] Curve
- [x] MetaTxn
- [x] Consolidate warmNonce vs coldNonce naming (let's assume warm by default unless otherwise specified)
- [x] WETH wrap/unwrap
- [ ] Payable OTC (ETH)
- [x] Sell token fees
- [x] Buy token fees
- [x] consider using argument encoding for action names, ala solidity function encoding
- [ ] can we support all dexes without hitting the contract size limit and requiring `DELEGATECALL's`
- [ ] set up some mocks for faster unit testing

## VIPs

We've continued on with the terminology of VIPs. Recall from 0xV4 that VIPs are a special settlement path in order to minimize gas costs.

### UniswapV3 VIP

This settlement path is optimized by performing the Permit2 in the `uniswapV3SwapCallback` function performing a `permit2TransferFrom` and avoiding an additional `transfer`. This is further benefitted from tokens being sent to a pool with an already initialized balance, rathan than to 0xSettler as a temporary intermediary.

The action `UNISWAPV3_PERMIT2_SWAP_EXACT_IN` exposes this behaviour and it should not be used with any other `PERMIT2` action (e.g `PERMIT2_TRANSFER_FROM`).

# Risk

Since Settler has no outstanding allowances, and no usage of `transferFrom` or arbitrary calls, overall risk of user funds loss is greatly reduced.

Permit2 allowances (with short dated expiration) still has some risk. Namely, `Alice` permit2 being intercepted and a malicious transaction from `Mallory`, which spends `Alice`'s funds, transferring it to `Mallory`.

To protect funds we must validate the actions being performed originate from the Permit2 signer. This is simple in the case where `msg.sender/tx.origin` is the signer of the Permit2 message. To support MetaTransactions we utilise the Witness functionality of Permit2 to ensure the actions are intentional from `Alice` as `msg.sender/tx.origin` is a different address.

## Gas Comparisons

Day by day it gets harder to get a fair real world gas comparison. With rebates and token balances initialized or not, and the difficulty of setting up the world, touching storage, then performing the test.

To make gas comparisons fair we will use the following methodology:

- Market Makers have balances of both tokens. Since AMM Pools have non-zero balances of both tokens this is a fair comparison.
- The Taker does not have a balance of the token being bought.
- Fee Recipient has a non-zero balance of the fee tokens.
- Nonces for Permit2 and Otc orders (0x V4) are initialized.
- `setUp` is used as much as possible with limited setup performed in the test. Warmup trades are avoided completely as to not warm up storage access.

# Technical Reference

## Permit2 Based Flows

We utilise `Permit2` transfers with an `SignatureTransfer`. Allowing users to sign a coupon allowing our contracts to move their tokens. Permit2 uses `PermitTransferFrom` struct for single transgers and `PermitBatchTransferFrom` for batch transfers.

`Permit2` provides the following guarantees:

- Funds can only be transferred from the user who signed the Permit2 coupon
- Funds can only be transferred by the `spender` specified in the Permit2 coupon
- Settler may only transfer an amount up to the amount specified in the Permit2 coupon
- Settler may only transfer a token specified in the Permit2 coupon
- Coupons expire after a certain time specified as `deadline`
- Coupons can only be used once

```solidity
struct TokenPermissions {
    // ERC20 token address
    address token;
    // the maximum amount that can be spent
    uint256 amount;
}

struct PermitTransferFrom {
    TokenPermissions permitted;
    // a unique value for every token owner's signature to prevent signature replays
    uint256 nonce;
    // deadline on the permit signature
    uint256 deadline;
}

struct PermitBatchTransferFrom {
    // the tokens and corresponding amounts permitted for a transfer
    TokenPermissions[] permitted;
    // a unique value for every token owner's signature to prevent signature replays
    uint256 nonce;
    // deadline on the permit signature
    uint256 deadline;
}
```

With this it is simple to transfer the user assets to a specific destination, as well as take fixed fees. The biggest restriction is that we must consume this permit entirely once. We cannot perform the permit transfer at different times consuming different amounts.

The User signs a Permit2 coupon, giving Settler the ability to spend a specific amount of their funds for a time duration. The EIP712 type the user signs is as follows:

```solidity
PermitTransferFrom(TokenPermissions permitted,address spender,uint256 nonce,uint256 deadline)
TokenPermissions(address token,uint256 amount)
```

This signed coupon is then provided in the calldata to the `Settler.execute` function.

Due to this design, the user is prompted for an action two times when performing a trade. Once to sign the Permit2 coupon, and once to call the `Settler.execute` function. This is a tradeoff we are willing to make to avoid passive allowances.

In a MetaTransaction flow, the user is prompted only once.

## Token Transfer Flow

```mermaid
sequenceDiagram
    autonumber
    User->>Settler: execute
    rect rgba(133, 81, 231, 0.5)
        Settler->>Permit2: permitTransfer
        Permit2->>USDC: transferFrom(User, Settler)
        USDC-->>Settler: transfer
    end
    Settler->>UniswapV3: swap
    UniswapV3->>WETH: transfer(Settler)
    WETH-->>Settler: transfer
    UniswapV3->>Settler: uniswapV3Callback
    Settler->>USDC: transfer(UniswapV3)
    USDC-->>UniswapV3: transfer
    Settler->>WETH: balanceOf(Settler)
    Settler->>WETH: transfer(User)
    WETH-->>User: transfer
```

The above example shows the simplest form of settlement in Settler. We abuse some of the sequence diagram notation to get the point across. Token transfers are represented by dashes (-->). Normal contract calls are represented by solid lines. Highlighted in purple is the Permit2 interaction.

For the sake of brevity, following diagrams will have a simplified representation to showcase the internal flow. This is what we are actually interested in describing. The initial user interaction (e.g their call to Settler) and the final transfer is omitted unless it is relevant to highlight in the flow. Function calls to the DEX may only be representative of the flow, not the accurate function name.

Below is the simplified version of the above flow.

```mermaid
sequenceDiagram
    autonumber
    rect rgba(133, 81, 231, 0.5)
        USDC-->>Settler: permitTransfer
    end
    Settler->>UniswapV3: swap
    WETH-->>Settler: transfer
    UniswapV3->>Settler: uniswapV3Callback
    USDC-->>UniswapV3: transfer
```

## Basic Flow

This is the most basic flow and a flow that a number of dexes support. Essentially it is the "call function on DEX, DEX takes tokens from us, DEX gives us tokens". It has ineffeciences as `transferFrom` is more gas expensive than `transfer` and we are required to check/set allowances to the DEX. Typically this DEX also does not support a `recipient` field, introducing yet another needless `transfer` in simple swaps.

```mermaid
sequenceDiagram
    autonumber
    rect rgba(133, 81, 231, 0.5)
        USDC-->>Settler: permitTransfer
    end
    Settler->>DEX: swap
    USDC-->>DEX: transfer
    WETH-->>Settler: transfer
    WETH-->>User: transfer
```

## VIPs

Settler has a number of specialised fill flows and will add more overtime as we add support for more dexes.

### UniswapV3

```mermaid
sequenceDiagram
    autonumber
    Settler->>UniswapV3: swap
    WETH-->>User: transfer
    UniswapV3->>Settler: uniswapV3Callback
    rect rgba(133, 81, 231, 0.5)
        USDC-->>UniswapV3: permitTransfer
    end
```

In this flow we avoid extraneous transfers with two optimisations. Firstly, we utilise the `recipient` field of UniswapV3, providing the User as the recipient and avoiding an extra transfer. Secondly during the `uniswapV3Callback` we execute the Permit2 transfer, paying the UniswapV3 pool instead of the Settler contract, avoiding an extra transfer.

This allows us to achieve **no custody** during this flow and is an extremely gas efficient way to fill a single UniswapV3 pool, or single chain of UniswapV3 pools.

Note this has the following limitations:

- Single UniswapV3 pool or single chain of pools (e.g ETH->DAI->USDC)
- Cannot support a split between pools (e.g ETH->USDC 5bps and ETH->USDC 1bps) as Permit2 transfer can only occur once. a 0xV4 equivalent would be `sellTokenForTokenToUniswapV3` as opposed to `MultiPlex[sellTokenForEthToUniswapV3,sellTokenForEthToUniswapV3]`.

## OTC

```mermaid
sequenceDiagram
    autonumber
    rect rgba(133, 81, 231, 0.5)
        WETH-->>User: permitWitnessTransferFrom
    end
    rect rgba(133, 81, 231, 0.5)
        USDC-->>Market Maker: permitTransfer
    end
```

For OTC we utilize 2 Permit2 Transfers, one for the `Market Maker->User` and another for `User->Market Maker`. This allows us to achieve **no custody** during this flow and is an extremely gas efficient way to fill OTC orders. We simply validate the OTC order (e.g Taker/tx.origin).

Note the `permitWitnessTransferFrom`, we utilise the `Witness` functionality of Permit2 which allows arbitrary data to be attached to the Permit2 coupon. This arbitrary data is the actual OTC order itself, containing the taker/tx.origin and maker/taker amount and token fields.

```solidity
struct OtcOrder {
    address makerToken;
    address takerToken;
    uint128 makerAmount;
    uint128 takerAmount;
    address maker;
    address taker;
    address txOrigin;
}
```

A Market maker signs a slightly different Permit2 coupon than a User which contains these additional fields. The EIP712 type the Market Maker signs is as follows:

```solidity
PermitWitnessTransferFrom(TokenPermissions permitted, address spender, uint256 nonce, uint256 deadline, OtcOrder order)
OtcOrder(address makerToken,address takerToken,uint128 makerAmount,uint128 takerAmount,address maker,address taker,address txOrigin)
TokenPermissions(address token,uint256 amount)"
```

We use the Permit2 guarantees of a Permit2 coupon to ensure the following:

- OTC Order cannot be filled more than once
- OTC Orders expire
- OTC Orders are signed by the Market Maker

## Fees in Basic Flow

In the most Basic flow, Settler has **taken custody**, usually in both assets. So a fee can be paid out be Settler.

### Sell token fee

```mermaid
sequenceDiagram
    autonumber
    rect rgba(133, 81, 231, 0.5)
        USDC-->>Settler: permitTransfer
    end
    opt sell token fee
        USDC-->>Fee Recipient: transfer
    end
    Settler->>DEX: swap
    USDC-->>DEX: transfer
    WETH-->>Settler: transfer
    WETH-->>User: transfer
```

It is also possible to utilise Permit2 to pay out the Sell token fee using a batch permit, where the second item in the batch is the amount to payout.

```mermaid
sequenceDiagram
    autonumber
    rect rgba(133, 81, 231, 0.5)
        USDC-->>Settler: permitTransfer
        opt sell token fee
            USDC-->>Fee Recipient: transfer
        end
    end
    Settler->>DEX: swap
    USDC-->>DEX: transfer
    WETH-->>Settler: transfer
    WETH-->>User: transfer
```

### Buy token fee

```mermaid
sequenceDiagram
    autonumber
    rect rgba(133, 81, 231, 0.5)
        USDC-->>Settler: permitTransfer
    end
    Settler->>DEX: swap
    USDC-->>DEX: transfer
    WETH-->>Settler: transfer
    opt buy token fee
        WETH-->>Fee Recipient: transfer
    end
    WETH-->>User: transfer
```

## Fees via Permit2

It is possible to collect fees via Permit2, which is typically in the token that the Permit2 is offloading (e.g the sell token for that counterparty). To perform this we use the Permit2 batch functionality where the second item in the batch is the fee.

Note: This is still not entirely finalised and may change.

### OTC fees via Permit2

```mermaid
sequenceDiagram
    autonumber
    rect rgba(133, 81, 231, 0.5)
        Settler->>Permit2: permitWitnessTransfer
        WETH-->>User: transfer
        opt buy token fee
            WETH-->>Fee Recipient: transfer
        end
    end
    rect rgba(133, 81, 231, 0.5)
        Settler->>Permit2: permitTransfer
        USDC-->>Market Maker: transfer
        opt sell token fee
            USDC-->>Fee Recipient: transfer
        end
    end
```

Using the Batch functionality we can one or more transfers from either the User or the Market Maker. Allowing us to take either a buy token feel or a sell token fee, or both, during OTC order settlement.

This allows us to achieve **no custody** during this flow and is an extremely gas efficient way to fill OTC orders with fees.

### Uniswap VIP sell token fees via Permit2

```mermaid
sequenceDiagram
    autonumber
    Settler->>UniswapV3: swap
    WETH-->>User: transfer
    UniswapV3->>Settler: uniswapV3Callback
    rect rgba(133, 81, 231, 0.5)
        USDC-->>UniswapV3: permitTransfer
        opt sell token fee
            USDC-->>Fee Recipient: transfer
        end
    end
```

It is possible to collect sell token fees via Permit2 with the UniswapV3 VIP as well, using the Permit2 batch functionality. This flow is similar to the OTC fees.

This allows us to achieve **no custody** during this flow and is an extremely gas efficient way to fill UnuswapV3 with sell token fees.

### Uniswap buy token fees via Permit2

```mermaid
sequenceDiagram
    autonumber
    Settler->>UniswapV3: swap
    WETH-->>Settler: transfer
    UniswapV3->>Settler: uniswapV3Callback
    rect rgba(133, 81, 231, 0.5)
        USDC-->>UniswapV3: permitTransfer
    end
    opt buy token fee
        WETH-->>Fee Recipient: transfer
    end
    WETH-->>User: transfer
```

Since UniswapV3 only supports a single `recipient`, to collect buy token fees, Settler must **take custody** of the buy token. These additional transfers makes settlement with UniswapV3 and buy token fees slightly more expensive than with sell token fees.

## MetaTransactions

Similar to OTC orders, MetaTransactions use the Permit2 with witness. In this case the witness is the MetaTransaction itself, containing the actions the user wants to execute. This gives MetaTransactions access to the same flows above, with a slightly different entrypoint to decode the actions from the Permit2 coupon, rather than the actions being provided directly in the arguments to the execute function.

The EIP712 type the user signs when wanting to perform a metatransaction is:

```
PermitWitnessTransferFrom(TokenPermissions permitted,address spender,uint256 nonce,uint256 deadline,bytes[] actions)
TokenPermissions(address token,uint256 amount)
```

Where `actions` is added and contains the encoded actions the to perform.


## AllowanceHolder
As an intermediary step, we provide the `AllowanceHolder` contract. This sits infront of 0x V5 and acts as transparently as possible. 0x V5 has a one way trust relationship to `AllowanceHolder`. The true `msg.sender` is forwarded from `AllowanceHolder` to 0x V5 in a similar way to [ERC-2771](https://eips.ethereum.org/EIPS/eip-2771). `Permit2` is not used in conjunction with `AllowanceHolder`

`execute`: An EOA or a Contract can utilise this function to perform a swap via 0x V5. Tokens are transferred efficiently and on-demand as the swap executes 

Highlighted in orange is the standard token transfer operations. Note: these are not the most effiecient swaps available, just enough to demonstrate the point.

`execute` transfers the tokens on demand in the middle of the swap

```mermaid
sequenceDiagram
    autonumber
    User->>AllowanceHolder: execute
    AllowanceHolder->>Settler: execute
    Settler->>UniswapV3: swap
    WETH-->>Settler: transfer
    UniswapV3->>Settler: uniswapV3Callback
    Settler->>AllowanceHolder: transferFrom 
    rect rgba(255, 148, 112, 0.5)
        USDC-->>UniswapV3: transferFrom(User, UniswapV3, amt)
    end
    WETH-->>User: transfer
```<|MERGE_RESOLUTION|>--- conflicted
+++ resolved
@@ -33,31 +33,19 @@
 | 0x V4 VIP           | Uniswap V3 | USDC/WETH | 124828 | 0.00%  |
 | 0x V4 Multiplex     | Uniswap V3 | USDC/WETH | 138681 | 11.10% |
 | Settler VIP (warm)  | Uniswap V3 | USDC/WETH | 134530 | 7.77%  |
-<<<<<<< HEAD
 | AllowanceHolder VIP | Uniswap V3 | USDC/WETH | 127307 | 1.99%  |
-=======
-| AllowanceHolder VIP | Uniswap V3 | USDC/WETH | 127357 | 2.03%  |
->>>>>>> ee2fbd21
 | UniswapRouter V3    | Uniswap V3 | USDC/WETH | 121137 | -2.96% |
 |                     |            |           |        |        |
 | 0x V4 VIP           | Uniswap V3 | DAI/WETH  | 112262 | 0.00%  |
 | 0x V4 Multiplex     | Uniswap V3 | DAI/WETH  | 126115 | 12.34% |
 | Settler VIP (warm)  | Uniswap V3 | DAI/WETH  | 121964 | 8.64%  |
-<<<<<<< HEAD
 | AllowanceHolder VIP | Uniswap V3 | DAI/WETH  | 114741 | 2.21%  |
-=======
-| AllowanceHolder VIP | Uniswap V3 | DAI/WETH  | 114791 | 2.25%  |
->>>>>>> ee2fbd21
 | UniswapRouter V3    | Uniswap V3 | DAI/WETH  | 108571 | -3.29% |
 |                     |            |           |        |        |
 | 0x V4 VIP           | Uniswap V3 | USDT/WETH | 115069 | 0.00%  |
 | 0x V4 Multiplex     | Uniswap V3 | USDT/WETH | 128922 | 12.04% |
 | Settler VIP (warm)  | Uniswap V3 | USDT/WETH | 124785 | 8.44%  |
-<<<<<<< HEAD
 | AllowanceHolder VIP | Uniswap V3 | USDT/WETH | 117562 | 2.17%  |
-=======
-| AllowanceHolder VIP | Uniswap V3 | USDT/WETH | 117612 | 2.21%  |
->>>>>>> ee2fbd21
 | UniswapRouter V3    | Uniswap V3 | USDT/WETH | 111250 | -3.32% |
 |                     |            |           |        |        |
 
@@ -71,25 +59,15 @@
 | Settler              | Uniswap V3 | DAI/WETH  | 147883 | -33.80% |
 | AllowanceHolder      | Uniswap V3 | DAI/WETH  | 141159 | -36.81% |
 |                      |            |           |        |         |
-<<<<<<< HEAD
-| 0x V4 TransformERC20 | Uniswap V3 | USDT/WETH | 230271 | 0.00%   |
-| Settler              | Uniswap V3 | USDT/WETH | 154560 | -32.88% |
-| AllowanceHolder      | Uniswap V3 | USDT/WETH | 147836 | -35.80% |
-=======
 | 0x V4 TransformERC20 | Uniswap V3 | USDT/WETH | 230197 | 0.00%   |
 | Settler              | Uniswap V3 | USDT/WETH | 154560 | -32.86% |
-| AllowanceHolder      | Uniswap V3 | USDT/WETH | 147886 | -35.76% |
->>>>>>> ee2fbd21
+| AllowanceHolder      | Uniswap V3 | USDT/WETH | 147836 | -35.78% |
 |                      |            |           |        |         |
 
 | MetaTransactions | DEX        | Pair      | Gas    | %       |
 | ---------------- | ---------- | --------- | ------ | ------- |
 | 0x V4 Multiplex  | Uniswap V3 | USDC/WETH | 209079 | 0.00%   |
-<<<<<<< HEAD
 | Settler          | Uniswap V3 | USDC/WETH | 170543 | -18.43% |
-=======
-| Settler          | Uniswap V3 | USDC/WETH | 170542 | -18.43% |
->>>>>>> ee2fbd21
 |                  |            |           |        |         |
 | 0x V4 Multiplex  | Uniswap V3 | DAI/WETH  | 196513 | 0.00%   |
 | Settler          | Uniswap V3 | DAI/WETH  | 153921 | -21.67% |
@@ -98,7 +76,6 @@
 | Settler          | Uniswap V3 | USDT/WETH | 160597 | -19.43% |
 |                  |            |           |        |         |
 
-<<<<<<< HEAD
 | OTC             | DEX     | Pair      | Gas    | %       |
 | --------------- | ------- | --------- | ------ | ------- |
 | 0x V4           | 0x V4   | USDC/WETH | 97915  | 0.00%   |
@@ -116,22 +93,6 @@
 | Settler         | 0x V4   | USDT/WETH | 190919 | 113.19% |
 | AllowanceHolder | Settler | USDT/WETH | 103186 | 15.22%  |
 |                 |         |           |        |         |
-=======
-| OTC     | DEX     | Pair      | Gas    | %       |
-| ------- | ------- | --------- | ------ | ------- |
-| 0x V4   | 0x V4   | USDC/WETH | 97915  | 0.00%   |
-| Settler | Settler | USDC/WETH | 115753 | 18.22%  |
-| Settler | 0x V4   | USDC/WETH | 205497 | 109.87% |
-|         |         |           |        |         |
-| 0x V4   | 0x V4   | DAI/WETH  | 78441  | 0.00%   |
-| Settler | Settler | DAI/WETH  | 96279  | 22.74%  |
-| Settler | 0x V4   | DAI/WETH  | 175587 | 123.85% |
-|         |         |           |        |         |
-| 0x V4   | 0x V4   | USDT/WETH | 89553  | 0.00%   |
-| Settler | Settler | USDT/WETH | 107391 | 19.92%  |
-| Settler | 0x V4   | USDT/WETH | 190919 | 113.19% |
-|         |         |           |        |         |
->>>>>>> ee2fbd21
 
 | Curve             | DEX   | Pair      | Gas    | %       |
 | ----------------- | ----- | --------- | ------ | ------- |
