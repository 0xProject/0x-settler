# 0x Settler

Settlement contracts utilising [Permit2](https://github.com/Uniswap/permit2) to
perform swaps without any passive allowances to the contract.

## How do I find the most recent deployment?

The 0x Settler deployer/registry contract is deployed to
`0x00000000000004533Fe15556B1E086BB1A72cEae` across all chains (unless somebody
screwed up the vanity address and didn't update this document). The
deployer/registry is an ERC1967 UUPS upgradeable contract that implements an
ERC721-compatible NFT. To find the address of the most recent `Settler`
deployment, call `function ownerOf(uint256 tokenId) external view returns (address)`
with the `tokenId` set to the number of the feature that you wish to query. For
taker-submitted flows, the feature number is probably 2 unless something major
changed and nobody updated this document. Likewise, for gasless/metatransaction
flows, the feature number is probably 3. A reverting response indicates that
`Settler` is paused and you should not interact. Do not hardcode any `Settler`
address in your integration. _**ALWAYS**_ query the deployer/registry for the
address of the most recent `Settler` contract before building or signing a
transaction, metatransaction, or order.

### 0x API dwell time

There is some lag between the deployment of a new instance of 0x Settler and
when 0x API begins generating calldata targeting that instance. This allows 0x
to perform extensive end-to-end testing to ensure zero downtime for
integrators. During this "dwell" period, a strict comparison between the
[`.transaction.to`](https://0x.org/docs/api#tag/Swap/operation/swap::permit2::getQuote)
field of the API response and the result of querying
`IERC721(0x00000000000004533Fe15556B1E086BB1A72cEae).ownerOf(...)` will
fail. For this reason, there is a fallback. If `ownerOf` does not revert, but
the return value isn't the expected value, _**YOU SHOULD ALSO**_ query the
selector `function prev(uint128) external view returns (address)` with the same
argument. If the response from this function call does not revert and the result
is the expected address, then the 0x API is in the dwell time and you may
proceed as normal.

<details>
<summary>Example Solidity code for checking whether Settler is genuine</summary>

```Solidity
interface IERC721Tiny {
    function ownerOf(uint256 tokenId) external view returns (address);
}
interface IDeployerTiny is IERC721Tiny {
    function prev(uint128 featureId) external view returns (address);
}

IDeployerTiny constant ZERO_EX_DEPLOYER =
    IDeployerTiny(0x00000000000004533Fe15556B1E086BB1A72cEae);

error CounterfeitSettler(address);

function requireGenuineSettler(uint128 featureId, address allegedSettler)
    internal
    view
{
    // Any revert in `ownerOf` or `prev` will be bubbled. Any error in
    // ABIDecoding the result will result in a revert without a reason string.
    if (ZERO_EX_DEPLOYER.ownerOf(featureId) != allegedSettler
        && ZERO_EX_DEPLOYER.prev(featureId) != allegedSettler) {
        revert CounterfeitSettler(allegedSettler);
    }
}
```

While the above code is the _**strongly recommended**_ approach, it is
comparatively gas-expensive. A more gas-optimized approach is demonstrated
below, but it does not cover the case where Settler has been paused due to a
bug.

```Solidity
function computeGenuineSettler(uint128 featureId, uint64 deployNonce)
    internal
    view
    returns (address)
{
    address zeroExDeployer = 0x00000000000004533Fe15556B1E086BB1A72cEae;
    bytes32 salt = bytes32(
        uint256(featureId) << 128 | uint256(block.chainid) << 64
            | uint256(deployNonce)
    );
    // for London hardfork chains, substitute
    // 0x1774bbdc4a308eaf5967722c7a4708ea7a3097859cb8768a10611448c29981c3
    bytes32 shimInitHash =
        0x3bf3f97f0be1e2c00023033eefeb4fc062ac552ff36778b17060d90b6764902f;
    address shim =
        address(
            uint160(
                uint256(
                    keccak256(
                        abi.encodePacked(
                            bytes1(0xff),
                            zeroExDeployer,
                            salt,
                            shimInitHash
                        )
                    )
                )
            )
        );
    address settler =
        address(
            uint160(
                uint256(
                    keccak256(
                        abi.encodePacked(bytes2(0xd694), shim, bytes1(0x01))
                    )
                )
            )
        );
    return settler;
}
```

</details>

### AllowanceHolder addresses

AllowanceHolder is deployed to the following addresses depending on the most
advanced EVM hardfork supported on the chain. You can hardcode this address in
your integration.

* `0x0000000000001fF3684f28c67538d4D072C22734` on chains supporting the Cancun
  hardfork (Ethereum Mainnet, Ethereum Sepolia, Polygon, Base, Optimism,
  Arbitrum, Blast, Bnb, Mode)
* `0x0000000000005E88410CcDFaDe4a5EfaE4b49562` on chains supporting the Shanghai
  hardfork (Avalanche, Scroll, Mantle, Taiko)
* `0x000000000000175a8b9bC6d539B3708EEd92EA6c` on chains supporting the London
  hardfork (Linea)

### Permit2 address

Permit2 is deployed to `0x000000000022D473030F116dDEE9F6B43aC78BA3` across all
chains. You can hardcode this address in your integration.

### Examples

#### TypeScript ([viem](https://viem.sh/))

<details>
<summary>Click to see TypeScript example of getting Settler addresses</summary>

```TypeScript
import { createPublicClient, http, parseAbi } from 'viem';

(async function main() {
    const client = createPublicClient({
        transport: http(process.env.RPC_URL),
    });

    const deployer = "0x00000000000004533Fe15556B1E086BB1A72cEae";
    const tokenDescriptions = {
        2: "taker submitted",
        3: "metatransaction",
    };

    const deployerAbi = parseAbi([
        "function prev(uint128) external view returns (address)",
        "function ownerOf(uint256) external view returns (address)",
        "function next(uint128) external view returns (address)",
    ]);
    const functionDescriptions = {
        "prev": "previous",
        "ownerOf": "current",
        "next": "next",
    };

    const blockNumber = await client.getBlockNumber();
    for (let tokenId in tokenDescriptions) {
        for (let functionName in functionDescriptions) {
            let addr = await client.readContract({
                address: deployer,
                abi: deployerAbi,
                functionName,
                args: [tokenId],
                blockNumber,
            });
            console.log(functionDescriptions[functionName] + " " + tokenDescriptions[tokenId] + " settler address " + addr);
        }
    }

    // output:
    // previous taker submitted settler address 0x07E594aA718bB872B526e93EEd830a8d2a6A1071
    // current taker submitted settler address 0x2c4B05349418Ef279184F07590E61Af27Cf3a86B
    // next taker submitted settler address 0x70bf6634eE8Cb27D04478f184b9b8BB13E5f4710
    // previous metatransaction settler address 0x25b81CE58AB0C4877D25A96Ad644491CEAb81048
    // current metatransaction settler address 0xAE11b95c8Ebb5247548C279A00120B0ACadc7451
    // next metatransaction settler address 0x12D737470fB3ec6C3DeEC9b518100Bec9D520144
})();
```

</details>

#### JavaScript ([Ethers.js](https://docs.ethers.org/v5/))

<details>
<summary>Click to see JavaScript example of getting Settler addresses</summary>

Note that this example uses version 5 of `Ethers.js`. The current version of
`Ethers.js` is 6, which is not compatible with this snippet.

```JavaScript
"use strict";
const {ethers} = require("ethers");

(async function main() {
  const provider = new ethers.providers.JsonRpcProvider(process.env.RPC_URL);

  const deployerAddress = "0x00000000000004533Fe15556B1E086BB1A72cEae";
  const tokenDescriptions = {
    2: "taker submitted",
    3: "metatransaction",
  };

  const deployerAbi = [
    "function prev(uint128) external view returns (address)",
    "function ownerOf(uint256) external view returns (address)",
    "function next(uint128) external view returns (address)",
  ];
  const functionDescriptions = {
    "prev": "previous",
    "ownerOf": "current",
    "next": "next",
  };

  const deployer = new ethers.Contract(deployerAddress, deployerAbi, provider);
  for (let tokenId in tokenDescriptions) {
    for (let functionName in functionDescriptions) {
      let addr = await deployer[functionName](tokenId);
      console.log(functionDescriptions[functionName] + " " + tokenDescriptions[tokenId] + " settler address " + addr);
    }
  }

  // output:
  // previous taker submitted settler address 0x07E594aA718bB872B526e93EEd830a8d2a6A1071
  // current taker submitted settler address 0x2c4B05349418Ef279184F07590E61Af27Cf3a86B
  // next taker submitted settler address 0x70bf6634eE8Cb27D04478f184b9b8BB13E5f4710
  // previous metatransaction settler address 0x25b81CE58AB0C4877D25A96Ad644491CEAb81048
  // current metatransaction settler address 0xAE11b95c8Ebb5247548C279A00120B0ACadc7451
  // next metatransaction settler address 0x12D737470fB3ec6C3DeEC9b518100Bec9D520144
})();
```

</details>

#### Rust ([Alloy](https://github.com/alloy-rs))

<details>
<summary>Cargo.toml</summary>

```toml
[package]
name = "scratch"
version = "0.1.0"
edition = "2021"

[dependencies]
alloy = { git = "https://github.com/alloy-rs/alloy", rev = "e22d9be", features = [
    "contract",
    "network",
    "providers",
    "provider-http",
    "rpc-client",
    "rpc-types-eth",
    "rpc-types-trace",
] }
eyre = "0.6.12"
tokio = { version = "1.37.0", features = ["rt-multi-thread", "macros"] }
```

</details>

<details>
<summary>Click to see Rust example of getting Settler addresses</summary>

```Rust
use alloy::{
    network::TransactionBuilder,
    primitives::{address, Address, Bytes, U256},
    providers::{Provider, ProviderBuilder},
    rpc::types::eth::{BlockId, TransactionRequest},
    sol,
    sol_types::SolCall,
};
use eyre::Result;
use std::collections::HashMap;
use std::env;

const DEPLOYER_ADDRESS: Address = address!("00000000000004533Fe15556B1E086BB1A72cEae");

sol! {
    function prev(uint128 featureId) external view returns (address pastTokenOwner);
    function ownerOf(uint256 tokenId) external view returns (address tokenOwner);
    function next(uint128 featureId) external view returns (address futureTokenOwner);
}

#[tokio::main]
async fn main() -> Result<()> {
    let provider = ProviderBuilder::new().on_http(env::var("RPC_URL")?.parse()?);
    let block_id = BlockId::number(provider.get_block_number().await?);

    let token_ids = vec![2, 3];
    let token_descriptions = HashMap::from([(2, "taker submitted"), (3, "metatransaction")]);

    for token_id in token_ids.iter() {
        {
            let tx = TransactionRequest::default()
                .with_to(DEPLOYER_ADDRESS)
                .with_input(Bytes::from(
                    prevCall {
                        featureId: *token_id,
                    }
                    .abi_encode(),
                ));
            let past_owner =
                prevCall::abi_decode_returns(&provider.call(&tx).block(block_id).await?, false)?
                    .pastTokenOwner;
            println!(
                "previous {0:} settler address {1:}",
                token_descriptions[token_id], past_owner
            );
        }
        {
            let tx = TransactionRequest::default()
                .with_to(DEPLOYER_ADDRESS)
                .with_input(Bytes::from(
                    ownerOfCall {
                        tokenId: U256::from(*token_id),
                    }
                    .abi_encode(),
                ));
            let token_owner =
                ownerOfCall::abi_decode_returns(&provider.call(&tx).block(block_id).await?, false)?
                    .tokenOwner;
            println!(
                "current {0:} settler address {1:}",
                token_descriptions[token_id], token_owner
            );
        }
        {
            let tx = TransactionRequest::default()
                .with_to(DEPLOYER_ADDRESS)
                .with_input(Bytes::from(
                    nextCall {
                        featureId: *token_id,
                    }
                    .abi_encode(),
                ));
            let future_owner =
                nextCall::abi_decode_returns(&provider.call(&tx).block(block_id).await?, false)?
                    .futureTokenOwner;
            println!(
                "next {0:} settler address {1:}",
                token_descriptions[token_id], future_owner
            );
        }
    }

    // output:
    // previous taker submitted settler address 0x07E594aA718bB872B526e93EEd830a8d2a6A1071
    // current taker submitted settler address 0x2c4B05349418Ef279184F07590E61Af27Cf3a86B
    // next taker submitted settler address 0x70bf6634eE8Cb27D04478f184b9b8BB13E5f4710
    // previous metatransaction settler address 0x25b81CE58AB0C4877D25A96Ad644491CEAb81048
    // current metatransaction settler address 0xAE11b95c8Ebb5247548C279A00120B0ACadc7451
    // next metatransaction settler address 0x12D737470fB3ec6C3DeEC9b518100Bec9D520144

    Ok(())
}
```

</details>

#### Python ([web3.py](https://web3py.readthedocs.io/en/stable/))

<details>
<summary>Click to see Python example of getting Settler addresses</summary>

```Python
import os, web3

w3 = web3.Web3(web3.Web3.HTTPProvider(os.getenv("RPC_URL")))
deployer_address = "0x00000000000004533Fe15556B1E086BB1A72cEae"
token_descriptions = {
    2: "taker submitted",
    3: "metatransaction",
}

deployer_abi = [
    {
        "constant": True,
        "inputs": [{"name": "featureId", "type": "uint128"}],
        "name": "prev",
        "outputs": [{"name": "pastTokenOwner", "type": "address"}],
        "payable": False,
        "type": "function",
    },
    {
        "constant": True,
        "inputs": [{"name": "tokenId", "type": "uint256"}],
        "name": "ownerOf",
        "outputs": [{"name": "tokenOwner", "type": "address"}],
        "payable": False,
        "type": "function",
    },
    {
        "constant": True,
        "inputs": [{"name": "featureId", "type": "uint128"}],
        "name": "next",
        "outputs": [{"name": "futureTokenOwner", "type": "address"}],
        "payable": False,
        "type": "function",
    },
]
function_descriptions = {
    "prev": "previous",
    "ownerOf": "current",
    "next": "next",
}

deployer = w3.eth.contract(address=deployer_address, abi=deployer_abi)

for token_id, token_description in token_descriptions.items():
    for function_name, function_description in function_descriptions.items():
        settler_address = getattr(deployer.functions, function_name)(token_id).call()
        print(
            function_description,
            token_description,
            "settler address",
            settler_address,
        )

# output:
# previous taker submitted settler address 0x07E594aA718bB872B526e93EEd830a8d2a6A1071
# current taker submitted settler address 0x2c4B05349418Ef279184F07590E61Af27Cf3a86B
# next taker submitted settler address 0x70bf6634eE8Cb27D04478f184b9b8BB13E5f4710
# previous metatransaction settler address 0x25b81CE58AB0C4877D25A96Ad644491CEAb81048
# current metatransaction settler address 0xAE11b95c8Ebb5247548C279A00120B0ACadc7451
# next metatransaction settler address 0x12D737470fB3ec6C3DeEC9b518100Bec9D520144
```

</details>

#### Bash ([Foundry `cast`](https://book.getfoundry.sh/cast/))

<details>
<summary>Click to see Bash (cast) example of getting Settler addresses</summary>

```Bash
#!/bin/bash

set -Eeufo pipefail -o posix

if ! hash cast &>/dev/null ; then
    echo 'foundry is not installed' >&2
    exit 1
fi

declare -r deployer='0x00000000000004533Fe15556B1E086BB1A72cEae'

declare -A token_descriptions
token_descriptions[2]='taker submitted'
token_descriptions[3]='metatransaction'
declare -r -A token_descriptions

declare -r -a function_signatures=('prev(uint128)(address)' 'ownerOf(uint256)(address)' 'next(uint128)(address)')
declare -A function_descriptions
function_descriptions["${function_signatures[0]%%(*}"]='previous'
function_descriptions["${function_signatures[1]%%(*}"]='current'
function_descriptions["${function_signatures[2]%%(*}"]='next'
declare -r -A function_descriptions

declare -i token_id
for token_id in "${!token_descriptions[@]}" ; do
    declare function_signature
    for function_signature in "${function_signatures[@]}" ; do
        declare addr
        addr="$(cast call --rpc-url "$RPC_URL" "$deployer" "$function_signature" "$token_id")"
        function_signature="${function_signature%%(*}"
        echo "${function_descriptions["$function_signature"]}"' '"${token_descriptions[$token_id]}"' settler address '"$addr" >&2
    done
done

# output:
# previous metatransaction settler address 0x25b81CE58AB0C4877D25A96Ad644491CEAb81048
# current metatransaction settler address 0xAE11b95c8Ebb5247548C279A00120B0ACadc7451
# next metatransaction settler address 0x12D737470fB3ec6C3DeEC9b518100Bec9D520144
# previous taker submitted settler address 0x07E594aA718bB872B526e93EEd830a8d2a6A1071
# current taker submitted settler address 0x2c4B05349418Ef279184F07590E61Af27Cf3a86B
# next taker submitted settler address 0x70bf6634eE8Cb27D04478f184b9b8BB13E5f4710
```

</details>

### Checking out the commit of a Settler

Settler emits the following event when it is deployed:

```Solidity
event GitCommit(bytes20 indexed);
```

By retrieving the argument of this event, you get the git commit from which the
Settler was built. For convenience, the script [`./sh/checkout_settler_commit.sh
<CHAIN_NAME>`](sh/checkout_settler_commit.sh) will pull the latest Settler
address, read the deployment event, and checkout the git commit.

## Bug Bounty Program

0x hosts a bug bounty on Immunefi at the address
https://immunefi.com/bug-bounty/0x .

If you have found a vulnerability in our project, it must be submitted through
Immunefi's platform. Immunefi will handle bug bounty communications.

See the bounty page at Immunefi for more details on accepted vulnerabilities,
payout amounts, and rules of participation.

Users who violate the rules of participation will not receive bug bounty payouts
and may be temporarily suspended or banned from the bug bounty program.

## Custody

Custody, not like the delicious custardy, is when the token(s) being traded are
temporarily owned by the Settler contract. This sometimes implies an additional,
non-optimal transfer. There are multiple reasons that Settler takes custody of
the token, here are a few:

- In the middle of a Multihop trade (except AMMs like UniswapV2 and VelodromeV2)
- To split tokens among multiple liquidity sources (Multiplex)
- To distribute positive slippage from an AMM
- To pay fees to a fee recipient in the buy token from an AMM
- Trading against an inefficient AMM that only supports `transferFrom(msg.sender)` (e.g Curve)

For the above reasons, there are settlement paths in Settler which allow for
custody of the sell token or the buy token. You will see the usage of `custody`
to represent this. Sell token or Buy token or both custody is represented by
`custody`.

## Gas usage

Gas cost snapshots are stored under `./forge-snapshots`. The scope is minimized
by using [forge-gas-snapshot](https://github.com/marktoda/forge-gas-snapshot).

There is an initial cost for Permit2 when the token has not been previously
used. This adds some non-negligble cost as the storage is changed from a 0 for
the first time. For this reason we compare warm (where the nonce is non-0) and
cold.

Note: The following is more akin to `gasLimit` than it is `gasUsed`, this is due
to the difficulty in calculating pinpoint costs (and rebates) in Foundry
tests. Real world usage will be slightly lower, but it serves as a useful
comparison.

[//]: # "BEGIN TABLES"

| VIP                 | DEX        | Pair      | Gas    | %      |
| ------------------- | ---------- | --------- | ------ | ------ |
<<<<<<< HEAD
| 0x V4 VIP           | Uniswap V3 | USDC/WETH | 124834 | 0.00%  |
| 0x V4 Multiplex     | Uniswap V3 | USDC/WETH | 138690 | 11.10% |
| Settler VIP (warm)  | Uniswap V3 | USDC/WETH | 182207 | 45.96% |
| AllowanceHolder VIP | Uniswap V3 | USDC/WETH | 194724 | 55.99% |
| UniswapRouter V3    | Uniswap V3 | USDC/WETH | 121143 | -2.96% |
|                     |            |           |        |        |
| 0x V4 VIP           | Uniswap V3 | DAI/WETH  | 112268 | 0.00%  |
| 0x V4 Multiplex     | Uniswap V3 | DAI/WETH  | 126124 | 12.34% |
| Settler VIP (warm)  | Uniswap V3 | DAI/WETH  | 169635 | 51.10% |
| AllowanceHolder VIP | Uniswap V3 | DAI/WETH  | 182152 | 62.25% |
| UniswapRouter V3    | Uniswap V3 | DAI/WETH  | 108577 | -3.29% |
|                     |            |           |        |        |
| 0x V4 VIP           | Uniswap V3 | USDT/WETH | 115075 | 0.00%  |
| 0x V4 Multiplex     | Uniswap V3 | USDT/WETH | 128931 | 12.04% |
| Settler VIP (warm)  | Uniswap V3 | USDT/WETH | 172451 | 49.86% |
| AllowanceHolder VIP | Uniswap V3 | USDT/WETH | 184968 | 60.74% |
| UniswapRouter V3    | Uniswap V3 | USDT/WETH | 111256 | -3.32% |
=======
| 0x V4 VIP           | Uniswap V3 | USDC/WETH | 124669 | 0.00%  |
| 0x V4 Multiplex     | Uniswap V3 | USDC/WETH | 138525 | 11.11% |
| Settler VIP (warm)  | Uniswap V3 | USDC/WETH | 136229 | 9.27%  |
| AllowanceHolder VIP | Uniswap V3 | USDC/WETH | 125712 | 0.84%  |
| UniswapRouter V3    | Uniswap V3 | USDC/WETH | 120978 | -2.96% |
|                     |            |           |        |        |
| 0x V4 VIP           | Uniswap V3 | DAI/WETH  | 112103 | 0.00%  |
| 0x V4 Multiplex     | Uniswap V3 | DAI/WETH  | 125959 | 12.36% |
| Settler VIP (warm)  | Uniswap V3 | DAI/WETH  | 123663 | 10.31% |
| AllowanceHolder VIP | Uniswap V3 | DAI/WETH  | 113146 | 0.93%  |
| UniswapRouter V3    | Uniswap V3 | DAI/WETH  | 108412 | -3.29% |
|                     |            |           |        |        |
| 0x V4 VIP           | Uniswap V3 | USDT/WETH | 114910 | 0.00%  |
| 0x V4 Multiplex     | Uniswap V3 | USDT/WETH | 128766 | 12.06% |
| Settler VIP (warm)  | Uniswap V3 | USDT/WETH | 126479 | 10.07% |
| AllowanceHolder VIP | Uniswap V3 | USDT/WETH | 115962 | 0.92%  |
| UniswapRouter V3    | Uniswap V3 | USDT/WETH | 111091 | -3.32% |
>>>>>>> befab212
|                     |            |           |        |        |

| Custody              | DEX        | Pair      | Gas    | %       |
| -------------------- | ---------- | --------- | ------ | ------- |
<<<<<<< HEAD
| 0x V4 TransformERC20 | Uniswap V3 | USDC/WETH | 246380 | 0.00%   |
| Settler              | Uniswap V3 | USDC/WETH | 212527 | -13.74% |
| AllowanceHolder      | Uniswap V3 | USDC/WETH | 225628 | -8.42%  |
|                      |            |           |        |         |
| 0x V4 TransformERC20 | Uniswap V3 | DAI/WETH  | 223378 | 0.00%   |
| Settler              | Uniswap V3 | DAI/WETH  | 195899 | -12.30% |
| AllowanceHolder      | Uniswap V3 | DAI/WETH  | 209000 | -6.44%  |
|                      |            |           |        |         |
| 0x V4 TransformERC20 | Uniswap V3 | USDT/WETH | 230277 | 0.00%   |
| Settler              | Uniswap V3 | USDT/WETH | 202572 | -12.03% |
| AllowanceHolder      | Uniswap V3 | USDT/WETH | 215673 | -6.34%  |
|                      |            |           |        |         |

| MetaTransactions | DEX        | Pair      | Gas    | %      |
| ---------------- | ---------- | --------- | ------ | ------ |
| 0x V4 Multiplex  | Uniswap V3 | USDC/WETH | 209127 | 0.00%  |
| Settler          | Uniswap V3 | USDC/WETH | 238490 | 14.04% |
|                  |            |           |        |        |
| 0x V4 Multiplex  | Uniswap V3 | DAI/WETH  | 196561 | 0.00%  |
| Settler          | Uniswap V3 | DAI/WETH  | 221868 | 12.87% |
|                  |            |           |        |        |
| 0x V4 Multiplex  | Uniswap V3 | USDT/WETH | 199368 | 0.00%  |
| Settler          | Uniswap V3 | USDT/WETH | 228541 | 14.63% |
|                  |            |           |        |        |

| RFQ             | DEX     | Pair      | Gas    | %       |
| --------------- | ------- | --------- | ------ | ------- |
| 0x V4           | 0x V4   | USDC/WETH | 97930  | 0.00%   |
| Settler         | Settler | USDC/WETH | 138884 | 41.82%  |
| Settler         | 0x V4   | USDC/WETH | 230768 | 135.65% |
| AllowanceHolder | Settler | USDC/WETH | 154484 | 57.75%  |
|                 |         |           |        |         |
| 0x V4           | 0x V4   | DAI/WETH  | 78456  | 0.00%   |
| Settler         | Settler | DAI/WETH  | 119404 | 52.19%  |
| Settler         | 0x V4   | DAI/WETH  | 200852 | 156.01% |
| AllowanceHolder | Settler | DAI/WETH  | 135010 | 72.08%  |
|                 |         |           |        |         |
| 0x V4           | 0x V4   | USDT/WETH | 89568  | 0.00%   |
| Settler         | Settler | USDT/WETH | 130516 | 45.72%  |
| Settler         | 0x V4   | USDT/WETH | 216184 | 141.36% |
| AllowanceHolder | Settler | USDT/WETH | 146122 | 63.14%  |
=======
| 0x V4 TransformERC20 | Uniswap V3 | USDC/WETH | 244603 | 0.00%   |
| Settler              | Uniswap V3 | USDC/WETH | 166693 | -31.85% |
| AllowanceHolder      | Uniswap V3 | USDC/WETH | 156323 | -36.09% |
|                      |            |           |        |         |
| 0x V4 TransformERC20 | Uniswap V3 | DAI/WETH  | 221601 | 0.00%   |
| Settler              | Uniswap V3 | DAI/WETH  | 150071 | -32.28% |
| AllowanceHolder      | Uniswap V3 | DAI/WETH  | 139701 | -36.96% |
|                      |            |           |        |         |
| 0x V4 TransformERC20 | Uniswap V3 | USDT/WETH | 228500 | 0.00%   |
| Settler              | Uniswap V3 | USDT/WETH | 156744 | -31.40% |
| AllowanceHolder      | Uniswap V3 | USDT/WETH | 146374 | -35.94% |
|                      |            |           |        |         |

| MetaTransactions | DEX        | Pair      | Gas    | %       |
| ---------------- | ---------- | --------- | ------ | ------- |
| 0x V4 Multiplex  | Uniswap V3 | USDC/WETH | 208118 | 0.00%   |
| Settler          | Uniswap V3 | USDC/WETH | 169987 | -18.32% |
|                  |            |           |        |         |
| 0x V4 Multiplex  | Uniswap V3 | DAI/WETH  | 195552 | 0.00%   |
| Settler          | Uniswap V3 | DAI/WETH  | 153365 | -21.57% |
|                  |            |           |        |         |
| 0x V4 Multiplex  | Uniswap V3 | USDT/WETH | 198359 | 0.00%   |
| Settler          | Uniswap V3 | USDT/WETH | 160032 | -19.32% |
|                  |            |           |        |         |

| RFQ             | DEX     | Pair      | Gas    | %       |
| --------------- | ------- | --------- | ------ | ------- |
| 0x V4           | 0x V4   | USDC/WETH | 97972  | 0.00%   |
| Settler         | Settler | USDC/WETH | 114362 | 16.73%  |
| Settler         | 0x V4   | USDC/WETH | 206164 | 110.43% |
| AllowanceHolder | Settler | USDC/WETH | 106494 | 8.70%   |
|                 |         |           |        |         |
| 0x V4           | 0x V4   | DAI/WETH  | 78498  | 0.00%   |
| Settler         | Settler | DAI/WETH  | 94888  | 20.88%  |
| Settler         | 0x V4   | DAI/WETH  | 176254 | 124.53% |
| AllowanceHolder | Settler | DAI/WETH  | 87020  | 10.86%  |
|                 |         |           |        |         |
| 0x V4           | 0x V4   | USDT/WETH | 89610  | 0.00%   |
| Settler         | Settler | USDT/WETH | 106000 | 18.29%  |
| Settler         | 0x V4   | USDT/WETH | 191586 | 113.80% |
| AllowanceHolder | Settler | USDT/WETH | 98132  | 9.51%   |
>>>>>>> befab212
|                 |         |           |        |         |

| Curve             | DEX                   | Pair      | Gas    | %       |
| ----------------- | --------------------- | --------- | ------ | ------- |
<<<<<<< HEAD
| Settler           | CurveV2 Tricrypto VIP | USDC/WETH | 432293 | NaN%    |
|                   |                       |           |        |         |
|                   |                       |           |        |         |
| 0x V4             | Curve                 | USDT/WETH | 452961 | 0.00%   |
| Settler           | Curve                 | USDT/WETH | 446398 | -1.45%  |
| Settler           | CurveV2 Tricrypto VIP | USDT/WETH | 444654 | -1.83%  |
| Curve             | Curve                 | USDT/WETH | 341761 | -24.55% |
| Curve Swap Router | Curve                 | USDT/WETH | 412038 | -9.03%  |
=======
| Settler           | CurveV2 Tricrypto VIP | USDC/WETH | 231408 | NaN%    |
|                   |                       |           |        |         |
|                   |                       |           |        |         |
| 0x V4             | Curve                 | USDT/WETH | 452672 | 0.00%   |
| Settler           | Curve                 | USDT/WETH | 422358 | -6.70%  |
| Settler           | CurveV2 Tricrypto VIP | USDT/WETH | 243775 | -46.15% |
| Curve             | Curve                 | USDT/WETH | 341799 | -24.49% |
| Curve Swap Router | Curve                 | USDT/WETH | 412038 | -8.98%  |
>>>>>>> befab212
|                   |                       |           |        |         |

| DODO V1 | DEX     | Pair      | Gas    | %     |
| ------- | ------- | --------- | ------ | ----- |
<<<<<<< HEAD
| Settler | DODO V1 | USDC/WETH | 331903 | 0.00% |
=======
| Settler | DODO V1 | USDC/WETH | 308461 | 0.00% |
>>>>>>> befab212
|         |         |           |        |       |
|         |         |           |        |       |
|         |         |           |        |       |

| Buy token fee     | DEX        | Pair      | Gas    | %     |
| ----------------- | ---------- | --------- | ------ | ----- |
<<<<<<< HEAD
| Settler - custody | Uniswap V3 | USDC/WETH | 220790 | 0.00% |
|                   |            |           |        |       |
| Settler - custody | Uniswap V3 | DAI/WETH  | 208218 | 0.00% |
|                   |            |           |        |       |
| Settler - custody | Uniswap V3 | USDT/WETH | 211034 | 0.00% |
=======
| Settler - custody | Uniswap V3 | USDC/WETH | 173749 | 0.00% |
|                   |            |           |        |       |
| Settler - custody | Uniswap V3 | DAI/WETH  | 161183 | 0.00% |
|                   |            |           |        |       |
| Settler - custody | Uniswap V3 | USDT/WETH | 163999 | 0.00% |
>>>>>>> befab212
|                   |            |           |        |       |

| Sell token fee | DEX        | Pair      | Gas    | %       |
| -------------- | ---------- | --------- | ------ | ------- |
<<<<<<< HEAD
| Settler        | Uniswap V3 | USDC/WETH | 228881 | 0.00%   |
|                |            |           |        |         |
| Settler        | Uniswap V3 | DAI/WETH  | 208197 | 0.00%   |
|                |            |           |        |         |
| Settler        | Uniswap V3 | USDT/WETH | 216646 | 0.00%   |
| Settler        | Curve      | USDT/WETH | 458403 | 111.59% |
=======
| Settler        | Uniswap V3 | USDC/WETH | 182201 | 0.00%   |
|                |            |           |        |         |
| Settler        | Uniswap V3 | DAI/WETH  | 161523 | 0.00%   |
|                |            |           |        |         |
| Settler        | Uniswap V3 | USDT/WETH | 169972 | 0.00%   |
| Settler        | Curve      | USDT/WETH | 433517 | 155.05% |
>>>>>>> befab212
|                |            |           |        |         |

| AllowanceHolder                      | DEX            | Pair      | Gas    | %       |
| ------------------------------------ | -------------- | --------- | ------ | ------- |
<<<<<<< HEAD
| execute                              | Uniswap V3 VIP | USDC/WETH | 194724 | 0.00%   |
| Settler - external move then execute | Uniswap V3     | USDC/WETH | 185091 | -4.95%  |
| execute                              | RFQ            | USDC/WETH | 154484 | -20.67% |
|                                      |                |           |        |         |
| execute                              | Uniswap V3 VIP | DAI/WETH  | 182152 | 0.00%   |
| Settler - external move then execute | Uniswap V3     | DAI/WETH  | 174094 | -4.42%  |
| execute                              | RFQ            | DAI/WETH  | 135010 | -25.88% |
|                                      |                |           |        |         |
| execute                              | Uniswap V3 VIP | USDT/WETH | 184968 | 0.00%   |
| Settler - external move then execute | Uniswap V3     | USDT/WETH | 181082 | -2.10%  |
| execute                              | RFQ            | USDT/WETH | 146122 | -21.00% |
=======
| execute                              | Uniswap V3 VIP | USDC/WETH | 125712 | 0.00%   |
| Settler - external move then execute | Uniswap V3     | USDC/WETH | 140191 | 11.52%  |
| execute                              | RFQ            | USDC/WETH | 106494 | -15.29% |
|                                      |                |           |        |         |
| execute                              | Uniswap V3 VIP | DAI/WETH  | 113146 | 0.00%   |
| Settler - external move then execute | Uniswap V3     | DAI/WETH  | 129200 | 14.19%  |
| execute                              | RFQ            | DAI/WETH  | 87020  | -23.09% |
|                                      |                |           |        |         |
| execute                              | Uniswap V3 VIP | USDT/WETH | 115962 | 0.00%   |
| Settler - external move then execute | Uniswap V3     | USDT/WETH | 136188 | 17.44%  |
| execute                              | RFQ            | USDT/WETH | 98132  | -15.38% |
>>>>>>> befab212
|                                      |                |           |        |         |

| AllowanceHolder sell token fees | DEX | Pair      | Gas    | %      |
| ------------------------------- | --- | --------- | ------ | ------ |
<<<<<<< HEAD
| no fee                          | RFQ | USDC/WETH | 154484 | 0.00%  |
| proportional fee                | RFQ | USDC/WETH | 204519 | 32.39% |
| fixed fee                       | RFQ | USDC/WETH | 171913 | 11.28% |
|                                 |     |           |        |        |
| no fee                          | RFQ | DAI/WETH  | 135010 | 0.00%  |
| proportional fee                | RFQ | DAI/WETH  | 176933 | 31.05% |
| fixed fee                       | RFQ | DAI/WETH  | 148265 | 9.82%  |
|                                 |     |           |        |        |
| no fee                          | RFQ | USDT/WETH | 146122 | 0.00%  |
| proportional fee                | RFQ | USDT/WETH | 193677 | 32.54% |
| fixed fee                       | RFQ | USDT/WETH | 160489 | 9.83%  |
=======
| no fee                          | RFQ | USDC/WETH | 106494 | 0.00%  |
| proportional fee                | RFQ | USDC/WETH | 154002 | 44.61% |
| fixed fee                       | RFQ | USDC/WETH | 122766 | 15.28% |
|                                 |     |           |        |        |
| no fee                          | RFQ | DAI/WETH  | 87020  | 0.00%  |
| proportional fee                | RFQ | DAI/WETH  | 126416 | 45.27% |
| fixed fee                       | RFQ | DAI/WETH  | 99118  | 13.90% |
|                                 |     |           |        |        |
| no fee                          | RFQ | USDT/WETH | 98132  | 0.00%  |
| proportional fee                | RFQ | USDT/WETH | 143160 | 45.89% |
| fixed fee                       | RFQ | USDT/WETH | 111342 | 13.46% |
>>>>>>> befab212
|                                 |     |           |        |        |

[//]: # "END TABLES"

### Settler vs X

#### Settler vs 0xV4

The Settler contracts must perform additional work over 0xV4, namely, invalidate
the state of the `Permit2` signed message, this is essentially an additional
`SSTORE` that must always be performed. `Permit2` also does an `ecrecover` and
(in the metatransaction case) a cold `EXTCODESIZE`. On the other side, Settler
does not need to perform the same Feature implementation lookup that 0xV4
requires as a proxy. Settler's implicit reentrancy guard uses transient
storage.

With the Curve VIP, 0xV4 has to use a LiquidityProviderSandbox as calling
untrusted/arbitrary code is a risk in the protocol. Settler can be more lax with
the calls that it makes to other contracts because it does not hold TVL or
allowances. Settler does not have an equivalent of the liquidity sandbox, making
calls directly to Curve-like contracts.

#### Settler vs Curve

The Curve pool does not allow for a `recipient` to be specified, nor does it
allow for tokens to be `transfer`'d directly into the pool prior to calling the
pool contract. Due to these limitations there is overhead from the `transfer`
out of the Settler contract to the user.  This same limitation applies to the
Curve Swap Router.

## Actions

See
[ISettlerActions](https://github.com/0xProject/0x-settler/blob/master/src/ISettlerActions.sol)
for a list of actions and their parameters. The list of actions, their names,
the type and number of arguments, and the availability by chain is _**NOT
STABLE**_. Do not rely on ABI encoding/decoding of actions directly.

### UniswapV3

This settlement path is optimized by performing the Permit2 in the
`uniswapV3SwapCallback` function performing a `permit2TransferFrom` and avoiding
an additional `transfer`. This is further benefitted from tokens being sent to a
pool with an already initialized balance, rathan than to Settler as a temporary
intermediary.

The action `UNISWAPV3_VIP` exposes this behaviour and it should not be used with
any other action that interacts directly with Permit2 (e.g
`TRANSFER_FROM`). This is a recommendation; under extraordinary circumstances it
is only possible to achieve the required behavior with multiple Permit2
interactions. Except in the case of metatransaction Settlers, it is possible to
do multiple Permit2 interactions in the same Settler call.

# Risk

Since Settler has no outstanding allowances, and no usage of
`IERC20.transferFrom`, overall risk of user funds loss is greatly reduced.

Permit2 allowances (with short dated expiration) still has some risk. Namely,
`Alice` permit2 being intercepted and a malicious transaction from `Mallory`,
which spends `Alice`'s funds, transferring it to `Mallory`.

To protect funds we must validate the actions being performed originate from the
Permit2 signer. This is simple in the case where `msg.sender` is the signer of
the Permit2 message. To support metatransactions we utilise the `witness`
functionality of Permit2 to ensure the actions are intentional from `Alice` as
`msg.sender` is a different address.

## Gas Comparisons

Day by day it gets harder to get a fair real world gas comparison. With rebates
and token balances initialized or not, and the difficulty of setting up the
world, touching storage, then performing the test.

To make gas comparisons fair we will use the following methodology:

- Market Makers have balances of both tokens. Since AMM Pools have non-zero
  balances of both tokens this is a fair comparison.
- The Taker does not have a balance of the token being bought.
- Fee Recipient has a non-zero balance of the fee tokens.
- Nonces for Permit2 and Rfq orders (0x V4) are initialized.
- `setUp` is used as much as possible with limited setup performed in the
  test. Warmup trades are avoided completely as to not warm up storage access.

# Technical Reference

## Permit2 Based Flows

We utilise `Permit2` transfers with an `SignatureTransfer`. Allowing users to
sign a coupon allowing our contracts to move their tokens. Permit2 uses
`PermitTransferFrom` struct for transfers.

`Permit2` provides the following guarantees:

- Funds can only be transferred from the user who signed the Permit2 coupon
- Funds can only be transferred by the `spender` specified in the Permit2 coupon
- Settler may only transfer an amount up to the amount specified in the Permit2 coupon
- Settler may only transfer a token specified in the Permit2 coupon
- Coupons expire after a certain time specified as `deadline`
- Coupons can only be used once

```Solidity
struct TokenPermissions {
    // ERC20 token address
    address token;
    // the maximum amount that can be spent
    uint256 amount;
}

struct PermitTransferFrom {
    TokenPermissions permitted;
    // a unique value for every token owner's signature to prevent signature replays
    uint256 nonce;
    // deadline on the permit signature
    uint256 deadline;
}
```

With this it is simple to transfer the user assets to a specific destination, as
well as take fixed fees. The biggest restriction is that we must consume this
permit entirely once. We cannot perform the permit transfer at different times
consuming different amounts.

The user signs a Permit2 coupon, giving Settler the ability to spend a specific
amount of their funds for a time duration. The EIP712 type the user signs is as
follows:

```
PermitTransferFrom(TokenPermissions permitted,address spender,uint256 nonce,uint256 deadline)
TokenPermissions(address token,uint256 amount)
```

This signed coupon is then provided in the calldata to the `Settler.execute`
function.

Due to this design, the user is prompted for an action two times when performing
a trade. Once to sign the Permit2 coupon, and once to call the `Settler.execute`
function. This is a tradeoff we are willing to make to avoid passive allowances.

In a metatransaction flow, the user is prompted only once.

## Token Transfer Flow

```mermaid
sequenceDiagram
    autonumber
    User->>Settler: execute
    rect rgba(133, 81, 231, 0.5)
        Settler->>Permit2: permitTransfer
        Permit2->>USDC: transferFrom(User, Settler)
        USDC-->>Settler: transfer
    end
    Settler->>UniswapV3: swap
    UniswapV3->>WETH: transfer(Settler)
    WETH-->>Settler: transfer
    UniswapV3->>Settler: uniswapV3Callback
    Settler->>USDC: transfer(UniswapV3)
    USDC-->>UniswapV3: transfer
    Settler->>WETH: balanceOf(Settler)
    Settler->>WETH: transfer(User)
    WETH-->>User: transfer
```

The above example shows the simplest form of settlement in Settler. We abuse
some of the sequence diagram notation to get the point across. Token transfers
are represented by dashes (-->). Normal contract calls are represented by solid
lines. Highlighted in purple is the Permit2 interaction.

For the sake of brevity, following diagrams will have a simplified
representation to showcase the internal flow. This is what we are actually
interested in describing. The initial user interaction (e.g their call to
Settler) and the final transfer is omitted unless it is relevant to highlight in
the flow. Function calls to the DEX may only be representative of the flow, not
the accurate function name.

Below is the simplified version of the above flow.

```mermaid
sequenceDiagram
    autonumber
    rect rgba(133, 81, 231, 0.5)
        USDC-->>Settler: permitTransfer
    end
    Settler->>UniswapV3: swap
    WETH-->>Settler: transfer
    UniswapV3->>Settler: uniswapV3Callback
    USDC-->>UniswapV3: transfer
```

## `BASIC` Flow

This is the most basic flow and a flow that a number of dexes
support. Essentially it is the "call function on DEX, DEX takes tokens from us,
DEX gives us tokens". It has inefficiencies as `transferFrom` is more gas
expensive than `transfer` and we are required to check/set allowances to the
DEX. Typically this DEX also does not support a `recipient` field, introducing
yet another needless `transfer` in simple swaps.

```mermaid
sequenceDiagram
    autonumber
    rect rgba(133, 81, 231, 0.5)
        USDC-->>Settler: permitTransfer
    end
    Settler->>DEX: swap
    USDC-->>DEX: transfer
    WETH-->>Settler: transfer
    WETH-->>User: transfer
```

## VIPs

Settler has a number of specialised fill flows and will add more overtime as we
add support for more dexes.

### UniswapV3

```mermaid
sequenceDiagram
    autonumber
    Settler->>UniswapV3: swap
    WETH-->>User: transfer
    UniswapV3->>Settler: uniswapV3Callback
    rect rgba(133, 81, 231, 0.5)
        USDC-->>UniswapV3: permitTransfer
    end
```

In this flow we avoid extraneous transfers with two optimisations. Firstly, we
utilise the `recipient` field of UniswapV3, providing the User as the recipient
and avoiding an extra transfer. Secondly during the `uniswapV3Callback` we
execute the Permit2 transfer, paying the UniswapV3 pool instead of the Settler
contract, avoiding an extra transfer.

This allows us to achieve **no custody** during this flow and is an extremely
gas efficient way to fill a single UniswapV3 pool, or single chain of UniswapV3
pools.

Note this has the following limitations:

- Single UniswapV3 pool or single chain of pools (e.g ETH->DAI->USDC)
- Cannot support a split between pools (e.g ETH->USDC 5bps and ETH->USDC 1bps)
  as Permit2 transfer can only occur once. a 0xV4 equivalent would be
  `sellTokenForTokenToUniswapV3` as opposed to
  `MultiPlex[sellTokenForEthToUniswapV3,sellTokenForEthToUniswapV3]`.

## RFQ

```mermaid
sequenceDiagram
    autonumber
    rect rgba(133, 81, 231, 0.5)
        WETH-->>User: permitWitnessTransferFrom
    end
    rect rgba(133, 81, 231, 0.5)
        USDC-->>Market Maker: permitTransfer
    end
```

For RFQ we utilize 2 Permit2 transfers, one for the `Market Maker->User` and
another for `User->Market Maker`. This allows us to achieve **no custody**
during this flow and is an extremely gas efficient way to fill RFQ orders. We
simply validate the RFQ order (e.g Taker/msg.sender).

Note the `permitWitnessTransferFrom`, we utilise the `witness` functionality of
Permit2 which allows arbitrary data to be attached to the Permit2 coupon. This
arbitrary data is the actual RFQ order itself, containing the taker/msg.sender
and maker/taker amount and token fields.

A Market maker signs a slightly different Permit2 coupon than a User which
contains additional fields. The EIP712 type the Market Maker signs is as
follows:

```
PermitWitnessTransferFrom(TokenPermissions permitted,address spender,uint256 nonce,uint256 deadline,Consideration consideration)
Consideration(address token,uint256 amount,address counterparty,bool partialFillAllowed)
TokenPermissions(address token,uint256 amount)"
```

With values as follows

```json
{
    permitted: {
        token: makerToken,
        amount: makerAmount
    },
    spender: settlerAddress,
    nonce: unOrderedNonce,
    deadline: deadlineUnixTimestamp,
    consideration: {
        token: takerToken,
        amount: takerAmount,
        counterParty: taker,
        partialFillAllowed: partialFillAllowed
    }
}
```

We use the Permit2 guarantees of a Permit2 coupon to ensure the following:

- RFQ Order cannot be filled more than once
- RFQ Orders expire
- RFQ Orders are signed by the Market Maker

## Fees in Basic Flow

In the most Basic flow, Settler has **taken custody**, usually in both
assets. So a fee can be paid out be Settler.

### Sell token fee

```mermaid
sequenceDiagram
    autonumber
    rect rgba(133, 81, 231, 0.5)
        USDC-->>Settler: permitTransfer
    end
    opt sell token fee
        Settler-->>Fee Recipient: transfer
    end
    Settler->>DEX: swap
    USDC-->>DEX: transfer
    WETH-->>Settler: transfer
    WETH-->>User: transfer
```

While it is possible to utilise Permit2 to pay out the Sell token fee using a
batch permit, we do not use that feature in Settler due to the substantial gas
overhead in the single-transfer case.


<details>
<summary>potential batch flow CURRENTLY UNUSED</summary>

```mermaid
sequenceDiagram
    autonumber
    rect rgba(133, 81, 231, 0.5)
        USDC-->>Settler: permitTransfer
        opt sell token fee
            USDC-->>Fee Recipient: transfer
        end
    end
    Settler->>DEX: swap
    USDC-->>DEX: transfer
    WETH-->>Settler: transfer
    WETH-->>User: transfer
```

</details>

### Buy token fee

```mermaid
sequenceDiagram
    autonumber
    rect rgba(133, 81, 231, 0.5)
        USDC-->>Settler: permitTransfer
    end
    Settler->>DEX: swap
    USDC-->>DEX: transfer
    WETH-->>Settler: transfer
    opt buy token fee
        WETH-->>Fee Recipient: transfer
    end
    WETH-->>User: transfer
```

<details>

<summary>potential batch flow CURRENTLY UNUSED</summary>

## Fees via Permit2

It is possible to collect fees via Permit2, which is typically in the token that
the Permit2 is offloading (e.g the sell token for that counterparty). To perform
this we use the Permit2 batch functionality where the second item in the batch
is the fee.

### RFQ fees via Permit2

```mermaid
sequenceDiagram
    autonumber
    rect rgba(133, 81, 231, 0.5)
        Settler->>Permit2: permitWitnessTransfer
        WETH-->>User: transfer
        opt buy token fee
            WETH-->>Fee Recipient: transfer
        end
    end
    rect rgba(133, 81, 231, 0.5)
        Settler->>Permit2: permitTransfer
        USDC-->>Market Maker: transfer
        opt sell token fee
            USDC-->>Fee Recipient: transfer
        end
    end
```

Using the Batch functionality we can do one or more transfers from either the
User or the Market Maker. Allowing us to take either a buy token fee or a sell
token fee, or both, during RFQ order settlement.

This allows us to achieve **no custody** during this flow and is an extremely
gas efficient way to fill RFQ orders with fees.

### Uniswap VIP sell token fees via Permit2

```mermaid
sequenceDiagram
    autonumber
    Settler->>UniswapV3: swap
    WETH-->>User: transfer
    UniswapV3->>Settler: uniswapV3Callback
    rect rgba(133, 81, 231, 0.5)
        USDC-->>UniswapV3: permitTransfer
        opt sell token fee
            USDC-->>Fee Recipient: transfer
        end
    end
```

It is possible to collect sell token fees via Permit2 with the UniswapV3 VIP as
well, using the Permit2 batch functionality. This flow is similar to the RFQ
fees.

This allows us to achieve **no custody** during this flow and is an extremely
gas efficient way to fill UniswapV3 with sell token fees.

</details>

### Uniswap buy token fees via Permit2

```mermaid
sequenceDiagram
    autonumber
    Settler->>UniswapV3: swap
    WETH-->>Settler: transfer
    UniswapV3->>Settler: uniswapV3Callback
    rect rgba(133, 81, 231, 0.5)
        USDC-->>UniswapV3: permitTransfer
    end
    opt buy token fee
        WETH-->>Fee Recipient: transfer
    end
    WETH-->>User: transfer
```

Since UniswapV3 only supports a single `recipient`, to collect buy token fees,
Settler must **take custody** of the buy token. These additional transfers makes
settlement with UniswapV3 and buy token fees slightly more expensive than with
sell token fees.

## MetaTransactions

Similar to RFQ orders, MetaTransactions use the Permit2 with witness. In this
case the witness is the MetaTransaction itself, containing the actions the user
wants to execute. This gives MetaTransactions access to the same flows above,
with a different entrypoint contract and function signature. In this case, the
signature is a separate argument from the actions so that the actions can be
signed-over by the metatransaction taker.

The EIP712 type the user signs when wanting to perform a metatransaction is:

```
PermitWitnessTransferFrom(TokenPermissions permitted,address spender,uint256 nonce,uint256 deadline,SlippageAndActions slippageAndActions)
SlippageAndActions(address recipient,address buyToken,uint256 minAmountOut,bytes[] actions)
TokenPermissions(address token,uint256 amount)
```

Where `actions` is added and contains the encoded actions the to perform.

## AllowanceHolder

As an intermediary step, we provide the `AllowanceHolder` contract. This sits
infront of Settler and acts as transparently as possible. 0x Settler has a one
way trust relationship to `AllowanceHolder`. The true `msg.sender` is forwarded
from `AllowanceHolder` to 0x Settler in a similar way to
[ERC-2771](https://eips.ethereum.org/EIPS/eip-2771). `Permit2` is not used in
conjunction with `AllowanceHolder`

`exec`: An EOA or a smart contract wallet can utilise this function to perform a
swap via 0x Settler. Tokens are transferred efficiently and on-demand as the
swap executes. Unlike in Permit2 flows, it is possible to make multiple
optimized transfers of the same ephemeral allowance without reauthorizing.

Highlighted in orange is the standard token transfer operations. Note: these are
not the most effiecient swaps available, just enough to demonstrate the point.

`transferFrom` transfers the tokens on demand in the middle of the swap

```mermaid
sequenceDiagram
    autonumber
    User->>AllowanceHolder: exec
    AllowanceHolder->>Settler: execute
    Settler->>UniswapV3: swap
    WETH-->>Settler: transfer
    UniswapV3->>Settler: uniswapV3Callback
    Settler->>AllowanceHolder: transferFrom
    rect rgba(255, 148, 112, 0.5)
        USDC-->>UniswapV3: transferFrom(User, UniswapV3, amt)
    end
    WETH-->>User: transfer
```

# How to deploy

## How to pause the contracts

First, decide how much of everyone's day you're going to ruin. Is the bug
contained to a single `Settler` instance? Or is the bug pervasive? If the bug is
pervasive, you're going to completely ruin everybody's day. Skip steps 3 through
6 below.

You need to be an approved deployer. The "pause" operation is 1-of-n, not 2-of-n
like deploying a new `Settler`. `0x1CeC01DC0fFEE5eB5aF47DbEc1809F2A7c601C30`
(ice cold coffees) is the address of the pauser contract. It's at the same
address on all chains unless somebody screwed up the vanity addresses and didn't
update this document. On Linea, the address of the pauser contract is
`0xBE71A746C7AE0f9D18E6DB4f71d09732B0Ee5b9c` because the code deployed to the
usual address relies on `PUSH0`, which is not supported on that chain. When
Linea adopts the Shanghai hardfork (`PUSH0`), remove the preceeding sentence
from this document.

0. Go to that address on the relevant block explorer.

1. Click on the "Contract" tab.

![Click on "Contract"](img/pause0.png?raw=true)

2. Click on the "Write Contract" tab.

![Click on "Write Contract"](img/pause1.png?raw=true)

3. Click on "remove", the first one.

![Click on the first "remove"](img/pause2.png?raw=true)

4. Click on "Connect to Web3" and allow your wallet to connect. You must connect
   with the address that you use to deploy.

![Click on "Connect to Web3"](img/pause3.png?raw=true)

5. Paste the address of the buggy `Settler` instance.

![Paste the bad Settler address in the box](img/pause4.png?raw=true)

6. Click "Write" and confirm the transaction in your wallet. You have successfully ruined everybody's day :+1:

![Click on "Write"](img/pause5.png?raw=true)

7. This is the step to take if you want to completely shut down the
   protocol. You really hate that everybody is having a nice day. Instead of
   clicking on "remove"; click on "removeAll".

8. Click on "Connect to Web3" and allow your wallet to connect. You must connect
   with the address that you use to deploy.

![Click on "Connect to Web3"](img/pause6.png?raw=true)

9. Enter the "feature" number in the text box. This is probably 2 for
   taker-submitted for 3 for gasless/metatransaction, unless something major has
   changed and nobody bothered to update this document.

![Enter the "feature" number (2 or 3) in the text box](img/pause7.png?raw=true)

10. Click "Write" and confirm the transaction in your wallet. You have _really_ ruined everybody's day :+1:

![Click on "Write"](img/pause8.png?raw=true)

## How to deploy a new `Settler` to a chain that is already set up

Populate `api_secrets.json` by copying
[`api_secrets.json.template`](api_secrets.json.template) and adding your own
block explorer API key and RPC.

You need 2 signers to do this. Each signer needs to run
[`./sh/confirm_new_settler.sh
<CHAIN_NAME>`](sh/confirm_new_settler.sh). Following the prompts, this will sign
the Safe transaction required to submit the deployment. Once two signers have
run this script, the transaction will appear in the [Safe
dApp](https://app.safe.global/) as a pending transaction. Anybody can pay the
gas to execute this, but probably whoever holds `deployer.zeroexprotocol.eth`
will do it (presently Duncan).

On some chains, the [Safe Transaction
Service](https://docs.safe.global/core-api/transaction-service-overview) doesn't
exist. On these chains, instead of uploading the signature to be viewed in the
Safe dApp, `confirm_new_settler.sh` will save a `*.txt` file containing a hex
encoded 65-byte signature. This file needs to be sent verbatim (with filename
intact) to whomever will be doing transaction submission (again,
`deployer.zeroexprotocol.eth` -- presently Duncan). Then the person doing
transaction submission places _both_ `*.txt` files in the root of this
repository and runs [`./sh/deploy_new_settler.sh
<CHAIN_NAME>`](sh/deploy_new_settler.sh). This interacts with the Safe contracts
directly without going through the Safe dApp. The downside of this approach is
the lack of the extremely helpful [Tenderly](https://dashboard.tenderly.co/)
integration that helps review the transaction before submission. Of course, it's
possible to do similar simulations with Foundry, but the UX is much worse.

Now that the contract is deployed on-chain you need to run
[`./sh/verify_settler.sh <CHAIN_NAME>`](sh/verify_settler.sh). This will
(attempt to) verify Settler on both the Etherscan for the chain and
[Sourcify](https://sourcify.dev/). If this fails, it's probably because
[Foundry's source verification is
flaky](https://github.com/foundry-rs/foundry/issues/8470). Try deploying the
contracts in the normal way (without going through the 2 signer ceremony above)
to a testnet and verifying them there to make sure this doesn't
happen.

## How to deploy to a new chain

Zeroth, verify the configuration for your chain in
[`chain_config.json`](chain_config.json) and
[`script/SafeConfig.sol`](script/SafeConfig.sol).

First, you need somebody to give you a copy of `secrets.json`. If you don't have
this, give up. Also populate `api_secrets.json` by copying
[`api_secrets.json.template`](api_secrets.json.template) and adding your own
block explorer API key and RPC.

Second, test for common opcode support:

<details>
<summary>Click for instructions on how to run opcode tests</summary>

```bash
export FOUNDRY_EVM_VERSION=london
declare -r deployer_eoa='YOUR EOA ADDRESS HERE'
declare -r rpc_url='YOUR RPC URL HERE' # http://localhost:1248 if using frame.sh
declare -r -i chainid='CHAIN ID TO TEST HERE'
forge clean
forge build src/ChainCompatibility.sol
declare txid
# you might need to add the `--gas-price` and/or `--gas-limit` flags here; some chains are weird about that
txid="$(cast send --json --rpc-url "$rpc_url" --chain $chainid --from $deployer_eoa --create "$(forge inspect src/ChainCompatibility.sol:ChainCompatibility bytecode)" | jq -rM .transactionHash)"
declare -r txid
cast receipt --json --rpc-url "$rpc_url" $txid | jq -r '.logs[] | { stage: .data[2:66], success: .data[66:130], gas: .data[130:] }'
```

The `stage` fields should be in order (0 through 3). Stage 0 is
`SELFDESTRUCT`. Stage 1 is `PUSH0`. Stage 2 is `TSTORE`/`TLOAD`. Stage 3 is
`MCOPY`. If any entry has `success` of zero, that is strong evidence that the
corresponding opcode is not supported. If `success` is zero, the corresponding
`gas` value should be approximately 100000 (`0x186a0`). Another value in the
`gas` field suggests that something bizarre is going on, meriting manual
investigation. You can also use the `gas` field to see if the opcodes have the
expected gas cost. In particular, you should verify that the gas cost for
`SELFDESTRUCT` is approximately 5000 (`0x1388`). If `success` for `SELFDESTRUCT`
is 1, but `gas` is over 51220 (`0xc814`), you will need to make changes to
`Create3.sol`.

If `PUSH0` is not supported, then `isShanghai` should be `false` in
`chain_config.json`. If any of `TSTORE`/`TLOAD`/`MCOPY` are not supported, then
`isCancun` should be `false` in `chain_config.json`.

You may be tempted to use a blockchain explorer (e.g. Etherscan or Tenderly) to
examine the trace of the resulting transaction or to read the logs. You may also
be tempted to do an `eth_call`, local fork, devnet, or some other form of
advanced simulation. _**DO NOT DO THIS**_. These tools cannot be trusted; they
**will** lie to you. You must submit this transaction on-chain, wait for it to
be confirmed, and then retrieve the receipt (like the above snippet). The
blockchain cannot lie about the logs emitted by a transaction that become part
of its receipt.

</details>

Third, you need have enough native asset in each of the deployer addresses
listed in [`secrets.json.template`](secrets.json.template) to perform the
deployment. If how much isn't obvious to you, you can run the main deployment
script with `BROADCAST=no` to simulate. This can be a little wonky on L2s, so
beware and overprovision the amount of native asset.

Fourth, deploy `AllowanceHolder`. Obviously, if you're deploying to a
Cancun-supporting chain, you don't need to fund the deployer for the old
`AllowanceHolder` (and vice versa). Run [`./sh/deploy_allowanceholder.sh
<CHAIN_NAME>`](sh/deploy_allowanceholder.sh). Note that
`deploy_allowanceholder.sh` doesn't give you a chance to back out. There is no
prompt, it just deploys `AllowanceHolder`.

Fifth, check that the Safe deployment on the new chain is complete. You can
check this by running the main deployment script with `BROADCAST=no`. If it
completes without reverting, you don't need to do anything. If the Safe
deployment on the new chain is incomplete, run [`./sh/deploy_safe_infra.sh
<CHAIN_NAME>`](sh/deploy_safe_infra.sh). You will have to modify this script.

Sixth, make _damn_ sure that you've got the correct configuration in
[`chain_config.json`](chain_config.json). If you screw this up, you'll burn the
vanity address. Run [`BROADCAST=no ./sh/deploy_new_chain.sh
<CHAIN_NAME>`](sh/deploy_new_chain.sh) a bunch of times. Deploy to a
testnet. Simulate each individual transaction in
[Tenderly](https://dashboard.tenderly.co/).

Finally, run `BROADCAST=yes ./sh/deploy_new_chain.sh <CHAIN_NAME>`. Cross your
fingers. If something goes wrong (most commonly, the last transaction runs out
of gas; this is only a minor problem), you'll need to edit either
`sh/deploy_new_chain.sh` or
[`script/DeploySafes.s.sol`](script/DeploySafes.s.sol) to skip the parts of the
deployment you've already done. Tweak `gasMultiplierPercent` and
`minGasPriceGwei` in `chain_config.json`.

Congratulations, `Settler` is deployed on a new chain! :tada:<|MERGE_RESOLUTION|>--- conflicted
+++ resolved
@@ -557,25 +557,6 @@
 
 | VIP                 | DEX        | Pair      | Gas    | %      |
 | ------------------- | ---------- | --------- | ------ | ------ |
-<<<<<<< HEAD
-| 0x V4 VIP           | Uniswap V3 | USDC/WETH | 124834 | 0.00%  |
-| 0x V4 Multiplex     | Uniswap V3 | USDC/WETH | 138690 | 11.10% |
-| Settler VIP (warm)  | Uniswap V3 | USDC/WETH | 182207 | 45.96% |
-| AllowanceHolder VIP | Uniswap V3 | USDC/WETH | 194724 | 55.99% |
-| UniswapRouter V3    | Uniswap V3 | USDC/WETH | 121143 | -2.96% |
-|                     |            |           |        |        |
-| 0x V4 VIP           | Uniswap V3 | DAI/WETH  | 112268 | 0.00%  |
-| 0x V4 Multiplex     | Uniswap V3 | DAI/WETH  | 126124 | 12.34% |
-| Settler VIP (warm)  | Uniswap V3 | DAI/WETH  | 169635 | 51.10% |
-| AllowanceHolder VIP | Uniswap V3 | DAI/WETH  | 182152 | 62.25% |
-| UniswapRouter V3    | Uniswap V3 | DAI/WETH  | 108577 | -3.29% |
-|                     |            |           |        |        |
-| 0x V4 VIP           | Uniswap V3 | USDT/WETH | 115075 | 0.00%  |
-| 0x V4 Multiplex     | Uniswap V3 | USDT/WETH | 128931 | 12.04% |
-| Settler VIP (warm)  | Uniswap V3 | USDT/WETH | 172451 | 49.86% |
-| AllowanceHolder VIP | Uniswap V3 | USDT/WETH | 184968 | 60.74% |
-| UniswapRouter V3    | Uniswap V3 | USDT/WETH | 111256 | -3.32% |
-=======
 | 0x V4 VIP           | Uniswap V3 | USDC/WETH | 124669 | 0.00%  |
 | 0x V4 Multiplex     | Uniswap V3 | USDC/WETH | 138525 | 11.11% |
 | Settler VIP (warm)  | Uniswap V3 | USDC/WETH | 136229 | 9.27%  |
@@ -593,54 +574,10 @@
 | Settler VIP (warm)  | Uniswap V3 | USDT/WETH | 126479 | 10.07% |
 | AllowanceHolder VIP | Uniswap V3 | USDT/WETH | 115962 | 0.92%  |
 | UniswapRouter V3    | Uniswap V3 | USDT/WETH | 111091 | -3.32% |
->>>>>>> befab212
 |                     |            |           |        |        |
 
 | Custody              | DEX        | Pair      | Gas    | %       |
 | -------------------- | ---------- | --------- | ------ | ------- |
-<<<<<<< HEAD
-| 0x V4 TransformERC20 | Uniswap V3 | USDC/WETH | 246380 | 0.00%   |
-| Settler              | Uniswap V3 | USDC/WETH | 212527 | -13.74% |
-| AllowanceHolder      | Uniswap V3 | USDC/WETH | 225628 | -8.42%  |
-|                      |            |           |        |         |
-| 0x V4 TransformERC20 | Uniswap V3 | DAI/WETH  | 223378 | 0.00%   |
-| Settler              | Uniswap V3 | DAI/WETH  | 195899 | -12.30% |
-| AllowanceHolder      | Uniswap V3 | DAI/WETH  | 209000 | -6.44%  |
-|                      |            |           |        |         |
-| 0x V4 TransformERC20 | Uniswap V3 | USDT/WETH | 230277 | 0.00%   |
-| Settler              | Uniswap V3 | USDT/WETH | 202572 | -12.03% |
-| AllowanceHolder      | Uniswap V3 | USDT/WETH | 215673 | -6.34%  |
-|                      |            |           |        |         |
-
-| MetaTransactions | DEX        | Pair      | Gas    | %      |
-| ---------------- | ---------- | --------- | ------ | ------ |
-| 0x V4 Multiplex  | Uniswap V3 | USDC/WETH | 209127 | 0.00%  |
-| Settler          | Uniswap V3 | USDC/WETH | 238490 | 14.04% |
-|                  |            |           |        |        |
-| 0x V4 Multiplex  | Uniswap V3 | DAI/WETH  | 196561 | 0.00%  |
-| Settler          | Uniswap V3 | DAI/WETH  | 221868 | 12.87% |
-|                  |            |           |        |        |
-| 0x V4 Multiplex  | Uniswap V3 | USDT/WETH | 199368 | 0.00%  |
-| Settler          | Uniswap V3 | USDT/WETH | 228541 | 14.63% |
-|                  |            |           |        |        |
-
-| RFQ             | DEX     | Pair      | Gas    | %       |
-| --------------- | ------- | --------- | ------ | ------- |
-| 0x V4           | 0x V4   | USDC/WETH | 97930  | 0.00%   |
-| Settler         | Settler | USDC/WETH | 138884 | 41.82%  |
-| Settler         | 0x V4   | USDC/WETH | 230768 | 135.65% |
-| AllowanceHolder | Settler | USDC/WETH | 154484 | 57.75%  |
-|                 |         |           |        |         |
-| 0x V4           | 0x V4   | DAI/WETH  | 78456  | 0.00%   |
-| Settler         | Settler | DAI/WETH  | 119404 | 52.19%  |
-| Settler         | 0x V4   | DAI/WETH  | 200852 | 156.01% |
-| AllowanceHolder | Settler | DAI/WETH  | 135010 | 72.08%  |
-|                 |         |           |        |         |
-| 0x V4           | 0x V4   | USDT/WETH | 89568  | 0.00%   |
-| Settler         | Settler | USDT/WETH | 130516 | 45.72%  |
-| Settler         | 0x V4   | USDT/WETH | 216184 | 141.36% |
-| AllowanceHolder | Settler | USDT/WETH | 146122 | 63.14%  |
-=======
 | 0x V4 TransformERC20 | Uniswap V3 | USDC/WETH | 244603 | 0.00%   |
 | Settler              | Uniswap V3 | USDC/WETH | 166693 | -31.85% |
 | AllowanceHolder      | Uniswap V3 | USDC/WETH | 156323 | -36.09% |
@@ -682,21 +619,10 @@
 | Settler         | Settler | USDT/WETH | 106000 | 18.29%  |
 | Settler         | 0x V4   | USDT/WETH | 191586 | 113.80% |
 | AllowanceHolder | Settler | USDT/WETH | 98132  | 9.51%   |
->>>>>>> befab212
 |                 |         |           |        |         |
 
 | Curve             | DEX                   | Pair      | Gas    | %       |
 | ----------------- | --------------------- | --------- | ------ | ------- |
-<<<<<<< HEAD
-| Settler           | CurveV2 Tricrypto VIP | USDC/WETH | 432293 | NaN%    |
-|                   |                       |           |        |         |
-|                   |                       |           |        |         |
-| 0x V4             | Curve                 | USDT/WETH | 452961 | 0.00%   |
-| Settler           | Curve                 | USDT/WETH | 446398 | -1.45%  |
-| Settler           | CurveV2 Tricrypto VIP | USDT/WETH | 444654 | -1.83%  |
-| Curve             | Curve                 | USDT/WETH | 341761 | -24.55% |
-| Curve Swap Router | Curve                 | USDT/WETH | 412038 | -9.03%  |
-=======
 | Settler           | CurveV2 Tricrypto VIP | USDC/WETH | 231408 | NaN%    |
 |                   |                       |           |        |         |
 |                   |                       |           |        |         |
@@ -705,71 +631,36 @@
 | Settler           | CurveV2 Tricrypto VIP | USDT/WETH | 243775 | -46.15% |
 | Curve             | Curve                 | USDT/WETH | 341799 | -24.49% |
 | Curve Swap Router | Curve                 | USDT/WETH | 412038 | -8.98%  |
->>>>>>> befab212
 |                   |                       |           |        |         |
 
 | DODO V1 | DEX     | Pair      | Gas    | %     |
 | ------- | ------- | --------- | ------ | ----- |
-<<<<<<< HEAD
-| Settler | DODO V1 | USDC/WETH | 331903 | 0.00% |
-=======
 | Settler | DODO V1 | USDC/WETH | 308461 | 0.00% |
->>>>>>> befab212
 |         |         |           |        |       |
 |         |         |           |        |       |
 |         |         |           |        |       |
 
 | Buy token fee     | DEX        | Pair      | Gas    | %     |
 | ----------------- | ---------- | --------- | ------ | ----- |
-<<<<<<< HEAD
-| Settler - custody | Uniswap V3 | USDC/WETH | 220790 | 0.00% |
-|                   |            |           |        |       |
-| Settler - custody | Uniswap V3 | DAI/WETH  | 208218 | 0.00% |
-|                   |            |           |        |       |
-| Settler - custody | Uniswap V3 | USDT/WETH | 211034 | 0.00% |
-=======
 | Settler - custody | Uniswap V3 | USDC/WETH | 173749 | 0.00% |
 |                   |            |           |        |       |
 | Settler - custody | Uniswap V3 | DAI/WETH  | 161183 | 0.00% |
 |                   |            |           |        |       |
 | Settler - custody | Uniswap V3 | USDT/WETH | 163999 | 0.00% |
->>>>>>> befab212
 |                   |            |           |        |       |
 
 | Sell token fee | DEX        | Pair      | Gas    | %       |
 | -------------- | ---------- | --------- | ------ | ------- |
-<<<<<<< HEAD
-| Settler        | Uniswap V3 | USDC/WETH | 228881 | 0.00%   |
-|                |            |           |        |         |
-| Settler        | Uniswap V3 | DAI/WETH  | 208197 | 0.00%   |
-|                |            |           |        |         |
-| Settler        | Uniswap V3 | USDT/WETH | 216646 | 0.00%   |
-| Settler        | Curve      | USDT/WETH | 458403 | 111.59% |
-=======
 | Settler        | Uniswap V3 | USDC/WETH | 182201 | 0.00%   |
 |                |            |           |        |         |
 | Settler        | Uniswap V3 | DAI/WETH  | 161523 | 0.00%   |
 |                |            |           |        |         |
 | Settler        | Uniswap V3 | USDT/WETH | 169972 | 0.00%   |
 | Settler        | Curve      | USDT/WETH | 433517 | 155.05% |
->>>>>>> befab212
 |                |            |           |        |         |
 
 | AllowanceHolder                      | DEX            | Pair      | Gas    | %       |
 | ------------------------------------ | -------------- | --------- | ------ | ------- |
-<<<<<<< HEAD
-| execute                              | Uniswap V3 VIP | USDC/WETH | 194724 | 0.00%   |
-| Settler - external move then execute | Uniswap V3     | USDC/WETH | 185091 | -4.95%  |
-| execute                              | RFQ            | USDC/WETH | 154484 | -20.67% |
-|                                      |                |           |        |         |
-| execute                              | Uniswap V3 VIP | DAI/WETH  | 182152 | 0.00%   |
-| Settler - external move then execute | Uniswap V3     | DAI/WETH  | 174094 | -4.42%  |
-| execute                              | RFQ            | DAI/WETH  | 135010 | -25.88% |
-|                                      |                |           |        |         |
-| execute                              | Uniswap V3 VIP | USDT/WETH | 184968 | 0.00%   |
-| Settler - external move then execute | Uniswap V3     | USDT/WETH | 181082 | -2.10%  |
-| execute                              | RFQ            | USDT/WETH | 146122 | -21.00% |
-=======
 | execute                              | Uniswap V3 VIP | USDC/WETH | 125712 | 0.00%   |
 | Settler - external move then execute | Uniswap V3     | USDC/WETH | 140191 | 11.52%  |
 | execute                              | RFQ            | USDC/WETH | 106494 | -15.29% |
@@ -781,24 +672,10 @@
 | execute                              | Uniswap V3 VIP | USDT/WETH | 115962 | 0.00%   |
 | Settler - external move then execute | Uniswap V3     | USDT/WETH | 136188 | 17.44%  |
 | execute                              | RFQ            | USDT/WETH | 98132  | -15.38% |
->>>>>>> befab212
 |                                      |                |           |        |         |
 
 | AllowanceHolder sell token fees | DEX | Pair      | Gas    | %      |
 | ------------------------------- | --- | --------- | ------ | ------ |
-<<<<<<< HEAD
-| no fee                          | RFQ | USDC/WETH | 154484 | 0.00%  |
-| proportional fee                | RFQ | USDC/WETH | 204519 | 32.39% |
-| fixed fee                       | RFQ | USDC/WETH | 171913 | 11.28% |
-|                                 |     |           |        |        |
-| no fee                          | RFQ | DAI/WETH  | 135010 | 0.00%  |
-| proportional fee                | RFQ | DAI/WETH  | 176933 | 31.05% |
-| fixed fee                       | RFQ | DAI/WETH  | 148265 | 9.82%  |
-|                                 |     |           |        |        |
-| no fee                          | RFQ | USDT/WETH | 146122 | 0.00%  |
-| proportional fee                | RFQ | USDT/WETH | 193677 | 32.54% |
-| fixed fee                       | RFQ | USDT/WETH | 160489 | 9.83%  |
-=======
 | no fee                          | RFQ | USDC/WETH | 106494 | 0.00%  |
 | proportional fee                | RFQ | USDC/WETH | 154002 | 44.61% |
 | fixed fee                       | RFQ | USDC/WETH | 122766 | 15.28% |
@@ -810,7 +687,6 @@
 | no fee                          | RFQ | USDT/WETH | 98132  | 0.00%  |
 | proportional fee                | RFQ | USDT/WETH | 143160 | 45.89% |
 | fixed fee                       | RFQ | USDT/WETH | 111342 | 13.46% |
->>>>>>> befab212
 |                                 |     |           |        |        |
 
 [//]: # "END TABLES"
