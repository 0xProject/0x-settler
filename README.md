# 0x Settler

Settlement contracts utilising [Permit2](https://github.com/Uniswap/permit2) to perform swaps without any passive allowances to the contract.
<<<<<<< HEAD
=======

## How do I find the most recent deployment?

The deployer/registry contract is deployed to
`0x00000000000004533Fe15556B1E086BB1A72cEae` across all chains (unless somebody
screwed up the vanity address and didn't update this document). The
deployer/registry is an ERC1967 UUPS upgradeable contract that implements an
ERC721-compatible NFT. To find the address of the most recent deployment, call
`ownerOf(uint256)(address)` with the `tokenId` set to the number of the feature
that you wish to query. The feature number is probably 1 unless something major
changed and nobody updated this document. A reverting response indicates that
`Settler` is paused and you should not interact. Do not hardcode any address
other than `0x00000000000004533Fe15556B1E086BB1A72cEae` in your
integration. _**ALWAYS**_ query the deployer/registry for the address of the
most recent contract before building or signing a transaction, metatransaction,
or order.
>>>>>>> 72adab5c

### Custody

Custody, not like the delicious custardy, is when the token(s) being traded are temporarily owned by the Settler contract. This sometimes implies an additional, non-optimal transfer. There are multiple reasons that Settler takes custody of the token, here are a few:

- In the middle of a Multihop trade
- To distribute positive slippage from an AMM
- To pay fees to a fee recipient in the buy token from an AMM
- Trading against an inefficient AMM that only supports `transferFrom(msg.sender)` (e.g Curve)

For the above reasons, there are settlement paths in Settler which allow for custody of the sell token or the buy token. You will see the usage of `custody` to represent this. Sell token or Buy token or both custody is represented by `custody`.

With Permit2, on the Sell token, we can skip custody by utilising `PermitBatch` which can specify multiple recipients of the sell token. For example:

1. UniswapV3 Pool
2. Fee recipient

## Gas usage

Gas cost snapshots are stored under `./forge-snapshots`. The scope is minimized by using [forge-gas-snapshot](https://github.com/marktoda/forge-gas-snapshot).

There is an initial cost for Permit2 when the token has not been previously used. This adds some non-negligble cost as the storage is changed from a 0 for the first time. For this reason we compare warm (where the nonce is non-0) and cold.

Note: The following is more akin to `gasLimit` than it is `gasUsed`, this is due to the difficulty in calculating pinpoint costs (and rebates) in Foundry tests. Real world usage will be slightly lower, but it serves as a useful comparison.

[//]: # "BEGIN TABLES"

| VIP                 | DEX        | Pair      | Gas    | %      |
| ------------------- | ---------- | --------- | ------ | ------ |
| 0x V4 VIP           | Uniswap V3 | USDC/WETH | 124663 | 0.00%  |
| 0x V4 Multiplex     | Uniswap V3 | USDC/WETH | 138516 | 11.11% |
| Settler VIP (warm)  | Uniswap V3 | USDC/WETH | 134081 | 7.55%  |
| AllowanceHolder VIP | Uniswap V3 | USDC/WETH | 125950 | 1.03%  |
| UniswapRouter V3    | Uniswap V3 | USDC/WETH | 120972 | -2.96% |
|                     |            |           |        |        |
| 0x V4 VIP           | Uniswap V3 | DAI/WETH  | 112097 | 0.00%  |
| 0x V4 Multiplex     | Uniswap V3 | DAI/WETH  | 125950 | 12.36% |
| Settler VIP (warm)  | Uniswap V3 | DAI/WETH  | 121515 | 8.40%  |
| AllowanceHolder VIP | Uniswap V3 | DAI/WETH  | 113384 | 1.15%  |
| UniswapRouter V3    | Uniswap V3 | DAI/WETH  | 108406 | -3.29% |
|                     |            |           |        |        |
| 0x V4 VIP           | Uniswap V3 | USDT/WETH | 114904 | 0.00%  |
| 0x V4 Multiplex     | Uniswap V3 | USDT/WETH | 128757 | 12.06% |
| Settler VIP (warm)  | Uniswap V3 | USDT/WETH | 124333 | 8.21%  |
| AllowanceHolder VIP | Uniswap V3 | USDT/WETH | 116202 | 1.13%  |
| UniswapRouter V3    | Uniswap V3 | USDT/WETH | 111085 | -3.32% |
|                     |            |           |        |        |

| Custody              | DEX        | Pair      | Gas    | %       |
| -------------------- | ---------- | --------- | ------ | ------- |
| 0x V4 TransformERC20 | Uniswap V3 | USDC/WETH | 244597 | 0.00%   |
| Settler              | Uniswap V3 | USDC/WETH | 163126 | -33.31% |
| AllowanceHolder      | Uniswap V3 | USDC/WETH | 155145 | -36.57% |
|                      |            |           |        |         |
| 0x V4 TransformERC20 | Uniswap V3 | DAI/WETH  | 221595 | 0.00%   |
| Settler              | Uniswap V3 | DAI/WETH  | 146504 | -33.89% |
| AllowanceHolder      | Uniswap V3 | DAI/WETH  | 138523 | -37.49% |
|                      |            |           |        |         |
| 0x V4 TransformERC20 | Uniswap V3 | USDT/WETH | 228494 | 0.00%   |
| Settler              | Uniswap V3 | USDT/WETH | 153178 | -32.96% |
| AllowanceHolder      | Uniswap V3 | USDT/WETH | 145197 | -36.45% |
|                      |            |           |        |         |

| MetaTransactions | DEX        | Pair      | Gas    | %       |
| ---------------- | ---------- | --------- | ------ | ------- |
| 0x V4 Multiplex  | Uniswap V3 | USDC/WETH | 208070 | 0.00%   |
| Settler          | Uniswap V3 | USDC/WETH | 170197 | -18.20% |
|                  |            |           |        |         |
| 0x V4 Multiplex  | Uniswap V3 | DAI/WETH  | 195504 | 0.00%   |
| Settler          | Uniswap V3 | DAI/WETH  | 153575 | -21.45% |
|                  |            |           |        |         |
| 0x V4 Multiplex  | Uniswap V3 | USDT/WETH | 198311 | 0.00%   |
| Settler          | Uniswap V3 | USDT/WETH | 160249 | -19.19% |
|                  |            |           |        |         |

| OTC             | DEX     | Pair      | Gas    | %       |
| --------------- | ------- | --------- | ------ | ------- |
| 0x V4           | 0x V4   | USDC/WETH | 97915  | 0.00%   |
| Settler         | Settler | USDC/WETH | 111107 | 13.47%  |
| Settler         | 0x V4   | USDC/WETH | 203376 | 107.71% |
| AllowanceHolder | Settler | USDC/WETH | 105649 | 7.90%   |
|                 |         |           |        |         |
| 0x V4           | 0x V4   | DAI/WETH  | 78441  | 0.00%   |
| Settler         | Settler | DAI/WETH  | 91633  | 16.82%  |
| Settler         | 0x V4   | DAI/WETH  | 173466 | 121.14% |
| AllowanceHolder | Settler | DAI/WETH  | 86175  | 9.86%   |
|                 |         |           |        |         |
| 0x V4           | 0x V4   | USDT/WETH | 89553  | 0.00%   |
| Settler         | Settler | USDT/WETH | 102745 | 14.73%  |
| Settler         | 0x V4   | USDT/WETH | 188798 | 110.82% |
| AllowanceHolder | Settler | USDT/WETH | 97287  | 8.64%   |
|                 |         |           |        |         |

| Curve             | DEX   | Pair      | Gas    | %       |
| ----------------- | ----- | --------- | ------ | ------- |
|                   |       |           |        |         |
|                   |       |           |        |         |
| 0x V4             | Curve | USDT/WETH | 452666 | 0.00%   |
| Settler           | Curve | USDT/WETH | 415095 | -8.30%  |
| Curve             | Curve | USDT/WETH | 341755 | -24.50% |
| Curve Swap Router | Curve | USDT/WETH | 412035 | -8.98%  |
|                   |       |           |        |         |

| Buy token fee     | DEX        | Pair      | Gas    | %     |
| ----------------- | ---------- | --------- | ------ | ----- |
| Settler - custody | Uniswap V3 | USDC/WETH | 171982 | 0.00% |
|                   |            |           |        |       |
| Settler - custody | Uniswap V3 | DAI/WETH  | 159416 | 0.00% |
|                   |            |           |        |       |
| Settler - custody | Uniswap V3 | USDT/WETH | 162234 | 0.00% |
|                   |            |           |        |       |

| Sell token fee | DEX        | Pair      | Gas    | %       |
| -------------- | ---------- | --------- | ------ | ------- |
| Settler        | Uniswap V3 | USDC/WETH | 178824 | 0.00%   |
|                |            |           |        |         |
| Settler        | Uniswap V3 | DAI/WETH  | 158146 | 0.00%   |
|                |            |           |        |         |
| Settler        | Uniswap V3 | USDT/WETH | 166602 | 0.00%   |
| Settler        | Curve      | USDT/WETH | 430921 | 158.65% |
|                |            |           |        |         |

| AllowanceHolder                      | DEX            | Pair      | Gas    | %       |
| ------------------------------------ | -------------- | --------- | ------ | ------- |
| execute                              | Uniswap V3 VIP | USDC/WETH | 125950 | 0.00%   |
| Settler - external move then execute | Uniswap V3     | USDC/WETH | 139082 | 10.43%  |
| execute                              | OTC            | USDC/WETH | 105649 | -16.12% |
|                                      |                |           |        |         |
| execute                              | Uniswap V3 VIP | DAI/WETH  | 113384 | 0.00%   |
| Settler - external move then execute | Uniswap V3     | DAI/WETH  | 128091 | 12.97%  |
| execute                              | OTC            | DAI/WETH  | 86175  | -24.00% |
|                                      |                |           |        |         |
| execute                              | Uniswap V3 VIP | USDT/WETH | 116202 | 0.00%   |
| Settler - external move then execute | Uniswap V3     | USDT/WETH | 135080 | 16.25%  |
| execute                              | OTC            | USDT/WETH | 97287  | -16.28% |
|                                      |                |           |        |         |

| AllowanceHolder sell token fees | DEX | Pair      | Gas    | %      |
| ------------------------------- | --- | --------- | ------ | ------ |
| no fee                          | OTC | USDC/WETH | 105649 | 0.00%  |
| proportional fee                | OTC | USDC/WETH | 153543 | 45.33% |
| fixed fee                       | OTC | USDC/WETH | 151571 | 43.47% |
|                                 |     |           |        |        |
| no fee                          | OTC | DAI/WETH  | 86175  | 0.00%  |
| proportional fee                | OTC | DAI/WETH  | 125957 | 46.16% |
| fixed fee                       | OTC | DAI/WETH  | 124698 | 44.70% |
|                                 |     |           |        |        |
| no fee                          | OTC | USDT/WETH | 97287  | 0.00%  |
| proportional fee                | OTC | USDT/WETH | 142707 | 46.69% |
| fixed fee                       | OTC | USDT/WETH | 141019 | 44.95% |
|                                 |     |           |        |        |

[//]: # "END TABLES"

### Settler vs X

#### Settler vs 0xV4

The Settler contracts must perform additional work over 0xV4, namely, invalidate the state of the `Permit2` signed message, this is essentially an additional `SSTORE` that must always be performed.
On the otherside, currently Settler does not need to perform the same Feature implementation lookup that 0xV4 requires as a proxy. Settler also does not need to maintain re-entrancy guards as there is no state or TVL to protect.

With the Curve VIP, 0xV4 has to use a LiquidityProviderSandbox as calling untrusted/arbitrary code is a risk in the protocol.

OTC has noticeable overhead as it is optimized to be interacted with directly in 0xV4. It lacks `recipient` parameters (to avoid extra transfers) and it also lacks a payment callback when the caller is a contract.

#### Settler vs Curve

The Curve pool does not allow for a `recipient` to be specified, nor does it allow for tokens to be `transfer` into the pool. Due to these limitations there is overhead from the `transfer` out of the Settler contract to the user.
This same limitation applies to the Curve Swap Router.

## Actions

See [ISettlerActions](https://github.com/0xProject/0x-settler/blob/master/src/ISettlerActions.sol) for a list of actions and their parameters.

## TODO

- [x] UniV3 VIP with a single `transferFrom(user, pool)` using Permit2 in `uniswapV3SwapCallback`
- [x] Curve
- [x] MetaTxn
- [x] Consolidate warmNonce vs coldNonce naming (let's assume warm by default unless otherwise specified)
- [x] WETH wrap/unwrap
- [ ] Payable OTC (ETH)
- [x] Sell token fees
- [x] Buy token fees
- [x] consider using argument encoding for action names, ala solidity function encoding
- [ ] can we support all dexes without hitting the contract size limit and requiring `DELEGATECALL's`
- [ ] set up some mocks for faster unit testing

## VIPs

We've continued on with the terminology of VIPs. Recall from 0xV4 that VIPs are a special settlement path in order to minimize gas costs.

### UniswapV3 VIP

This settlement path is optimized by performing the Permit2 in the `uniswapV3SwapCallback` function performing a `permit2TransferFrom` and avoiding an additional `transfer`. This is further benefitted from tokens being sent to a pool with an already initialized balance, rathan than to 0xSettler as a temporary intermediary.

The action `UNISWAPV3_PERMIT2_SWAP_EXACT_IN` exposes this behaviour and it should not be used with any other `PERMIT2` action (e.g `PERMIT2_TRANSFER_FROM`).

# Risk

Since Settler has no outstanding allowances, and no usage of `transferFrom` or arbitrary calls, overall risk of user funds loss is greatly reduced.

Permit2 allowances (with short dated expiration) still has some risk. Namely, `Alice` permit2 being intercepted and a malicious transaction from `Mallory`, which spends `Alice`'s funds, transferring it to `Mallory`.

To protect funds we must validate the actions being performed originate from the Permit2 signer. This is simple in the case where `msg.sender/tx.origin` is the signer of the Permit2 message. To support MetaTransactions we utilise the Witness functionality of Permit2 to ensure the actions are intentional from `Alice` as `msg.sender/tx.origin` is a different address.

## Gas Comparisons

Day by day it gets harder to get a fair real world gas comparison. With rebates and token balances initialized or not, and the difficulty of setting up the world, touching storage, then performing the test.

To make gas comparisons fair we will use the following methodology:

- Market Makers have balances of both tokens. Since AMM Pools have non-zero balances of both tokens this is a fair comparison.
- The Taker does not have a balance of the token being bought.
- Fee Recipient has a non-zero balance of the fee tokens.
- Nonces for Permit2 and Otc orders (0x V4) are initialized.
- `setUp` is used as much as possible with limited setup performed in the test. Warmup trades are avoided completely as to not warm up storage access.

# Technical Reference

## Permit2 Based Flows

We utilise `Permit2` transfers with an `SignatureTransfer`. Allowing users to sign a coupon allowing our contracts to move their tokens. Permit2 uses `PermitTransferFrom` struct for single transfers and `PermitBatchTransferFrom` for batch transfers.

`Permit2` provides the following guarantees:

- Funds can only be transferred from the user who signed the Permit2 coupon
- Funds can only be transferred by the `spender` specified in the Permit2 coupon
- Settler may only transfer an amount up to the amount specified in the Permit2 coupon
- Settler may only transfer a token specified in the Permit2 coupon
- Coupons expire after a certain time specified as `deadline`
- Coupons can only be used once

```solidity
struct TokenPermissions {
    // ERC20 token address
    address token;
    // the maximum amount that can be spent
    uint256 amount;
}

struct PermitTransferFrom {
    TokenPermissions permitted;
    // a unique value for every token owner's signature to prevent signature replays
    uint256 nonce;
    // deadline on the permit signature
    uint256 deadline;
}

struct PermitBatchTransferFrom {
    // the tokens and corresponding amounts permitted for a transfer
    TokenPermissions[] permitted;
    // a unique value for every token owner's signature to prevent signature replays
    uint256 nonce;
    // deadline on the permit signature
    uint256 deadline;
}
```

With this it is simple to transfer the user assets to a specific destination, as well as take fixed fees. The biggest restriction is that we must consume this permit entirely once. We cannot perform the permit transfer at different times consuming different amounts.

The User signs a Permit2 coupon, giving Settler the ability to spend a specific amount of their funds for a time duration. The EIP712 type the user signs is as follows:

```solidity
PermitTransferFrom(TokenPermissions permitted,address spender,uint256 nonce,uint256 deadline)
TokenPermissions(address token,uint256 amount)
```

This signed coupon is then provided in the calldata to the `Settler.execute` function.

Due to this design, the user is prompted for an action two times when performing a trade. Once to sign the Permit2 coupon, and once to call the `Settler.execute` function. This is a tradeoff we are willing to make to avoid passive allowances.

In a MetaTransaction flow, the user is prompted only once.

## Token Transfer Flow

```mermaid
sequenceDiagram
    autonumber
    User->>Settler: execute
    rect rgba(133, 81, 231, 0.5)
        Settler->>Permit2: permitTransfer
        Permit2->>USDC: transferFrom(User, Settler)
        USDC-->>Settler: transfer
    end
    Settler->>UniswapV3: swap
    UniswapV3->>WETH: transfer(Settler)
    WETH-->>Settler: transfer
    UniswapV3->>Settler: uniswapV3Callback
    Settler->>USDC: transfer(UniswapV3)
    USDC-->>UniswapV3: transfer
    Settler->>WETH: balanceOf(Settler)
    Settler->>WETH: transfer(User)
    WETH-->>User: transfer
```

The above example shows the simplest form of settlement in Settler. We abuse some of the sequence diagram notation to get the point across. Token transfers are represented by dashes (-->). Normal contract calls are represented by solid lines. Highlighted in purple is the Permit2 interaction.

For the sake of brevity, following diagrams will have a simplified representation to showcase the internal flow. This is what we are actually interested in describing. The initial user interaction (e.g their call to Settler) and the final transfer is omitted unless it is relevant to highlight in the flow. Function calls to the DEX may only be representative of the flow, not the accurate function name.

Below is the simplified version of the above flow.

```mermaid
sequenceDiagram
    autonumber
    rect rgba(133, 81, 231, 0.5)
        USDC-->>Settler: permitTransfer
    end
    Settler->>UniswapV3: swap
    WETH-->>Settler: transfer
    UniswapV3->>Settler: uniswapV3Callback
    USDC-->>UniswapV3: transfer
```

## Basic Flow

This is the most basic flow and a flow that a number of dexes support. Essentially it is the "call function on DEX, DEX takes tokens from us, DEX gives us tokens". It has inefficiencies as `transferFrom` is more gas expensive than `transfer` and we are required to check/set allowances to the DEX. Typically this DEX also does not support a `recipient` field, introducing yet another needless `transfer` in simple swaps.

```mermaid
sequenceDiagram
    autonumber
    rect rgba(133, 81, 231, 0.5)
        USDC-->>Settler: permitTransfer
    end
    Settler->>DEX: swap
    USDC-->>DEX: transfer
    WETH-->>Settler: transfer
    WETH-->>User: transfer
```

## VIPs

Settler has a number of specialised fill flows and will add more overtime as we add support for more dexes.

### UniswapV3

```mermaid
sequenceDiagram
    autonumber
    Settler->>UniswapV3: swap
    WETH-->>User: transfer
    UniswapV3->>Settler: uniswapV3Callback
    rect rgba(133, 81, 231, 0.5)
        USDC-->>UniswapV3: permitTransfer
    end
```

In this flow we avoid extraneous transfers with two optimisations. Firstly, we utilise the `recipient` field of UniswapV3, providing the User as the recipient and avoiding an extra transfer. Secondly during the `uniswapV3Callback` we execute the Permit2 transfer, paying the UniswapV3 pool instead of the Settler contract, avoiding an extra transfer.

This allows us to achieve **no custody** during this flow and is an extremely gas efficient way to fill a single UniswapV3 pool, or single chain of UniswapV3 pools.

Note this has the following limitations:

- Single UniswapV3 pool or single chain of pools (e.g ETH->DAI->USDC)
- Cannot support a split between pools (e.g ETH->USDC 5bps and ETH->USDC 1bps) as Permit2 transfer can only occur once. a 0xV4 equivalent would be `sellTokenForTokenToUniswapV3` as opposed to `MultiPlex[sellTokenForEthToUniswapV3,sellTokenForEthToUniswapV3]`.

## OTC

```mermaid
sequenceDiagram
    autonumber
    rect rgba(133, 81, 231, 0.5)
        WETH-->>User: permitWitnessTransferFrom
    end
    rect rgba(133, 81, 231, 0.5)
        USDC-->>Market Maker: permitTransfer
    end
```

For OTC we utilize 2 Permit2 Transfers, one for the `Market Maker->User` and another for `User->Market Maker`. This allows us to achieve **no custody** during this flow and is an extremely gas efficient way to fill OTC orders. We simply validate the OTC order (e.g Taker/tx.origin).

Note the `permitWitnessTransferFrom`, we utilise the `Witness` functionality of Permit2 which allows arbitrary data to be attached to the Permit2 coupon. This arbitrary data is the actual OTC order itself, containing the taker/tx.origin and maker/taker amount and token fields.

```solidity
struct OtcOrder {
    address makerToken;
    address takerToken;
    uint128 makerAmount;
    uint128 takerAmount;
    address maker;
    address taker;
    address txOrigin;
}
```

A Market maker signs a slightly different Permit2 coupon than a User which contains these additional fields. The EIP712 type the Market Maker signs is as follows:

```solidity
PermitWitnessTransferFrom(TokenPermissions permitted, address spender, uint256 nonce, uint256 deadline, OtcOrder order)
OtcOrder(address makerToken,address takerToken,uint128 makerAmount,uint128 takerAmount,address maker,address taker,address txOrigin)
TokenPermissions(address token,uint256 amount)"
```

We use the Permit2 guarantees of a Permit2 coupon to ensure the following:

- OTC Order cannot be filled more than once
- OTC Orders expire
- OTC Orders are signed by the Market Maker

## Fees in Basic Flow

In the most Basic flow, Settler has **taken custody**, usually in both assets. So a fee can be paid out be Settler.

### Sell token fee

```mermaid
sequenceDiagram
    autonumber
    rect rgba(133, 81, 231, 0.5)
        USDC-->>Settler: permitTransfer
    end
    opt sell token fee
        USDC-->>Fee Recipient: transfer
    end
    Settler->>DEX: swap
    USDC-->>DEX: transfer
    WETH-->>Settler: transfer
    WETH-->>User: transfer
```

It is also possible to utilise Permit2 to pay out the Sell token fee using a batch permit, where the second item in the batch is the amount to payout.

```mermaid
sequenceDiagram
    autonumber
    rect rgba(133, 81, 231, 0.5)
        USDC-->>Settler: permitTransfer
        opt sell token fee
            USDC-->>Fee Recipient: transfer
        end
    end
    Settler->>DEX: swap
    USDC-->>DEX: transfer
    WETH-->>Settler: transfer
    WETH-->>User: transfer
```

### Buy token fee

```mermaid
sequenceDiagram
    autonumber
    rect rgba(133, 81, 231, 0.5)
        USDC-->>Settler: permitTransfer
    end
    Settler->>DEX: swap
    USDC-->>DEX: transfer
    WETH-->>Settler: transfer
    opt buy token fee
        WETH-->>Fee Recipient: transfer
    end
    WETH-->>User: transfer
```

## Fees via Permit2

It is possible to collect fees via Permit2, which is typically in the token that the Permit2 is offloading (e.g the sell token for that counterparty). To perform this we use the Permit2 batch functionality where the second item in the batch is the fee.

### OTC fees via Permit2

```mermaid
sequenceDiagram
    autonumber
    rect rgba(133, 81, 231, 0.5)
        Settler->>Permit2: permitWitnessTransfer
        WETH-->>User: transfer
        opt buy token fee
            WETH-->>Fee Recipient: transfer
        end
    end
    rect rgba(133, 81, 231, 0.5)
        Settler->>Permit2: permitTransfer
        USDC-->>Market Maker: transfer
        opt sell token fee
            USDC-->>Fee Recipient: transfer
        end
    end
```

Using the Batch functionality we can do one or more transfers from either the User or the Market Maker. Allowing us to take either a buy token fee or a sell token fee, or both, during OTC order settlement.

This allows us to achieve **no custody** during this flow and is an extremely gas efficient way to fill OTC orders with fees.

### Uniswap VIP sell token fees via Permit2

```mermaid
sequenceDiagram
    autonumber
    Settler->>UniswapV3: swap
    WETH-->>User: transfer
    UniswapV3->>Settler: uniswapV3Callback
    rect rgba(133, 81, 231, 0.5)
        USDC-->>UniswapV3: permitTransfer
        opt sell token fee
            USDC-->>Fee Recipient: transfer
        end
    end
```

It is possible to collect sell token fees via Permit2 with the UniswapV3 VIP as well, using the Permit2 batch functionality. This flow is similar to the OTC fees.

This allows us to achieve **no custody** during this flow and is an extremely gas efficient way to fill UniswapV3 with sell token fees.

### Uniswap buy token fees via Permit2

```mermaid
sequenceDiagram
    autonumber
    Settler->>UniswapV3: swap
    WETH-->>Settler: transfer
    UniswapV3->>Settler: uniswapV3Callback
    rect rgba(133, 81, 231, 0.5)
        USDC-->>UniswapV3: permitTransfer
    end
    opt buy token fee
        WETH-->>Fee Recipient: transfer
    end
    WETH-->>User: transfer
```

Since UniswapV3 only supports a single `recipient`, to collect buy token fees, Settler must **take custody** of the buy token. These additional transfers makes settlement with UniswapV3 and buy token fees slightly more expensive than with sell token fees.

## MetaTransactions

Similar to OTC orders, MetaTransactions use the Permit2 with witness. In this case the witness is the MetaTransaction itself, containing the actions the user wants to execute. This gives MetaTransactions access to the same flows above, with a slightly different entrypoint to decode the actions from the Permit2 coupon, rather than the actions being provided directly in the arguments to the execute function.

The EIP712 type the user signs when wanting to perform a metatransaction is:

```
PermitWitnessTransferFrom(TokenPermissions permitted,address spender,uint256 nonce,uint256 deadline,bytes[] actions)
TokenPermissions(address token,uint256 amount)
```

Where `actions` is added and contains the encoded actions the to perform.


## AllowanceHolder
As an intermediary step, we provide the `AllowanceHolder` contract. This sits infront of 0x Settler and acts as transparently as possible. 0x Settler has a one way trust relationship to `AllowanceHolder`. The true `msg.sender` is forwarded from `AllowanceHolder` to 0x Settler in a similar way to [ERC-2771](https://eips.ethereum.org/EIPS/eip-2771). `Permit2` is not used in conjunction with `AllowanceHolder`

`execute`: An EOA or a Contract can utilise this function to perform a swap via 0x Settler. Tokens are transferred efficiently and on-demand as the swap executes 

Highlighted in orange is the standard token transfer operations. Note: these are not the most effiecient swaps available, just enough to demonstrate the point.

`execute` transfers the tokens on demand in the middle of the swap

```mermaid
sequenceDiagram
    autonumber
    User->>AllowanceHolder: execute
    AllowanceHolder->>Settler: execute
    Settler->>UniswapV3: swap
    WETH-->>Settler: transfer
    UniswapV3->>Settler: uniswapV3Callback
    Settler->>AllowanceHolder: holderTransferFrom
    rect rgba(255, 148, 112, 0.5)
        USDC-->>UniswapV3: transferFrom(User, UniswapV3, amt)
    end
    WETH-->>User: transfer
```

# How to deploy

## How to pause the contracts

First, decide how much of everyone's day you're going to ruin. Is the bug
contained to a single `Settler` instance? Or is the bug pervasive? If the bug is
pervasive, you're going to completely ruin everybody's day. Skip steps 3 through
6 below.

You need to be an approved deployer. The "pause" operation is 1-of-n, not 2-of-n
like deploying a new `Settler`. `0x1CeC01DC0fFEE5eB5aF47DbEc1809F2A7c601C30`
(ice cold coffees) is the address of the pauser contract. It's at the same
address on all chains unless somebody screwed up the vanity addresses and didn't
update this document.

0. Go to that address on the relevant block explorer.

1. Click on the "Contract" tab.

![Click on "Contract"](img/pause0.png?raw=true)

2. Click on the "Write Contract" tab.

![Click on "Write Contract"](img/pause1.png?raw=true)

3. Click on "remove", the first one.

![Click on the first "remove"](img/pause2.png?raw=true)

4. Click on "Connect to Web3" and allow your wallet to connect. You must connect
   with the address that you use to deploy.

![Click on "Connect to Web3"](img/pause3.png?raw=true)

5. Paste the address of the buggy `Settler` instance.

![Paste the bad Settler address in the box](img/pause4.png?raw=true)

6. Click "Write" and confirm the transaction in your wallet. You have successfully ruined everybody's day :+1:

![Click on "Write"](img/pause5.png?raw=true)

7. This is the step to take if you want to completely shut down the
   protocol. You really hate that everybody is having a nice day. Instead of
   clicking on "remove"; click on "removeAll".

8. Click on "Connect to Web3" and allow your wallet to connect. You must connect
   with the address that you use to deploy.

![Click on "Connect to Web3"](img/pause6.png?raw=true)

9. Enter the "feature" number in the text box. This is probably 1 unless
   something major has changed and nobody bothered to update this document.

![Enter the "feature" number (1) in the text box](img/pause7.png?raw=true)

10. Click "Write" and confirm the transaction in your wallet. You have _really_ ruined everybody's day :+1:

![Click on "Write"](img/pause8.png?raw=true)

## How to deploy a new `Settler` to a chain that is already set up

Populate `api_secrets.json` by copying
[`api_secrets.json.template`](api_secrets.json.template) and adding your own
block explorer API key and RPC.

You need 2 signers to do this. The first person runs
[`./sh/confirm_new_settler.sh`](sh/confirm_new_settler.sh). This is incompatible
with the "unlocked" type of wallet. You must use a Ledger, Trezor, or hot
wallet. Following the prompts, this will sign the Safe transaction required to
submit the deployment.

The second person then runs
[`./sh/deploy_new_settler.sh`](sh/deploy_new_settler.sh). This doesn't need an
extra signature (thanks Safe!). Your wallet will ask you to confirm transaction
submission. Assuming nothing goes wrong (if it does, file a bug report), you
should have a brand-new `Settler`. It also should submit the contract for
verification on the relevant explorer ([unless you're on
Arbitrum](https://twitter.com/duncancmt/status/1775893476342964464)).

## How to deploy to a new chain

Zeroth, verify the configuration for your chain in
[`chain_config.json`](chain_config.json) and
[`script/SafeConfig.sol`](script/SafeConfig.sol).

First, you need somebody to give you a copy of `secrets.json`. If you don't have
this, give up. Also populate `api_secrets.json` by copying
[`api_secrets.json.template`](api_secrets.json.template) and adding your own
block explorer API key and RPC.

Second, you need have enough native asset in each of the deployer addresses
listed in [`secrets.json.template`](secrets.json.template) to perform the
deployment. If how much isn't obvious to you, you can run the main deployment
script with `BROADCAST=no` to simulate. This can be a little wonky on L2s, so
beware and overprovision the amount of native asset.

Third, deploy `AllowanceHolder`. Obviously, if you're deploying to a
Cancun-supporting chain, you don't need to fund the deployer for the old
`AllowanceHolder` (and vice versa). Run [`./sh/deploy_allowanceholder.sh
<CHAIN_NAME>`](sh/deploy_allowanceholder.sh).

Fourth, check that the Safe deployment on the new chain is complete. You can
check this by running the main deployment script with `BROADCAST=no`. If it
completes without reverting, you don't need to do anything. If the Safe
deployment on the new chain is incomplete, run [`./sh/deploy_safe_infra.sh
<CHAIN_NAME>`](sh/deploy_safe_infra.sh). You will have to modify this script.

Fifth, make _damn_ sure that you've got the correct configuration in
[`chain_config.json`](chain_config.json). If you screw this up, you'll burn the
vanity address. Run [`BROADCAST=no ./sh/deploy_new_chain.sh
<CHAIN_NAME>`](sh/deploy_new_chain.sh) a bunch of times. Deploy to a
testnet. Simulate each individual transaction in
[Tenderly](https://dashboard.tenderly.co/).

Finally, run `BROADCAST=yes ./sh/deploy_new_chain.sh <CHAIN_NAME>`. Cross your
fingers. If something goes wrong (most commonly, the second-to-last transaction
runs out of gas; this is only a minor problem), you'll need to edit either
`sh/deploy_new_chain.sh` or
[`script/DeploySafes.s.sol`](script/DeploySafes.s.sol) to skip the parts of the
deployment you've already done. Tweak `gasMultiplierPercent` and
`minGasPriceGwei` in `chain_config.json`.

Congratulations, `Settler` is deployed on a new chain! :tada:<|MERGE_RESOLUTION|>--- conflicted
+++ resolved
@@ -1,8 +1,6 @@
 # 0x Settler
 
 Settlement contracts utilising [Permit2](https://github.com/Uniswap/permit2) to perform swaps without any passive allowances to the contract.
-<<<<<<< HEAD
-=======
 
 ## How do I find the most recent deployment?
 
@@ -19,7 +17,6 @@
 integration. _**ALWAYS**_ query the deployer/registry for the address of the
 most recent contract before building or signing a transaction, metatransaction,
 or order.
->>>>>>> 72adab5c
 
 ### Custody
 
