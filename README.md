# 0x Settler

Settlement contracts utilising [Permit2](https://github.com/Uniswap/permit2) to perform swaps without any passive allowances to the contract.

## How do I find the most recent deployment?

The deployer/registry contract is deployed to
`0x00000000000004533Fe15556B1E086BB1A72cEae` across all chains (unless somebody
screwed up the vanity address and didn't update this document). The
deployer/registry is an ERC1967 UUPS upgradeable contract that implements an
ERC721-compatible NFT. To find the address of the most recent deployment, call
`ownerOf(uint256)(address)` with the `tokenId` set to the number of the feature
that you wish to query. For taker-submitted flows, the feature number is
probably 2 unless something major changed and nobody updated this
document. Likewise, for gasless/metatransaction flows, the feature number is
probably 3. A reverting response indicates that `Settler` is paused and you
should not interact. Do not hardcode any address other than
`0x00000000000004533Fe15556B1E086BB1A72cEae` in your integration. _**ALWAYS**_
query the deployer/registry for the address of the most recent contract before
building or signing a transaction, metatransaction, or order.

### Custody

Custody, not like the delicious custardy, is when the token(s) being traded are temporarily owned by the Settler contract. This sometimes implies an additional, non-optimal transfer. There are multiple reasons that Settler takes custody of the token, here are a few:

- In the middle of a Multihop trade
- To distribute positive slippage from an AMM
- To pay fees to a fee recipient in the buy token from an AMM
- Trading against an inefficient AMM that only supports `transferFrom(msg.sender)` (e.g Curve)

For the above reasons, there are settlement paths in Settler which allow for custody of the sell token or the buy token. You will see the usage of `custody` to represent this. Sell token or Buy token or both custody is represented by `custody`.

With Permit2, on the Sell token, we can skip custody by utilising `PermitBatch` which can specify multiple recipients of the sell token. For example:

1. UniswapV3 Pool
2. Fee recipient

## Gas usage

Gas cost snapshots are stored under `./forge-snapshots`. The scope is minimized by using [forge-gas-snapshot](https://github.com/marktoda/forge-gas-snapshot).

There is an initial cost for Permit2 when the token has not been previously used. This adds some non-negligble cost as the storage is changed from a 0 for the first time. For this reason we compare warm (where the nonce is non-0) and cold.

Note: The following is more akin to `gasLimit` than it is `gasUsed`, this is due to the difficulty in calculating pinpoint costs (and rebates) in Foundry tests. Real world usage will be slightly lower, but it serves as a useful comparison.

[//]: # "BEGIN TABLES"

| VIP                 | DEX        | Pair      | Gas    | %      |
| ------------------- | ---------- | --------- | ------ | ------ |
| 0x V4 VIP           | Uniswap V3 | USDC/WETH | 124669 | 0.00%  |
| 0x V4 Multiplex     | Uniswap V3 | USDC/WETH | 138525 | 11.11% |
| Settler VIP (warm)  | Uniswap V3 | USDC/WETH | 134207 | 7.65%  |
| AllowanceHolder VIP | Uniswap V3 | USDC/WETH | 126119 | 1.16%  |
| UniswapRouter V3    | Uniswap V3 | USDC/WETH | 120978 | -2.96% |
|                     |            |           |        |        |
| 0x V4 VIP           | Uniswap V3 | DAI/WETH  | 112103 | 0.00%  |
| 0x V4 Multiplex     | Uniswap V3 | DAI/WETH  | 125959 | 12.36% |
| Settler VIP (warm)  | Uniswap V3 | DAI/WETH  | 121641 | 8.51%  |
| AllowanceHolder VIP | Uniswap V3 | DAI/WETH  | 113553 | 1.29%  |
| UniswapRouter V3    | Uniswap V3 | DAI/WETH  | 108412 | -3.29% |
|                     |            |           |        |        |
| 0x V4 VIP           | Uniswap V3 | USDT/WETH | 114910 | 0.00%  |
| 0x V4 Multiplex     | Uniswap V3 | USDT/WETH | 128766 | 12.06% |
| Settler VIP (warm)  | Uniswap V3 | USDT/WETH | 124471 | 8.32%  |
| AllowanceHolder VIP | Uniswap V3 | USDT/WETH | 116383 | 1.28%  |
| UniswapRouter V3    | Uniswap V3 | USDT/WETH | 111091 | -3.32% |
|                     |            |           |        |        |

| Custody              | DEX        | Pair      | Gas    | %       |
| -------------------- | ---------- | --------- | ------ | ------- |
| 0x V4 TransformERC20 | Uniswap V3 | USDC/WETH | 244603 | 0.00%   |
<<<<<<< HEAD
| Settler              | Uniswap V3 | USDC/WETH | 164913 | -32.58% |
| AllowanceHolder      | Uniswap V3 | USDC/WETH | 156974 | -35.82% |
|                      |            |           |        |         |
| 0x V4 TransformERC20 | Uniswap V3 | DAI/WETH  | 221601 | 0.00%   |
| Settler              | Uniswap V3 | DAI/WETH  | 148291 | -33.08% |
| AllowanceHolder      | Uniswap V3 | DAI/WETH  | 140352 | -36.66% |
|                      |            |           |        |         |
| 0x V4 TransformERC20 | Uniswap V3 | USDT/WETH | 228500 | 0.00%   |
| Settler              | Uniswap V3 | USDT/WETH | 154977 | -32.18% |
| AllowanceHolder      | Uniswap V3 | USDT/WETH | 147038 | -35.65% |
=======
| Settler              | Uniswap V3 | USDC/WETH | 164931 | -32.57% |
| AllowanceHolder      | Uniswap V3 | USDC/WETH | 156992 | -35.82% |
|                      |            |           |        |         |
| 0x V4 TransformERC20 | Uniswap V3 | DAI/WETH  | 221527 | 0.00%   |
| Settler              | Uniswap V3 | DAI/WETH  | 148309 | -33.05% |
| AllowanceHolder      | Uniswap V3 | DAI/WETH  | 140370 | -36.64% |
|                      |            |           |        |         |
| 0x V4 TransformERC20 | Uniswap V3 | USDT/WETH | 228500 | 0.00%   |
| Settler              | Uniswap V3 | USDT/WETH | 154995 | -32.17% |
| AllowanceHolder      | Uniswap V3 | USDT/WETH | 147056 | -35.64% |
>>>>>>> 333c8cf1
|                      |            |           |        |         |

| MetaTransactions | DEX        | Pair      | Gas    | %       |
| ---------------- | ---------- | --------- | ------ | ------- |
| 0x V4 Multiplex  | Uniswap V3 | USDC/WETH | 208118 | 0.00%   |
<<<<<<< HEAD
| Settler          | Uniswap V3 | USDC/WETH | 170723 | -17.97% |
|                  |            |           |        |         |
| 0x V4 Multiplex  | Uniswap V3 | DAI/WETH  | 195552 | 0.00%   |
| Settler          | Uniswap V3 | DAI/WETH  | 154101 | -21.20% |
|                  |            |           |        |         |
| 0x V4 Multiplex  | Uniswap V3 | USDT/WETH | 198359 | 0.00%   |
| Settler          | Uniswap V3 | USDT/WETH | 160788 | -18.94% |
=======
| Settler          | Uniswap V3 | USDC/WETH | 170700 | -17.98% |
|                  |            |           |        |         |
| 0x V4 Multiplex  | Uniswap V3 | DAI/WETH  | 195552 | 0.00%   |
| Settler          | Uniswap V3 | DAI/WETH  | 154078 | -21.21% |
|                  |            |           |        |         |
| 0x V4 Multiplex  | Uniswap V3 | USDT/WETH | 198359 | 0.00%   |
| Settler          | Uniswap V3 | USDT/WETH | 160765 | -18.95% |
>>>>>>> 333c8cf1
|                  |            |           |        |         |

| RFQ             | DEX     | Pair      | Gas    | %       |
| --------------- | ------- | --------- | ------ | ------- |
| 0x V4           | 0x V4   | USDC/WETH | 97930  | 0.00%   |
| Settler         | Settler | USDC/WETH | 111966 | 14.33%  |
<<<<<<< HEAD
| Settler         | 0x V4   | USDC/WETH | 204629 | 108.95% |
=======
| Settler         | 0x V4   | USDC/WETH | 204606 | 108.93% |
>>>>>>> 333c8cf1
| AllowanceHolder | Settler | USDC/WETH | 106534 | 8.79%   |
|                 |         |           |        |         |
| 0x V4           | 0x V4   | DAI/WETH  | 78456  | 0.00%   |
| Settler         | Settler | DAI/WETH  | 92492  | 17.89%  |
<<<<<<< HEAD
| Settler         | 0x V4   | DAI/WETH  | 174719 | 122.70% |
=======
| Settler         | 0x V4   | DAI/WETH  | 174696 | 122.67% |
>>>>>>> 333c8cf1
| AllowanceHolder | Settler | DAI/WETH  | 87060  | 10.97%  |
|                 |         |           |        |         |
| 0x V4           | 0x V4   | USDT/WETH | 89568  | 0.00%   |
| Settler         | Settler | USDT/WETH | 103604 | 15.67%  |
<<<<<<< HEAD
| Settler         | 0x V4   | USDT/WETH | 190051 | 112.19% |
| AllowanceHolder | Settler | USDT/WETH | 98172  | 9.61%   |
|                 |         |           |        |         |

| Curve             | DEX   | Pair      | Gas    | %       |
| ----------------- | ----- | --------- | ------ | ------- |
|                   |       |           |        |         |
|                   |       |           |        |         |
| 0x V4             | Curve | USDT/WETH | 452672 | 0.00%   |
| Settler           | Curve | USDT/WETH | 416268 | -8.04%  |
| Curve             | Curve | USDT/WETH | 341761 | -24.50% |
| Curve Swap Router | Curve | USDT/WETH | 412038 | -8.98%  |
|                   |       |           |        |         |

| Buy token fee     | DEX        | Pair      | Gas    | %     |
| ----------------- | ---------- | --------- | ------ | ----- |
| Settler - custody | Uniswap V3 | USDC/WETH | 172433 | 0.00% |
|                   |            |           |        |       |
| Settler - custody | Uniswap V3 | DAI/WETH  | 159867 | 0.00% |
|                   |            |           |        |       |
| Settler - custody | Uniswap V3 | USDT/WETH | 162697 | 0.00% |
=======
| Settler         | 0x V4   | USDT/WETH | 190028 | 112.16% |
| AllowanceHolder | Settler | USDT/WETH | 98172  | 9.61%   |
|                 |         |           |        |         |

| Curve             | DEX                   | Pair      | Gas    | %       |
| ----------------- | --------------------- | --------- | ------ | ------- |
| Settler           | CurveV2 Tricrypto VIP | USDC/WETH | 228736 | NaN%    |
|                   |                       |           |        |         |
|                   |                       |           |        |         |
| 0x V4             | Curve                 | USDT/WETH | 452672 | 0.00%   |
| Settler           | Curve                 | USDT/WETH | 416319 | -8.03%  |
| Settler           | CurveV2 Tricrypto VIP | USDT/WETH | 241103 | -46.74% |
| Curve             | Curve                 | USDT/WETH | 341761 | -24.50% |
| Curve Swap Router | Curve                 | USDT/WETH | 412038 | -8.98%  |
|                   |                       |           |        |         |

| DODO V1 | DEX     | Pair      | Gas    | %     |
| ------- | ------- | --------- | ------ | ----- |
| Settler | DODO V1 | USDC/WETH | 303609 | 0.00% |
|         |         |           |        |       |
|         |         |           |        |       |
|         |         |           |        |       |

| Buy token fee     | DEX        | Pair      | Gas    | %     |
| ----------------- | ---------- | --------- | ------ | ----- |
| Settler - custody | Uniswap V3 | USDC/WETH | 172396 | 0.00% |
|                   |            |           |        |       |
| Settler - custody | Uniswap V3 | DAI/WETH  | 159830 | 0.00% |
|                   |            |           |        |       |
| Settler - custody | Uniswap V3 | USDT/WETH | 162660 | 0.00% |
>>>>>>> 333c8cf1
|                   |            |           |        |       |

| Sell token fee | DEX        | Pair      | Gas    | %       |
| -------------- | ---------- | --------- | ------ | ------- |
<<<<<<< HEAD
| Settler        | Uniswap V3 | USDC/WETH | 180916 | 0.00%   |
|                |            |           |        |         |
| Settler        | Uniswap V3 | DAI/WETH  | 160238 | 0.00%   |
|                |            |           |        |         |
| Settler        | Uniswap V3 | USDT/WETH | 168700 | 0.00%   |
| Settler        | Curve      | USDT/WETH | 432399 | 156.31% |
=======
| Settler        | Uniswap V3 | USDC/WETH | 180903 | 0.00%   |
|                |            |           |        |         |
| Settler        | Uniswap V3 | DAI/WETH  | 160225 | 0.00%   |
|                |            |           |        |         |
| Settler        | Uniswap V3 | USDT/WETH | 168687 | 0.00%   |
| Settler        | Curve      | USDT/WETH | 432419 | 156.34% |
>>>>>>> 333c8cf1
|                |            |           |        |         |

| AllowanceHolder                      | DEX            | Pair      | Gas    | %       |
| ------------------------------------ | -------------- | --------- | ------ | ------- |
<<<<<<< HEAD
| execute                              | Uniswap V3 VIP | USDC/WETH | 126092 | 0.00%   |
| Settler - external move then execute | Uniswap V3     | USDC/WETH | 140696 | 11.58%  |
| execute                              | RFQ            | USDC/WETH | 106534 | -15.51% |
|                                      |                |           |        |         |
| execute                              | Uniswap V3 VIP | DAI/WETH  | 113526 | 0.00%   |
| Settler - external move then execute | Uniswap V3     | DAI/WETH  | 129705 | 14.25%  |
| execute                              | RFQ            | DAI/WETH  | 87060  | -23.31% |
|                                      |                |           |        |         |
| execute                              | Uniswap V3 VIP | USDT/WETH | 116356 | 0.00%   |
| Settler - external move then execute | Uniswap V3     | USDT/WETH | 136706 | 17.49%  |
| execute                              | RFQ            | USDT/WETH | 98172  | -15.63% |
=======
| execute                              | Uniswap V3 VIP | USDC/WETH | 126119 | 0.00%   |
| Settler - external move then execute | Uniswap V3     | USDC/WETH | 140705 | 11.57%  |
| execute                              | RFQ            | USDC/WETH | 106534 | -15.53% |
|                                      |                |           |        |         |
| execute                              | Uniswap V3 VIP | DAI/WETH  | 113553 | 0.00%   |
| Settler - external move then execute | Uniswap V3     | DAI/WETH  | 129714 | 14.23%  |
| execute                              | RFQ            | DAI/WETH  | 87060  | -23.33% |
|                                      |                |           |        |         |
| execute                              | Uniswap V3 VIP | USDT/WETH | 116383 | 0.00%   |
| Settler - external move then execute | Uniswap V3     | USDT/WETH | 136715 | 17.47%  |
| execute                              | RFQ            | USDT/WETH | 98172  | -15.65% |
>>>>>>> 333c8cf1
|                                      |                |           |        |         |

| AllowanceHolder sell token fees | DEX | Pair      | Gas    | %      |
| ------------------------------- | --- | --------- | ------ | ------ |
| no fee                          | RFQ | USDC/WETH | 106534 | 0.00%  |
<<<<<<< HEAD
| proportional fee                | RFQ | USDC/WETH | 155038 | 45.53% |
| fixed fee                       | RFQ | USDC/WETH | 153020 | 43.63% |
|                                 |     |           |        |        |
| no fee                          | RFQ | DAI/WETH  | 87060  | 0.00%  |
| proportional fee                | RFQ | DAI/WETH  | 127452 | 46.40% |
| fixed fee                       | RFQ | DAI/WETH  | 126147 | 44.90% |
|                                 |     |           |        |        |
| no fee                          | RFQ | USDT/WETH | 98172  | 0.00%  |
| proportional fee                | RFQ | USDT/WETH | 144196 | 46.88% |
| fixed fee                       | RFQ | USDT/WETH | 142462 | 45.11% |
=======
| proportional fee                | RFQ | USDC/WETH | 155095 | 45.58% |
| fixed fee                       | RFQ | USDC/WETH | 153120 | 43.73% |
|                                 |     |           |        |        |
| no fee                          | RFQ | DAI/WETH  | 87060  | 0.00%  |
| proportional fee                | RFQ | DAI/WETH  | 127509 | 46.46% |
| fixed fee                       | RFQ | DAI/WETH  | 126247 | 45.01% |
|                                 |     |           |        |        |
| no fee                          | RFQ | USDT/WETH | 98172  | 0.00%  |
| proportional fee                | RFQ | USDT/WETH | 144253 | 46.94% |
| fixed fee                       | RFQ | USDT/WETH | 142562 | 45.22% |
>>>>>>> 333c8cf1
|                                 |     |           |        |        |

[//]: # "END TABLES"

### Settler vs X

#### Settler vs 0xV4

The Settler contracts must perform additional work over 0xV4, namely, invalidate the state of the `Permit2` signed message, this is essentially an additional `SSTORE` that must always be performed.
On the otherside, currently Settler does not need to perform the same Feature implementation lookup that 0xV4 requires as a proxy. Settler also does not need to maintain re-entrancy guards as there is no state or TVL to protect.

With the Curve VIP, 0xV4 has to use a LiquidityProviderSandbox as calling untrusted/arbitrary code is a risk in the protocol.

RFQ has noticeable overhead as it is optimized to be interacted with directly in 0xV4. It lacks `recipient` parameters (to avoid extra transfers) and it also lacks a payment callback when the caller is a contract.

#### Settler vs Curve

The Curve pool does not allow for a `recipient` to be specified, nor does it allow for tokens to be `transfer` into the pool. Due to these limitations there is overhead from the `transfer` out of the Settler contract to the user.
This same limitation applies to the Curve Swap Router.

## Actions

See [ISettlerActions](https://github.com/0xProject/0x-settler/blob/master/src/ISettlerActions.sol) for a list of actions and their parameters.

## TODO

- [x] UniV3 VIP with a single `transferFrom(user, pool)` using Permit2 in `uniswapV3SwapCallback`
- [x] Curve
- [x] MetaTxn
- [x] Consolidate warmNonce vs coldNonce naming (let's assume warm by default unless otherwise specified)
- [x] WETH wrap/unwrap
- [ ] Payable RFQ (ETH)
- [x] Sell token fees
- [x] Buy token fees
- [x] consider using argument encoding for action names, ala solidity function encoding
- [ ] can we support all dexes without hitting the contract size limit and requiring `DELEGATECALL's`
- [ ] set up some mocks for faster unit testing

## VIPs

We've continued on with the terminology of VIPs. Recall from 0xV4 that VIPs are a special settlement path in order to minimize gas costs.

### UniswapV3 VIP

This settlement path is optimized by performing the Permit2 in the `uniswapV3SwapCallback` function performing a `permit2TransferFrom` and avoiding an additional `transfer`. This is further benefitted from tokens being sent to a pool with an already initialized balance, rathan than to 0xSettler as a temporary intermediary.

The action `UNISWAPV3_PERMIT2_SWAP_EXACT_IN` exposes this behaviour and it should not be used with any other `PERMIT2` action (e.g `PERMIT2_TRANSFER_FROM`).

# Risk

Since Settler has no outstanding allowances, and no usage of `transferFrom` or arbitrary calls, overall risk of user funds loss is greatly reduced.

Permit2 allowances (with short dated expiration) still has some risk. Namely, `Alice` permit2 being intercepted and a malicious transaction from `Mallory`, which spends `Alice`'s funds, transferring it to `Mallory`.

To protect funds we must validate the actions being performed originate from the Permit2 signer. This is simple in the case where `msg.sender/tx.origin` is the signer of the Permit2 message. To support MetaTransactions we utilise the Witness functionality of Permit2 to ensure the actions are intentional from `Alice` as `msg.sender/tx.origin` is a different address.

## Gas Comparisons

Day by day it gets harder to get a fair real world gas comparison. With rebates and token balances initialized or not, and the difficulty of setting up the world, touching storage, then performing the test.

To make gas comparisons fair we will use the following methodology:

- Market Makers have balances of both tokens. Since AMM Pools have non-zero balances of both tokens this is a fair comparison.
- The Taker does not have a balance of the token being bought.
- Fee Recipient has a non-zero balance of the fee tokens.
- Nonces for Permit2 and Rfq orders (0x V4) are initialized.
- `setUp` is used as much as possible with limited setup performed in the test. Warmup trades are avoided completely as to not warm up storage access.

# Technical Reference

## Permit2 Based Flows

We utilise `Permit2` transfers with an `SignatureTransfer`. Allowing users to sign a coupon allowing our contracts to move their tokens. Permit2 uses `PermitTransferFrom` struct for single transfers and `PermitBatchTransferFrom` for batch transfers.

`Permit2` provides the following guarantees:

- Funds can only be transferred from the user who signed the Permit2 coupon
- Funds can only be transferred by the `spender` specified in the Permit2 coupon
- Settler may only transfer an amount up to the amount specified in the Permit2 coupon
- Settler may only transfer a token specified in the Permit2 coupon
- Coupons expire after a certain time specified as `deadline`
- Coupons can only be used once

```solidity
struct TokenPermissions {
    // ERC20 token address
    address token;
    // the maximum amount that can be spent
    uint256 amount;
}

struct PermitTransferFrom {
    TokenPermissions permitted;
    // a unique value for every token owner's signature to prevent signature replays
    uint256 nonce;
    // deadline on the permit signature
    uint256 deadline;
}

struct PermitBatchTransferFrom {
    // the tokens and corresponding amounts permitted for a transfer
    TokenPermissions[] permitted;
    // a unique value for every token owner's signature to prevent signature replays
    uint256 nonce;
    // deadline on the permit signature
    uint256 deadline;
}
```

With this it is simple to transfer the user assets to a specific destination, as well as take fixed fees. The biggest restriction is that we must consume this permit entirely once. We cannot perform the permit transfer at different times consuming different amounts.

The User signs a Permit2 coupon, giving Settler the ability to spend a specific amount of their funds for a time duration. The EIP712 type the user signs is as follows:

```solidity
PermitTransferFrom(TokenPermissions permitted,address spender,uint256 nonce,uint256 deadline)
TokenPermissions(address token,uint256 amount)
```

This signed coupon is then provided in the calldata to the `Settler.execute` function.

Due to this design, the user is prompted for an action two times when performing a trade. Once to sign the Permit2 coupon, and once to call the `Settler.execute` function. This is a tradeoff we are willing to make to avoid passive allowances.

In a MetaTransaction flow, the user is prompted only once.

## Token Transfer Flow

```mermaid
sequenceDiagram
    autonumber
    User->>Settler: execute
    rect rgba(133, 81, 231, 0.5)
        Settler->>Permit2: permitTransfer
        Permit2->>USDC: transferFrom(User, Settler)
        USDC-->>Settler: transfer
    end
    Settler->>UniswapV3: swap
    UniswapV3->>WETH: transfer(Settler)
    WETH-->>Settler: transfer
    UniswapV3->>Settler: uniswapV3Callback
    Settler->>USDC: transfer(UniswapV3)
    USDC-->>UniswapV3: transfer
    Settler->>WETH: balanceOf(Settler)
    Settler->>WETH: transfer(User)
    WETH-->>User: transfer
```

The above example shows the simplest form of settlement in Settler. We abuse some of the sequence diagram notation to get the point across. Token transfers are represented by dashes (-->). Normal contract calls are represented by solid lines. Highlighted in purple is the Permit2 interaction.

For the sake of brevity, following diagrams will have a simplified representation to showcase the internal flow. This is what we are actually interested in describing. The initial user interaction (e.g their call to Settler) and the final transfer is omitted unless it is relevant to highlight in the flow. Function calls to the DEX may only be representative of the flow, not the accurate function name.

Below is the simplified version of the above flow.

```mermaid
sequenceDiagram
    autonumber
    rect rgba(133, 81, 231, 0.5)
        USDC-->>Settler: permitTransfer
    end
    Settler->>UniswapV3: swap
    WETH-->>Settler: transfer
    UniswapV3->>Settler: uniswapV3Callback
    USDC-->>UniswapV3: transfer
```

## Basic Flow

This is the most basic flow and a flow that a number of dexes support. Essentially it is the "call function on DEX, DEX takes tokens from us, DEX gives us tokens". It has inefficiencies as `transferFrom` is more gas expensive than `transfer` and we are required to check/set allowances to the DEX. Typically this DEX also does not support a `recipient` field, introducing yet another needless `transfer` in simple swaps.

```mermaid
sequenceDiagram
    autonumber
    rect rgba(133, 81, 231, 0.5)
        USDC-->>Settler: permitTransfer
    end
    Settler->>DEX: swap
    USDC-->>DEX: transfer
    WETH-->>Settler: transfer
    WETH-->>User: transfer
```

## VIPs

Settler has a number of specialised fill flows and will add more overtime as we add support for more dexes.

### UniswapV3

```mermaid
sequenceDiagram
    autonumber
    Settler->>UniswapV3: swap
    WETH-->>User: transfer
    UniswapV3->>Settler: uniswapV3Callback
    rect rgba(133, 81, 231, 0.5)
        USDC-->>UniswapV3: permitTransfer
    end
```

In this flow we avoid extraneous transfers with two optimisations. Firstly, we utilise the `recipient` field of UniswapV3, providing the User as the recipient and avoiding an extra transfer. Secondly during the `uniswapV3Callback` we execute the Permit2 transfer, paying the UniswapV3 pool instead of the Settler contract, avoiding an extra transfer.

This allows us to achieve **no custody** during this flow and is an extremely gas efficient way to fill a single UniswapV3 pool, or single chain of UniswapV3 pools.

Note this has the following limitations:

- Single UniswapV3 pool or single chain of pools (e.g ETH->DAI->USDC)
- Cannot support a split between pools (e.g ETH->USDC 5bps and ETH->USDC 1bps) as Permit2 transfer can only occur once. a 0xV4 equivalent would be `sellTokenForTokenToUniswapV3` as opposed to `MultiPlex[sellTokenForEthToUniswapV3,sellTokenForEthToUniswapV3]`.

## RFQ

```mermaid
sequenceDiagram
    autonumber
    rect rgba(133, 81, 231, 0.5)
        WETH-->>User: permitWitnessTransferFrom
    end
    rect rgba(133, 81, 231, 0.5)
        USDC-->>Market Maker: permitTransfer
    end
```

For RFQ we utilize 2 Permit2 Transfers, one for the `Market Maker->User` and another for `User->Market Maker`. This allows us to achieve **no custody** during this flow and is an extremely gas efficient way to fill RFQ orders. We simply validate the RFQ order (e.g Taker/tx.origin).

Note the `permitWitnessTransferFrom`, we utilise the `Witness` functionality of Permit2 which allows arbitrary data to be attached to the Permit2 coupon. This arbitrary data is the actual RFQ order itself, containing the taker/tx.origin and maker/taker amount and token fields.

```solidity
struct RfqOrder {
    address makerToken;
    address takerToken;
    uint128 makerAmount;
    uint128 takerAmount;
    address maker;
    address taker;
    address txOrigin;
}
```

A Market maker signs a slightly different Permit2 coupon than a User which contains these additional fields. The EIP712 type the Market Maker signs is as follows:

```solidity
PermitWitnessTransferFrom(TokenPermissions permitted, address spender, uint256 nonce, uint256 deadline, RfqOrder order)
RfqOrder(address makerToken,address takerToken,uint128 makerAmount,uint128 takerAmount,address maker,address taker,address txOrigin)
TokenPermissions(address token,uint256 amount)"
```

We use the Permit2 guarantees of a Permit2 coupon to ensure the following:

- RFQ Order cannot be filled more than once
- RFQ Orders expire
- RFQ Orders are signed by the Market Maker

## Fees in Basic Flow

In the most Basic flow, Settler has **taken custody**, usually in both assets. So a fee can be paid out be Settler.

### Sell token fee

```mermaid
sequenceDiagram
    autonumber
    rect rgba(133, 81, 231, 0.5)
        USDC-->>Settler: permitTransfer
    end
    opt sell token fee
        USDC-->>Fee Recipient: transfer
    end
    Settler->>DEX: swap
    USDC-->>DEX: transfer
    WETH-->>Settler: transfer
    WETH-->>User: transfer
```

It is also possible to utilise Permit2 to pay out the Sell token fee using a batch permit, where the second item in the batch is the amount to payout.

```mermaid
sequenceDiagram
    autonumber
    rect rgba(133, 81, 231, 0.5)
        USDC-->>Settler: permitTransfer
        opt sell token fee
            USDC-->>Fee Recipient: transfer
        end
    end
    Settler->>DEX: swap
    USDC-->>DEX: transfer
    WETH-->>Settler: transfer
    WETH-->>User: transfer
```

### Buy token fee

```mermaid
sequenceDiagram
    autonumber
    rect rgba(133, 81, 231, 0.5)
        USDC-->>Settler: permitTransfer
    end
    Settler->>DEX: swap
    USDC-->>DEX: transfer
    WETH-->>Settler: transfer
    opt buy token fee
        WETH-->>Fee Recipient: transfer
    end
    WETH-->>User: transfer
```

## Fees via Permit2

It is possible to collect fees via Permit2, which is typically in the token that the Permit2 is offloading (e.g the sell token for that counterparty). To perform this we use the Permit2 batch functionality where the second item in the batch is the fee.

### RFQ fees via Permit2

```mermaid
sequenceDiagram
    autonumber
    rect rgba(133, 81, 231, 0.5)
        Settler->>Permit2: permitWitnessTransfer
        WETH-->>User: transfer
        opt buy token fee
            WETH-->>Fee Recipient: transfer
        end
    end
    rect rgba(133, 81, 231, 0.5)
        Settler->>Permit2: permitTransfer
        USDC-->>Market Maker: transfer
        opt sell token fee
            USDC-->>Fee Recipient: transfer
        end
    end
```

Using the Batch functionality we can do one or more transfers from either the User or the Market Maker. Allowing us to take either a buy token fee or a sell token fee, or both, during RFQ order settlement.

This allows us to achieve **no custody** during this flow and is an extremely gas efficient way to fill RFQ orders with fees.

### Uniswap VIP sell token fees via Permit2

```mermaid
sequenceDiagram
    autonumber
    Settler->>UniswapV3: swap
    WETH-->>User: transfer
    UniswapV3->>Settler: uniswapV3Callback
    rect rgba(133, 81, 231, 0.5)
        USDC-->>UniswapV3: permitTransfer
        opt sell token fee
            USDC-->>Fee Recipient: transfer
        end
    end
```

It is possible to collect sell token fees via Permit2 with the UniswapV3 VIP as well, using the Permit2 batch functionality. This flow is similar to the RFQ fees.

This allows us to achieve **no custody** during this flow and is an extremely gas efficient way to fill UniswapV3 with sell token fees.

### Uniswap buy token fees via Permit2

```mermaid
sequenceDiagram
    autonumber
    Settler->>UniswapV3: swap
    WETH-->>Settler: transfer
    UniswapV3->>Settler: uniswapV3Callback
    rect rgba(133, 81, 231, 0.5)
        USDC-->>UniswapV3: permitTransfer
    end
    opt buy token fee
        WETH-->>Fee Recipient: transfer
    end
    WETH-->>User: transfer
```

Since UniswapV3 only supports a single `recipient`, to collect buy token fees, Settler must **take custody** of the buy token. These additional transfers makes settlement with UniswapV3 and buy token fees slightly more expensive than with sell token fees.

## MetaTransactions

Similar to RFQ orders, MetaTransactions use the Permit2 with witness. In this case the witness is the MetaTransaction itself, containing the actions the user wants to execute. This gives MetaTransactions access to the same flows above, with a slightly different entrypoint to decode the actions from the Permit2 coupon, rather than the actions being provided directly in the arguments to the execute function.

The EIP712 type the user signs when wanting to perform a metatransaction is:

```
PermitWitnessTransferFrom(TokenPermissions permitted,address spender,uint256 nonce,uint256 deadline,bytes[] actions)
TokenPermissions(address token,uint256 amount)
```

Where `actions` is added and contains the encoded actions the to perform.


## AllowanceHolder
As an intermediary step, we provide the `AllowanceHolder` contract. This sits infront of 0x Settler and acts as transparently as possible. 0x Settler has a one way trust relationship to `AllowanceHolder`. The true `msg.sender` is forwarded from `AllowanceHolder` to 0x Settler in a similar way to [ERC-2771](https://eips.ethereum.org/EIPS/eip-2771). `Permit2` is not used in conjunction with `AllowanceHolder`

`execute`: An EOA or a Contract can utilise this function to perform a swap via 0x Settler. Tokens are transferred efficiently and on-demand as the swap executes

Highlighted in orange is the standard token transfer operations. Note: these are not the most effiecient swaps available, just enough to demonstrate the point.

`execute` transfers the tokens on demand in the middle of the swap

```mermaid
sequenceDiagram
    autonumber
    User->>AllowanceHolder: execute
    AllowanceHolder->>Settler: execute
    Settler->>UniswapV3: swap
    WETH-->>Settler: transfer
    UniswapV3->>Settler: uniswapV3Callback
    Settler->>AllowanceHolder: holderTransferFrom
    rect rgba(255, 148, 112, 0.5)
        USDC-->>UniswapV3: transferFrom(User, UniswapV3, amt)
    end
    WETH-->>User: transfer
```

# How to deploy

## How to pause the contracts

First, decide how much of everyone's day you're going to ruin. Is the bug
contained to a single `Settler` instance? Or is the bug pervasive? If the bug is
pervasive, you're going to completely ruin everybody's day. Skip steps 3 through
6 below.

You need to be an approved deployer. The "pause" operation is 1-of-n, not 2-of-n
like deploying a new `Settler`. `0x1CeC01DC0fFEE5eB5aF47DbEc1809F2A7c601C30`
(ice cold coffees) is the address of the pauser contract. It's at the same
address on all chains unless somebody screwed up the vanity addresses and didn't
update this document.

0. Go to that address on the relevant block explorer.

1. Click on the "Contract" tab.

![Click on "Contract"](img/pause0.png?raw=true)

2. Click on the "Write Contract" tab.

![Click on "Write Contract"](img/pause1.png?raw=true)

3. Click on "remove", the first one.

![Click on the first "remove"](img/pause2.png?raw=true)

4. Click on "Connect to Web3" and allow your wallet to connect. You must connect
   with the address that you use to deploy.

![Click on "Connect to Web3"](img/pause3.png?raw=true)

5. Paste the address of the buggy `Settler` instance.

![Paste the bad Settler address in the box](img/pause4.png?raw=true)

6. Click "Write" and confirm the transaction in your wallet. You have successfully ruined everybody's day :+1:

![Click on "Write"](img/pause5.png?raw=true)

7. This is the step to take if you want to completely shut down the
   protocol. You really hate that everybody is having a nice day. Instead of
   clicking on "remove"; click on "removeAll".

8. Click on "Connect to Web3" and allow your wallet to connect. You must connect
   with the address that you use to deploy.

![Click on "Connect to Web3"](img/pause6.png?raw=true)

9. Enter the "feature" number in the text box. This is probably 2 for
   taker-submitted for 3 for gasless/metatransaction, unless something major has
   changed and nobody bothered to update this document.

![Enter the "feature" number (2 or 3) in the text box](img/pause7.png?raw=true)

10. Click "Write" and confirm the transaction in your wallet. You have _really_ ruined everybody's day :+1:

![Click on "Write"](img/pause8.png?raw=true)

## How to deploy a new `Settler` to a chain that is already set up

Populate `api_secrets.json` by copying
[`api_secrets.json.template`](api_secrets.json.template) and adding your own
block explorer API key and RPC.

You need 2 signers to do this. The first person runs
[`./sh/confirm_new_settler.sh`](sh/confirm_new_settler.sh). This is incompatible
with the "unlocked" type of wallet. You must use a Ledger, Trezor, or hot
wallet. Following the prompts, this will sign the Safe transaction required to
submit the deployment.

The second person then runs
[`./sh/deploy_new_settler.sh`](sh/deploy_new_settler.sh). This doesn't need an
extra signature (thanks Safe!). Your wallet will ask you to confirm transaction
submission. Assuming nothing goes wrong (if it does, file a bug report), you
should have a brand-new `Settler`. It also should submit the contract for
verification on the relevant explorer ([unless you're on
Arbitrum](https://twitter.com/duncancmt/status/1775893476342964464)).

## How to deploy to a new chain

Zeroth, verify the configuration for your chain in
[`chain_config.json`](chain_config.json) and
[`script/SafeConfig.sol`](script/SafeConfig.sol).

First, you need somebody to give you a copy of `secrets.json`. If you don't have
this, give up. Also populate `api_secrets.json` by copying
[`api_secrets.json.template`](api_secrets.json.template) and adding your own
block explorer API key and RPC.

Second, you need have enough native asset in each of the deployer addresses
listed in [`secrets.json.template`](secrets.json.template) to perform the
deployment. If how much isn't obvious to you, you can run the main deployment
script with `BROADCAST=no` to simulate. This can be a little wonky on L2s, so
beware and overprovision the amount of native asset.

Third, deploy `AllowanceHolder`. Obviously, if you're deploying to a
Cancun-supporting chain, you don't need to fund the deployer for the old
`AllowanceHolder` (and vice versa). Run [`./sh/deploy_allowanceholder.sh
<CHAIN_NAME>`](sh/deploy_allowanceholder.sh).

Fourth, check that the Safe deployment on the new chain is complete. You can
check this by running the main deployment script with `BROADCAST=no`. If it
completes without reverting, you don't need to do anything. If the Safe
deployment on the new chain is incomplete, run [`./sh/deploy_safe_infra.sh
<CHAIN_NAME>`](sh/deploy_safe_infra.sh). You will have to modify this script.

Fifth, make _damn_ sure that you've got the correct configuration in
[`chain_config.json`](chain_config.json). If you screw this up, you'll burn the
vanity address. Run [`BROADCAST=no ./sh/deploy_new_chain.sh
<CHAIN_NAME>`](sh/deploy_new_chain.sh) a bunch of times. Deploy to a
testnet. Simulate each individual transaction in
[Tenderly](https://dashboard.tenderly.co/).

Finally, run `BROADCAST=yes ./sh/deploy_new_chain.sh <CHAIN_NAME>`. Cross your
fingers. If something goes wrong (most commonly, the second-to-last transaction
runs out of gas; this is only a minor problem), you'll need to edit either
`sh/deploy_new_chain.sh` or
[`script/DeploySafes.s.sol`](script/DeploySafes.s.sol) to skip the parts of the
deployment you've already done. Tweak `gasMultiplierPercent` and
`minGasPriceGwei` in `chain_config.json`.

Congratulations, `Settler` is deployed on a new chain! :tada:<|MERGE_RESOLUTION|>--- conflicted
+++ resolved
@@ -69,18 +69,6 @@
 | Custody              | DEX        | Pair      | Gas    | %       |
 | -------------------- | ---------- | --------- | ------ | ------- |
 | 0x V4 TransformERC20 | Uniswap V3 | USDC/WETH | 244603 | 0.00%   |
-<<<<<<< HEAD
-| Settler              | Uniswap V3 | USDC/WETH | 164913 | -32.58% |
-| AllowanceHolder      | Uniswap V3 | USDC/WETH | 156974 | -35.82% |
-|                      |            |           |        |         |
-| 0x V4 TransformERC20 | Uniswap V3 | DAI/WETH  | 221601 | 0.00%   |
-| Settler              | Uniswap V3 | DAI/WETH  | 148291 | -33.08% |
-| AllowanceHolder      | Uniswap V3 | DAI/WETH  | 140352 | -36.66% |
-|                      |            |           |        |         |
-| 0x V4 TransformERC20 | Uniswap V3 | USDT/WETH | 228500 | 0.00%   |
-| Settler              | Uniswap V3 | USDT/WETH | 154977 | -32.18% |
-| AllowanceHolder      | Uniswap V3 | USDT/WETH | 147038 | -35.65% |
-=======
 | Settler              | Uniswap V3 | USDC/WETH | 164931 | -32.57% |
 | AllowanceHolder      | Uniswap V3 | USDC/WETH | 156992 | -35.82% |
 |                      |            |           |        |         |
@@ -91,21 +79,11 @@
 | 0x V4 TransformERC20 | Uniswap V3 | USDT/WETH | 228500 | 0.00%   |
 | Settler              | Uniswap V3 | USDT/WETH | 154995 | -32.17% |
 | AllowanceHolder      | Uniswap V3 | USDT/WETH | 147056 | -35.64% |
->>>>>>> 333c8cf1
 |                      |            |           |        |         |
 
 | MetaTransactions | DEX        | Pair      | Gas    | %       |
 | ---------------- | ---------- | --------- | ------ | ------- |
 | 0x V4 Multiplex  | Uniswap V3 | USDC/WETH | 208118 | 0.00%   |
-<<<<<<< HEAD
-| Settler          | Uniswap V3 | USDC/WETH | 170723 | -17.97% |
-|                  |            |           |        |         |
-| 0x V4 Multiplex  | Uniswap V3 | DAI/WETH  | 195552 | 0.00%   |
-| Settler          | Uniswap V3 | DAI/WETH  | 154101 | -21.20% |
-|                  |            |           |        |         |
-| 0x V4 Multiplex  | Uniswap V3 | USDT/WETH | 198359 | 0.00%   |
-| Settler          | Uniswap V3 | USDT/WETH | 160788 | -18.94% |
-=======
 | Settler          | Uniswap V3 | USDC/WETH | 170700 | -17.98% |
 |                  |            |           |        |         |
 | 0x V4 Multiplex  | Uniswap V3 | DAI/WETH  | 195552 | 0.00%   |
@@ -113,54 +91,22 @@
 |                  |            |           |        |         |
 | 0x V4 Multiplex  | Uniswap V3 | USDT/WETH | 198359 | 0.00%   |
 | Settler          | Uniswap V3 | USDT/WETH | 160765 | -18.95% |
->>>>>>> 333c8cf1
 |                  |            |           |        |         |
 
 | RFQ             | DEX     | Pair      | Gas    | %       |
 | --------------- | ------- | --------- | ------ | ------- |
 | 0x V4           | 0x V4   | USDC/WETH | 97930  | 0.00%   |
 | Settler         | Settler | USDC/WETH | 111966 | 14.33%  |
-<<<<<<< HEAD
-| Settler         | 0x V4   | USDC/WETH | 204629 | 108.95% |
-=======
 | Settler         | 0x V4   | USDC/WETH | 204606 | 108.93% |
->>>>>>> 333c8cf1
 | AllowanceHolder | Settler | USDC/WETH | 106534 | 8.79%   |
 |                 |         |           |        |         |
 | 0x V4           | 0x V4   | DAI/WETH  | 78456  | 0.00%   |
 | Settler         | Settler | DAI/WETH  | 92492  | 17.89%  |
-<<<<<<< HEAD
-| Settler         | 0x V4   | DAI/WETH  | 174719 | 122.70% |
-=======
 | Settler         | 0x V4   | DAI/WETH  | 174696 | 122.67% |
->>>>>>> 333c8cf1
 | AllowanceHolder | Settler | DAI/WETH  | 87060  | 10.97%  |
 |                 |         |           |        |         |
 | 0x V4           | 0x V4   | USDT/WETH | 89568  | 0.00%   |
 | Settler         | Settler | USDT/WETH | 103604 | 15.67%  |
-<<<<<<< HEAD
-| Settler         | 0x V4   | USDT/WETH | 190051 | 112.19% |
-| AllowanceHolder | Settler | USDT/WETH | 98172  | 9.61%   |
-|                 |         |           |        |         |
-
-| Curve             | DEX   | Pair      | Gas    | %       |
-| ----------------- | ----- | --------- | ------ | ------- |
-|                   |       |           |        |         |
-|                   |       |           |        |         |
-| 0x V4             | Curve | USDT/WETH | 452672 | 0.00%   |
-| Settler           | Curve | USDT/WETH | 416268 | -8.04%  |
-| Curve             | Curve | USDT/WETH | 341761 | -24.50% |
-| Curve Swap Router | Curve | USDT/WETH | 412038 | -8.98%  |
-|                   |       |           |        |         |
-
-| Buy token fee     | DEX        | Pair      | Gas    | %     |
-| ----------------- | ---------- | --------- | ------ | ----- |
-| Settler - custody | Uniswap V3 | USDC/WETH | 172433 | 0.00% |
-|                   |            |           |        |       |
-| Settler - custody | Uniswap V3 | DAI/WETH  | 159867 | 0.00% |
-|                   |            |           |        |       |
-| Settler - custody | Uniswap V3 | USDT/WETH | 162697 | 0.00% |
-=======
 | Settler         | 0x V4   | USDT/WETH | 190028 | 112.16% |
 | AllowanceHolder | Settler | USDT/WETH | 98172  | 9.61%   |
 |                 |         |           |        |         |
@@ -191,43 +137,20 @@
 | Settler - custody | Uniswap V3 | DAI/WETH  | 159830 | 0.00% |
 |                   |            |           |        |       |
 | Settler - custody | Uniswap V3 | USDT/WETH | 162660 | 0.00% |
->>>>>>> 333c8cf1
 |                   |            |           |        |       |
 
 | Sell token fee | DEX        | Pair      | Gas    | %       |
 | -------------- | ---------- | --------- | ------ | ------- |
-<<<<<<< HEAD
-| Settler        | Uniswap V3 | USDC/WETH | 180916 | 0.00%   |
-|                |            |           |        |         |
-| Settler        | Uniswap V3 | DAI/WETH  | 160238 | 0.00%   |
-|                |            |           |        |         |
-| Settler        | Uniswap V3 | USDT/WETH | 168700 | 0.00%   |
-| Settler        | Curve      | USDT/WETH | 432399 | 156.31% |
-=======
 | Settler        | Uniswap V3 | USDC/WETH | 180903 | 0.00%   |
 |                |            |           |        |         |
 | Settler        | Uniswap V3 | DAI/WETH  | 160225 | 0.00%   |
 |                |            |           |        |         |
 | Settler        | Uniswap V3 | USDT/WETH | 168687 | 0.00%   |
 | Settler        | Curve      | USDT/WETH | 432419 | 156.34% |
->>>>>>> 333c8cf1
 |                |            |           |        |         |
 
 | AllowanceHolder                      | DEX            | Pair      | Gas    | %       |
 | ------------------------------------ | -------------- | --------- | ------ | ------- |
-<<<<<<< HEAD
-| execute                              | Uniswap V3 VIP | USDC/WETH | 126092 | 0.00%   |
-| Settler - external move then execute | Uniswap V3     | USDC/WETH | 140696 | 11.58%  |
-| execute                              | RFQ            | USDC/WETH | 106534 | -15.51% |
-|                                      |                |           |        |         |
-| execute                              | Uniswap V3 VIP | DAI/WETH  | 113526 | 0.00%   |
-| Settler - external move then execute | Uniswap V3     | DAI/WETH  | 129705 | 14.25%  |
-| execute                              | RFQ            | DAI/WETH  | 87060  | -23.31% |
-|                                      |                |           |        |         |
-| execute                              | Uniswap V3 VIP | USDT/WETH | 116356 | 0.00%   |
-| Settler - external move then execute | Uniswap V3     | USDT/WETH | 136706 | 17.49%  |
-| execute                              | RFQ            | USDT/WETH | 98172  | -15.63% |
-=======
 | execute                              | Uniswap V3 VIP | USDC/WETH | 126119 | 0.00%   |
 | Settler - external move then execute | Uniswap V3     | USDC/WETH | 140705 | 11.57%  |
 | execute                              | RFQ            | USDC/WETH | 106534 | -15.53% |
@@ -239,24 +162,11 @@
 | execute                              | Uniswap V3 VIP | USDT/WETH | 116383 | 0.00%   |
 | Settler - external move then execute | Uniswap V3     | USDT/WETH | 136715 | 17.47%  |
 | execute                              | RFQ            | USDT/WETH | 98172  | -15.65% |
->>>>>>> 333c8cf1
 |                                      |                |           |        |         |
 
 | AllowanceHolder sell token fees | DEX | Pair      | Gas    | %      |
 | ------------------------------- | --- | --------- | ------ | ------ |
 | no fee                          | RFQ | USDC/WETH | 106534 | 0.00%  |
-<<<<<<< HEAD
-| proportional fee                | RFQ | USDC/WETH | 155038 | 45.53% |
-| fixed fee                       | RFQ | USDC/WETH | 153020 | 43.63% |
-|                                 |     |           |        |        |
-| no fee                          | RFQ | DAI/WETH  | 87060  | 0.00%  |
-| proportional fee                | RFQ | DAI/WETH  | 127452 | 46.40% |
-| fixed fee                       | RFQ | DAI/WETH  | 126147 | 44.90% |
-|                                 |     |           |        |        |
-| no fee                          | RFQ | USDT/WETH | 98172  | 0.00%  |
-| proportional fee                | RFQ | USDT/WETH | 144196 | 46.88% |
-| fixed fee                       | RFQ | USDT/WETH | 142462 | 45.11% |
-=======
 | proportional fee                | RFQ | USDC/WETH | 155095 | 45.58% |
 | fixed fee                       | RFQ | USDC/WETH | 153120 | 43.73% |
 |                                 |     |           |        |        |
@@ -267,7 +177,6 @@
 | no fee                          | RFQ | USDT/WETH | 98172  | 0.00%  |
 | proportional fee                | RFQ | USDT/WETH | 144253 | 46.94% |
 | fixed fee                       | RFQ | USDT/WETH | 142562 | 45.22% |
->>>>>>> 333c8cf1
 |                                 |     |           |        |        |
 
 [//]: # "END TABLES"
