--- conflicted
+++ resolved
@@ -618,7 +618,6 @@
 
 | VIP                 | DEX        | Pair      | Gas    | %      |
 | ------------------- | ---------- | --------- | ------ | ------ |
-<<<<<<< HEAD
 | 0x V4 VIP           | Uniswap V3 | USDC/WETH | 121470 | 0.00%  |
 | 0x V4 Multiplex     | Uniswap V3 | USDC/WETH | 135326 | 11.41% |
 | Settler VIP (warm)  | Uniswap V3 | USDC/WETH | 175587 | 44.55% |
@@ -639,33 +638,10 @@
 |                     |            |           |        |        |
 | Settler VIP (warm)  | Uniswap V3 | WETH/USDC | 198008 | NaN%   |
 | UniswapRouter V3    | Uniswap V3 | WETH/USDC | 140238 | NaN%   |
-=======
-| 0x V4 VIP           | Uniswap V3 | USDC/WETH | 121305 | 0.00%  |
-| 0x V4 Multiplex     | Uniswap V3 | USDC/WETH | 135161 | 11.42% |
-| Settler VIP (warm)  | Uniswap V3 | USDC/WETH | 129708 | 6.93%  |
-| AllowanceHolder VIP | Uniswap V3 | USDC/WETH | 122057 | 0.62%  |
-| UniswapRouter V3    | Uniswap V3 | USDC/WETH | 117644 | -3.02% |
-|                     |            |           |        |        |
-| 0x V4 VIP           | Uniswap V3 | DAI/WETH  | 111976 | 0.00%  |
-| 0x V4 Multiplex     | Uniswap V3 | DAI/WETH  | 125832 | 12.37% |
-| Settler VIP (warm)  | Uniswap V3 | DAI/WETH  | 120379 | 7.50%  |
-| AllowanceHolder VIP | Uniswap V3 | DAI/WETH  | 112728 | 0.67%  |
-| UniswapRouter V3    | Uniswap V3 | DAI/WETH  | 108315 | -3.27% |
-|                     |            |           |        |        |
-| 0x V4 VIP           | Uniswap V3 | USDT/WETH | 123567 | 0.00%  |
-| 0x V4 Multiplex     | Uniswap V3 | USDT/WETH | 137423 | 11.21% |
-| Settler VIP (warm)  | Uniswap V3 | USDT/WETH | 131935 | 6.77%  |
-| AllowanceHolder VIP | Uniswap V3 | USDT/WETH | 124284 | 0.58%  |
-| UniswapRouter V3    | Uniswap V3 | USDT/WETH | 119778 | -3.07% |
-|                     |            |           |        |        |
-| Settler VIP (warm)  | Uniswap V3 | WETH/USDC | 152170 | NaN%   |
-| UniswapRouter V3    | Uniswap V3 | WETH/USDC | 140130 | NaN%   |
->>>>>>> 6add8e30
 |                     |            |           |        |        |
 
 | Custody              | DEX        | Pair      | Gas    | %       |
 | -------------------- | ---------- | --------- | ------ | ------- |
-<<<<<<< HEAD
 | 0x V4 TransformERC20 | Uniswap V3 | USDC/WETH | 241619 | 0.00%   |
 | Settler              | Uniswap V3 | USDC/WETH | 204354 | -15.42% |
 | AllowanceHolder      | Uniswap V3 | USDC/WETH | 219717 | -9.06%  |
@@ -712,107 +688,35 @@
 | AllowanceHolder | Settler | USDT/WETH | 146238 | 63.19%  |
 |                 |         |           |        |         |
 | Settler         | 0x V4   | WETH/USDC | 238128 | NaN%    |
-=======
-| 0x V4 TransformERC20 | Uniswap V3 | USDC/WETH | 239842 | 0.00%   |
-| Settler              | Uniswap V3 | USDC/WETH | 158541 | -33.90% |
-| AllowanceHolder      | Uniswap V3 | USDC/WETH | 150898 | -37.08% |
-|                      |            |           |        |         |
-| 0x V4 TransformERC20 | Uniswap V3 | DAI/WETH  | 221474 | 0.00%   |
-| Settler              | Uniswap V3 | DAI/WETH  | 146497 | -33.85% |
-| AllowanceHolder      | Uniswap V3 | DAI/WETH  | 138854 | -37.30% |
-|                      |            |           |        |         |
-| 0x V4 TransformERC20 | Uniswap V3 | USDT/WETH | 237157 | 0.00%   |
-| Settler              | Uniswap V3 | USDT/WETH | 161906 | -31.73% |
-| AllowanceHolder      | Uniswap V3 | USDT/WETH | 154263 | -34.95% |
-|                      |            |           |        |         |
-| Settler              | Uniswap V3 | WETH/USDC | 177999 | NaN%    |
-|                      |            |           |        |         |
-
-| MetaTransactions | DEX        | Pair      | Gas    | %       |
-| ---------------- | ---------- | --------- | ------ | ------- |
-| 0x V4 Multiplex  | Uniswap V3 | USDC/WETH | 204754 | 0.00%   |
-| Settler          | Uniswap V3 | USDC/WETH | 163971 | -19.92% |
-|                  |            |           |        |         |
-| 0x V4 Multiplex  | Uniswap V3 | DAI/WETH  | 195425 | 0.00%   |
-| Settler          | Uniswap V3 | DAI/WETH  | 151921 | -22.26% |
-|                  |            |           |        |         |
-| 0x V4 Multiplex  | Uniswap V3 | USDT/WETH | 207016 | 0.00%   |
-| Settler          | Uniswap V3 | USDT/WETH | 167330 | -19.17% |
-|                  |            |           |        |         |
-|                  |            |           |        |         |
-
-| RFQ             | DEX     | Pair      | Gas    | %       |
-| --------------- | ------- | --------- | ------ | ------- |
-| 0x V4           | 0x V4   | USDC/WETH | 111629 | 0.00%   |
-| Settler         | Settler | USDC/WETH | 114418 | 2.50%   |
-| Settler         | 0x V4   | USDC/WETH | 197964 | 77.34%  |
-| AllowanceHolder | Settler | USDC/WETH | 106575 | -4.53%  |
-|                 |         |           |        |         |
-| 0x V4           | 0x V4   | DAI/WETH  | 78498  | 0.00%   |
-| Settler         | Settler | DAI/WETH  | 94944  | 20.95%  |
-| Settler         | 0x V4   | DAI/WETH  | 172894 | 120.25% |
-| AllowanceHolder | Settler | DAI/WETH  | 87101  | 10.96%  |
-|                 |         |           |        |         |
-| 0x V4           | 0x V4   | USDT/WETH | 89610  | 0.00%   |
-| Settler         | Settler | USDT/WETH | 106056 | 18.35%  |
-| Settler         | 0x V4   | USDT/WETH | 188226 | 110.05% |
-| AllowanceHolder | Settler | USDT/WETH | 98213  | 9.60%   |
-|                 |         |           |        |         |
-| Settler         | 0x V4   | WETH/USDC | 213519 | NaN%    |
->>>>>>> 6add8e30
 |                 |         |           |        |         |
 
 | UniversalRouter | DEX       | Pair      | Gas    | %       |
 | --------------- | --------- | --------- | ------ | ------- |
 | UniversalRouter | UniswapV2 | USDC/WETH | 181534 | 0.00%   |
-<<<<<<< HEAD
 | Settler         | UniswapV2 | USDC/WETH | 196498 | 8.24%   |
 | UniversalRouter | UniswapV3 | USDC/WETH | 177828 | -2.04%  |
 | Settler         | UniswapV3 | USDC/WETH | 220178 | 21.29%  |
-=======
-| Settler         | UniswapV2 | USDC/WETH | 172111 | -5.19%  |
-| UniversalRouter | UniswapV3 | USDC/WETH | 177828 | -2.04%  |
-| Settler         | UniswapV3 | USDC/WETH | 173696 | -4.32%  |
->>>>>>> 6add8e30
 | UniversalRouter | UniswapV4 | USDC/WETH | 142771 | -21.35% |
 | Settler         | UniswapV4 | USDC/WETH | 135174 | -25.54% |
 |                 |           |           |        |         |
 | UniversalRouter | UniswapV2 | DAI/WETH  | 164029 | 0.00%   |
-<<<<<<< HEAD
 | Settler         | UniswapV2 | DAI/WETH  | 178993 | 9.12%   |
 | UniversalRouter | UniswapV3 | DAI/WETH  | 168492 | 2.72%   |
 | Settler         | UniswapV3 | DAI/WETH  | 210849 | 28.54%  |
-=======
-| Settler         | UniswapV2 | DAI/WETH  | 154606 | -5.74%  |
-| UniversalRouter | UniswapV3 | DAI/WETH  | 168492 | 2.72%   |
-| Settler         | UniswapV3 | DAI/WETH  | 164367 | 0.21%   |
->>>>>>> 6add8e30
 | UniversalRouter | UniswapV4 | DAI/WETH  | 125438 | -23.53% |
 | Settler         | UniswapV4 | DAI/WETH  | 117841 | -28.16% |
 |                 |           |           |        |         |
 | UniversalRouter | UniswapV2 | USDT/WETH | 176025 | 0.00%   |
-<<<<<<< HEAD
 | Settler         | UniswapV2 | USDT/WETH | 190963 | 8.49%   |
 | UniversalRouter | UniswapV3 | USDT/WETH | 180115 | 2.32%   |
 | Settler         | UniswapV3 | USDT/WETH | 222405 | 26.35%  |
-=======
-| Settler         | UniswapV2 | USDT/WETH | 166576 | -5.37%  |
-| UniversalRouter | UniswapV3 | USDT/WETH | 180121 | 2.33%   |
-| Settler         | UniswapV3 | USDT/WETH | 175923 | -0.06%  |
->>>>>>> 6add8e30
 | UniversalRouter | UniswapV4 | USDT/WETH | 137168 | -22.07% |
 | Settler         | UniswapV4 | USDT/WETH | 129571 | -26.39% |
 |                 |           |           |        |         |
 | UniversalRouter | UniswapV2 | WETH/USDC | 167078 | 0.00%   |
-<<<<<<< HEAD
 | Settler         | UniswapV2 | WETH/USDC | 183577 | 9.88%   |
 | UniversalRouter | UniswapV3 | WETH/USDC | 169758 | 1.60%   |
 | Settler         | UniswapV3 | WETH/USDC | 214530 | 28.40%  |
-=======
-| Settler         | UniswapV2 | WETH/USDC | 160567 | -3.90%  |
-| UniversalRouter | UniswapV3 | WETH/USDC | 169758 | 1.60%   |
-| Settler         | UniswapV3 | WETH/USDC | 169514 | 1.46%   |
->>>>>>> 6add8e30
 | UniversalRouter | UniswapV4 | WETH/USDC | 131921 | -21.04% |
 | Settler         | UniswapV4 | WETH/USDC | 128781 | -22.92% |
 |                 |           |           |        |         |
@@ -822,29 +726,17 @@
 | Settler           | CurveV2 Tricrypto VIP | USDC/WETH | 432510 | NaN%    |
 |                   |                       |           |        |         |
 |                   |                       |           |        |         |
-<<<<<<< HEAD
 | 0x V4             | Curve                 | USDT/WETH | 400708 | 0.00%   |
 | Settler           | Curve                 | USDT/WETH | 390839 | -2.46%  |
 | Settler           | CurveV2 Tricrypto VIP | USDT/WETH | 444877 | 11.02%  |
 | Curve             | Curve                 | USDT/WETH | 289546 | -27.74% |
 | Curve Swap Router | Curve                 | USDT/WETH | 359785 | -10.21% |
-=======
-| 0x V4             | Curve                 | USDT/WETH | 400419 | 0.00%   |
-| Settler           | Curve                 | USDT/WETH | 366741 | -8.41%  |
-| Settler           | CurveV2 Tricrypto VIP | USDT/WETH | 243871 | -39.10% |
-| Curve             | Curve                 | USDT/WETH | 289546 | -27.69% |
-| Curve Swap Router | Curve                 | USDT/WETH | 359785 | -10.15% |
->>>>>>> 6add8e30
 |                   |                       |           |        |         |
 |                   |                       |           |        |         |
 
 | DODO V1 | DEX     | Pair      | Gas    | %     |
 | ------- | ------- | --------- | ------ | ----- |
-<<<<<<< HEAD
 | Settler | DODO V1 | USDC/WETH | 317946 | 0.00% |
-=======
-| Settler | DODO V1 | USDC/WETH | 294301 | 0.00% |
->>>>>>> 6add8e30
 |         |         |           |        |       |
 |         |         |           |        |       |
 |         |         |           |        |       |
@@ -852,7 +744,6 @@
 
 | Buy token fee     | DEX        | Pair      | Gas    | %     |
 | ----------------- | ---------- | --------- | ------ | ----- |
-<<<<<<< HEAD
 | Settler - custody | Uniswap V3 | USDC/WETH | 213736 | 0.00% |
 |                   |            |           |        |       |
 | Settler - custody | Uniswap V3 | DAI/WETH  | 204407 | 0.00% |
@@ -889,49 +780,10 @@
 | execute                              | RFQ            | USDT/WETH | 146238 | -24.17% |
 |                                      |                |           |        |         |
 | Settler - external move then execute | Uniswap V3     | WETH/USDC | 204935 | NaN%    |
-=======
-| Settler - custody | Uniswap V3 | USDC/WETH | 167192 | 0.00% |
-|                   |            |           |        |       |
-| Settler - custody | Uniswap V3 | DAI/WETH  | 157863 | 0.00% |
-|                   |            |           |        |       |
-| Settler - custody | Uniswap V3 | USDT/WETH | 169419 | 0.00% |
-|                   |            |           |        |       |
-| Settler - custody | Uniswap V3 | WETH/USDC | 195644 | 0.00% |
-|                   |            |           |        |       |
-
-| Sell token fee | DEX        | Pair      | Gas    | %       |
-| -------------- | ---------- | --------- | ------ | ------- |
-| Settler        | Uniswap V3 | USDC/WETH | 172561 | 0.00%   |
-|                |            |           |        |         |
-| Settler        | Uniswap V3 | DAI/WETH  | 157802 | 0.00%   |
-|                |            |           |        |         |
-| Settler        | Uniswap V3 | USDT/WETH | 174987 | 0.00%   |
-| Settler        | Curve      | USDT/WETH | 377754 | 115.88% |
-|                |            |           |        |         |
-| Settler        | Uniswap V3 | WETH/USDC | 189024 | 0.00%   |
-|                |            |           |        |         |
-
-| AllowanceHolder                      | DEX            | Pair      | Gas    | %       |
-| ------------------------------------ | -------------- | --------- | ------ | ------- |
-| execute                              | Uniswap V3 VIP | USDC/WETH | 122057 | 0.00%   |
-| Settler - external move then execute | Uniswap V3     | USDC/WETH | 135320 | 10.87%  |
-| execute                              | RFQ            | USDC/WETH | 106575 | -12.68% |
-|                                      |                |           |        |         |
-| execute                              | Uniswap V3 VIP | DAI/WETH  | 112728 | 0.00%   |
-| Settler - external move then execute | Uniswap V3     | DAI/WETH  | 128829 | 14.28%  |
-| execute                              | RFQ            | DAI/WETH  | 87101  | -22.73% |
-|                                      |                |           |        |         |
-| execute                              | Uniswap V3 VIP | USDT/WETH | 124284 | 0.00%   |
-| Settler - external move then execute | Uniswap V3     | USDT/WETH | 144553 | 16.31%  |
-| execute                              | RFQ            | USDT/WETH | 98213  | -20.98% |
-|                                      |                |           |        |         |
-| Settler - external move then execute | Uniswap V3     | WETH/USDC | 160516 | NaN%    |
->>>>>>> 6add8e30
 |                                      |                |           |        |         |
 
 | AllowanceHolder sell token fees | DEX | Pair      | Gas    | %      |
 | ------------------------------- | --- | --------- | ------ | ------ |
-<<<<<<< HEAD
 | no fee                          | RFQ | USDC/WETH | 154600 | 0.00%  |
 | proportional fee                | RFQ | USDC/WETH | 197136 | 27.51% |
 | fixed fee                       | RFQ | USDC/WETH | 171986 | 11.25% |
@@ -943,19 +795,6 @@
 | no fee                          | RFQ | USDT/WETH | 146238 | 0.00%  |
 | proportional fee                | RFQ | USDT/WETH | 192419 | 31.58% |
 | fixed fee                       | RFQ | USDT/WETH | 160562 | 9.79%  |
-=======
-| no fee                          | RFQ | USDC/WETH | 106575 | 0.00%  |
-| proportional fee                | RFQ | USDC/WETH | 146586 | 37.54% |
-| fixed fee                       | RFQ | USDC/WETH | 122824 | 15.25% |
-|                                 |     |           |        |        |
-| no fee                          | RFQ | DAI/WETH  | 87101  | 0.00%  |
-| proportional fee                | RFQ | DAI/WETH  | 125125 | 43.66% |
-| fixed fee                       | RFQ | DAI/WETH  | 99176  | 13.86% |
-|                                 |     |           |        |        |
-| no fee                          | RFQ | USDT/WETH | 98213  | 0.00%  |
-| proportional fee                | RFQ | USDT/WETH | 141869 | 44.45% |
-| fixed fee                       | RFQ | USDT/WETH | 111400 | 13.43% |
->>>>>>> 6add8e30
 |                                 |     |           |        |        |
 |                                 |     |           |        |        |
 
