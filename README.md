--- conflicted
+++ resolved
@@ -47,25 +47,6 @@
 
 | VIP                 | DEX        | Pair      | Gas    | %      |
 | ------------------- | ---------- | --------- | ------ | ------ |
-<<<<<<< HEAD
-| 0x V4 VIP           | Uniswap V3 | USDC/WETH | 124834 | 0.00%  |
-| 0x V4 Multiplex     | Uniswap V3 | USDC/WETH | 138690 | 11.10% |
-| Settler VIP (warm)  | Uniswap V3 | USDC/WETH | 179717 | 43.96% |
-| AllowanceHolder VIP | Uniswap V3 | USDC/WETH | 194589 | 55.88% |
-| UniswapRouter V3    | Uniswap V3 | USDC/WETH | 121143 | -2.96% |
-|                     |            |           |        |        |
-| 0x V4 VIP           | Uniswap V3 | DAI/WETH  | 112268 | 0.00%  |
-| 0x V4 Multiplex     | Uniswap V3 | DAI/WETH  | 126124 | 12.34% |
-| Settler VIP (warm)  | Uniswap V3 | DAI/WETH  | 167151 | 48.89% |
-| AllowanceHolder VIP | Uniswap V3 | DAI/WETH  | 182023 | 62.13% |
-| UniswapRouter V3    | Uniswap V3 | DAI/WETH  | 108577 | -3.29% |
-|                     |            |           |        |        |
-| 0x V4 VIP           | Uniswap V3 | USDT/WETH | 115075 | 0.00%  |
-| 0x V4 Multiplex     | Uniswap V3 | USDT/WETH | 128931 | 12.04% |
-| Settler VIP (warm)  | Uniswap V3 | USDT/WETH | 169982 | 47.71% |
-| AllowanceHolder VIP | Uniswap V3 | USDT/WETH | 184854 | 60.64% |
-| UniswapRouter V3    | Uniswap V3 | USDT/WETH | 111256 | -3.32% |
-=======
 | 0x V4 VIP           | Uniswap V3 | USDC/WETH | 124669 | 0.00%  |
 | 0x V4 Multiplex     | Uniswap V3 | USDC/WETH | 138525 | 11.11% |
 | Settler VIP (warm)  | Uniswap V3 | USDC/WETH | 133886 | 7.39%  |
@@ -83,37 +64,10 @@
 | Settler VIP (warm)  | Uniswap V3 | USDT/WETH | 124151 | 8.04%  |
 | AllowanceHolder VIP | Uniswap V3 | USDT/WETH | 116051 | 0.99%  |
 | UniswapRouter V3    | Uniswap V3 | USDT/WETH | 111091 | -3.32% |
->>>>>>> 8a8a2728
 |                     |            |           |        |        |
 
 | Custody              | DEX        | Pair      | Gas    | %       |
 | -------------------- | ---------- | --------- | ------ | ------- |
-<<<<<<< HEAD
-| 0x V4 TransformERC20 | Uniswap V3 | USDC/WETH | 246380 | 0.00%   |
-| Settler              | Uniswap V3 | USDC/WETH | 210147 | -14.71% |
-| AllowanceHolder      | Uniswap V3 | USDC/WETH | 225602 | -8.43%  |
-|                      |            |           |        |         |
-| 0x V4 TransformERC20 | Uniswap V3 | DAI/WETH  | 223378 | 0.00%   |
-| Settler              | Uniswap V3 | DAI/WETH  | 193525 | -13.36% |
-| AllowanceHolder      | Uniswap V3 | DAI/WETH  | 208980 | -6.45%  |
-|                      |            |           |        |         |
-| 0x V4 TransformERC20 | Uniswap V3 | USDT/WETH | 230277 | 0.00%   |
-| Settler              | Uniswap V3 | USDT/WETH | 200213 | -13.06% |
-| AllowanceHolder      | Uniswap V3 | USDT/WETH | 215668 | -6.34%  |
-|                      |            |           |        |         |
-
-| MetaTransactions | DEX        | Pair      | Gas    | %      |
-| ---------------- | ---------- | --------- | ------ | ------ |
-| 0x V4 Multiplex  | Uniswap V3 | USDC/WETH | 209127 | 0.00%  |
-| Settler          | Uniswap V3 | USDC/WETH | 238547 | 14.07% |
-|                  |            |           |        |        |
-| 0x V4 Multiplex  | Uniswap V3 | DAI/WETH  | 196561 | 0.00%  |
-| Settler          | Uniswap V3 | DAI/WETH  | 221925 | 12.90% |
-|                  |            |           |        |        |
-| 0x V4 Multiplex  | Uniswap V3 | USDT/WETH | 199368 | 0.00%  |
-| Settler          | Uniswap V3 | USDT/WETH | 228613 | 14.67% |
-|                  |            |           |        |        |
-=======
 | 0x V4 TransformERC20 | Uniswap V3 | USDC/WETH | 244603 | 0.00%   |
 | Settler              | Uniswap V3 | USDC/WETH | 164699 | -32.67% |
 | AllowanceHolder      | Uniswap V3 | USDC/WETH | 156748 | -35.92% |
@@ -138,26 +92,10 @@
 | 0x V4 Multiplex  | Uniswap V3 | USDT/WETH | 198359 | 0.00%   |
 | Settler          | Uniswap V3 | USDT/WETH | 160490 | -19.09% |
 |                  |            |           |        |         |
->>>>>>> 8a8a2728
 
 | RFQ             | DEX     | Pair      | Gas    | %       |
 | --------------- | ------- | --------- | ------ | ------- |
 | 0x V4           | 0x V4   | USDC/WETH | 97930  | 0.00%   |
-<<<<<<< HEAD
-| Settler         | Settler | USDC/WETH | 136316 | 39.20%  |
-| Settler         | 0x V4   | USDC/WETH | 228337 | 133.16% |
-| AllowanceHolder | Settler | USDC/WETH | 154266 | 57.53%  |
-|                 |         |           |        |         |
-| 0x V4           | 0x V4   | DAI/WETH  | 78456  | 0.00%   |
-| Settler         | Settler | DAI/WETH  | 116842 | 48.93%  |
-| Settler         | 0x V4   | DAI/WETH  | 198427 | 152.92% |
-| AllowanceHolder | Settler | DAI/WETH  | 134792 | 71.81%  |
-|                 |         |           |        |         |
-| 0x V4           | 0x V4   | USDT/WETH | 89568  | 0.00%   |
-| Settler         | Settler | USDT/WETH | 127954 | 42.86%  |
-| Settler         | 0x V4   | USDT/WETH | 213759 | 138.66% |
-| AllowanceHolder | Settler | USDT/WETH | 145904 | 62.90%  |
-=======
 | Settler         | Settler | USDC/WETH | 111806 | 14.17%  |
 | Settler         | 0x V4   | USDC/WETH | 204175 | 108.49% |
 | AllowanceHolder | Settler | USDC/WETH | 106350 | 8.60%   |
@@ -171,21 +109,10 @@
 | Settler         | Settler | USDT/WETH | 103444 | 15.49%  |
 | Settler         | 0x V4   | USDT/WETH | 189597 | 111.68% |
 | AllowanceHolder | Settler | USDT/WETH | 97988  | 9.40%   |
->>>>>>> 8a8a2728
 |                 |         |           |        |         |
 
 | Curve             | DEX                   | Pair      | Gas    | %       |
 | ----------------- | --------------------- | --------- | ------ | ------- |
-<<<<<<< HEAD
-| Settler           | CurveV2 Tricrypto VIP | USDC/WETH | 407433 | NaN%    |
-|                   |                       |           |        |         |
-|                   |                       |           |        |         |
-| 0x V4             | Curve                 | USDT/WETH | 452961 | 0.00%   |
-| Settler           | Curve                 | USDT/WETH | 439477 | -2.98%  |
-| Settler           | CurveV2 Tricrypto VIP | USDT/WETH | 419800 | -7.32%  |
-| Curve             | Curve                 | USDT/WETH | 341761 | -24.55% |
-| Curve Swap Router | Curve                 | USDT/WETH | 412038 | -9.03%  |
-=======
 | Settler           | CurveV2 Tricrypto VIP | USDC/WETH | 228565 | NaN%    |
 |                   |                       |           |        |         |
 |                   |                       |           |        |         |
@@ -194,71 +121,36 @@
 | Settler           | CurveV2 Tricrypto VIP | USDT/WETH | 240932 | -46.78% |
 | Curve             | Curve                 | USDT/WETH | 341761 | -24.50% |
 | Curve Swap Router | Curve                 | USDT/WETH | 412038 | -8.98%  |
->>>>>>> 8a8a2728
 |                   |                       |           |        |         |
 
 | DODO V1 | DEX     | Pair      | Gas    | %     |
 | ------- | ------- | --------- | ------ | ----- |
-<<<<<<< HEAD
-| Settler | DODO V1 | USDC/WETH | 326374 | 0.00% |
-=======
 | Settler | DODO V1 | USDC/WETH | 303132 | 0.00% |
->>>>>>> 8a8a2728
 |         |         |           |        |       |
 |         |         |           |        |       |
 |         |         |           |        |       |
 
 | Buy token fee     | DEX        | Pair      | Gas    | %     |
 | ----------------- | ---------- | --------- | ------ | ----- |
-<<<<<<< HEAD
-| Settler - custody | Uniswap V3 | USDC/WETH | 218337 | 0.00% |
-|                   |            |           |        |       |
-| Settler - custody | Uniswap V3 | DAI/WETH  | 205771 | 0.00% |
-|                   |            |           |        |       |
-| Settler - custody | Uniswap V3 | USDT/WETH | 208602 | 0.00% |
-=======
 | Settler - custody | Uniswap V3 | USDC/WETH | 171869 | 0.00% |
 |                   |            |           |        |       |
 | Settler - custody | Uniswap V3 | DAI/WETH  | 159303 | 0.00% |
 |                   |            |           |        |       |
 | Settler - custody | Uniswap V3 | USDT/WETH | 162134 | 0.00% |
->>>>>>> 8a8a2728
 |                   |            |           |        |       |
 
 | Sell token fee | DEX        | Pair      | Gas    | %       |
 | -------------- | ---------- | --------- | ------ | ------- |
-<<<<<<< HEAD
-| Settler        | Uniswap V3 | USDC/WETH | 226549 | 0.00%   |
-|                |            |           |        |         |
-| Settler        | Uniswap V3 | DAI/WETH  | 205871 | 0.00%   |
-|                |            |           |        |         |
-| Settler        | Uniswap V3 | USDT/WETH | 214335 | 0.00%   |
-| Settler        | Curve      | USDT/WETH | 456023 | 112.76% |
-=======
 | Settler        | Uniswap V3 | USDC/WETH | 180440 | 0.00%   |
 |                |            |           |        |         |
 | Settler        | Uniswap V3 | DAI/WETH  | 159762 | 0.00%   |
 |                |            |           |        |         |
 | Settler        | Uniswap V3 | USDT/WETH | 168226 | 0.00%   |
 | Settler        | Curve      | USDT/WETH | 431758 | 156.65% |
->>>>>>> 8a8a2728
 |                |            |           |        |         |
 
 | AllowanceHolder                      | DEX            | Pair      | Gas    | %       |
 | ------------------------------------ | -------------- | --------- | ------ | ------- |
-<<<<<<< HEAD
-| execute                              | Uniswap V3 VIP | USDC/WETH | 194589 | 0.00%   |
-| Settler - external move then execute | Uniswap V3     | USDC/WETH | 185205 | -4.82%  |
-| execute                              | RFQ            | USDC/WETH | 154266 | -20.72% |
-|                                      |                |           |        |         |
-| execute                              | Uniswap V3 VIP | DAI/WETH  | 182023 | 0.00%   |
-| Settler - external move then execute | Uniswap V3     | DAI/WETH  | 174214 | -4.29%  |
-| execute                              | RFQ            | DAI/WETH  | 134792 | -25.95% |
-|                                      |                |           |        |         |
-| execute                              | Uniswap V3 VIP | USDT/WETH | 184854 | 0.00%   |
-| Settler - external move then execute | Uniswap V3     | USDT/WETH | 181217 | -1.97%  |
-| execute                              | RFQ            | USDT/WETH | 145904 | -21.07% |
-=======
 | execute                              | Uniswap V3 VIP | USDC/WETH | 125786 | 0.00%   |
 | Settler - external move then execute | Uniswap V3     | USDC/WETH | 140710 | 11.86%  |
 | execute                              | RFQ            | USDC/WETH | 106350 | -15.45% |
@@ -270,24 +162,10 @@
 | execute                              | Uniswap V3 VIP | USDT/WETH | 116051 | 0.00%   |
 | Settler - external move then execute | Uniswap V3     | USDT/WETH | 136722 | 17.81%  |
 | execute                              | RFQ            | USDT/WETH | 97988  | -15.56% |
->>>>>>> 8a8a2728
 |                                      |                |           |        |         |
 
 | AllowanceHolder sell token fees | DEX | Pair      | Gas    | %      |
 | ------------------------------- | --- | --------- | ------ | ------ |
-<<<<<<< HEAD
-| no fee                          | RFQ | USDC/WETH | 154266 | 0.00%  |
-| proportional fee                | RFQ | USDC/WETH | 204372 | 32.48% |
-| fixed fee                       | RFQ | USDC/WETH | 202397 | 31.20% |
-|                                 |     |           |        |        |
-| no fee                          | RFQ | DAI/WETH  | 134792 | 0.00%  |
-| proportional fee                | RFQ | DAI/WETH  | 176786 | 31.15% |
-| fixed fee                       | RFQ | DAI/WETH  | 175524 | 30.22% |
-|                                 |     |           |        |        |
-| no fee                          | RFQ | USDT/WETH | 145904 | 0.00%  |
-| proportional fee                | RFQ | USDT/WETH | 193530 | 32.64% |
-| fixed fee                       | RFQ | USDT/WETH | 191839 | 31.48% |
-=======
 | no fee                          | RFQ | USDC/WETH | 106350 | 0.00%  |
 | proportional fee                | RFQ | USDC/WETH | 154390 | 45.17% |
 | fixed fee                       | RFQ | USDC/WETH | 152415 | 43.31% |
@@ -299,7 +177,6 @@
 | no fee                          | RFQ | USDT/WETH | 97988  | 0.00%  |
 | proportional fee                | RFQ | USDT/WETH | 143548 | 46.50% |
 | fixed fee                       | RFQ | USDT/WETH | 141857 | 44.77% |
->>>>>>> 8a8a2728
 |                                 |     |           |        |        |
 
 [//]: # "END TABLES"
