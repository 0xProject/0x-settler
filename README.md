--- conflicted
+++ resolved
@@ -594,15 +594,6 @@
 | MetaTransactions | DEX        | Pair      | Gas    | %       |
 | ---------------- | ---------- | --------- | ------ | ------- |
 | 0x V4 Multiplex  | Uniswap V3 | USDC/WETH | 208118 | 0.00%   |
-<<<<<<< HEAD
-| Settler          | Uniswap V3 | USDC/WETH | 170461 | -18.09% |
-|                  |            |           |        |         |
-| 0x V4 Multiplex  | Uniswap V3 | DAI/WETH  | 195552 | 0.00%   |
-| Settler          | Uniswap V3 | DAI/WETH  | 153839 | -21.33% |
-|                  |            |           |        |         |
-| 0x V4 Multiplex  | Uniswap V3 | USDT/WETH | 198359 | 0.00%   |
-| Settler          | Uniswap V3 | USDT/WETH | 160506 | -19.08% |
-=======
 | Settler          | Uniswap V3 | USDC/WETH | 170217 | -18.21% |
 |                  |            |           |        |         |
 | 0x V4 Multiplex  | Uniswap V3 | DAI/WETH  | 195552 | 0.00%   |
@@ -610,7 +601,6 @@
 |                  |            |           |        |         |
 | 0x V4 Multiplex  | Uniswap V3 | USDT/WETH | 198359 | 0.00%   |
 | Settler          | Uniswap V3 | USDT/WETH | 160262 | -19.21% |
->>>>>>> 6a73bfb5
 |                  |            |           |        |         |
 
 | RFQ             | DEX     | Pair      | Gas    | %       |
@@ -645,7 +635,7 @@
 
 | DODO V1 | DEX     | Pair      | Gas    | %     |
 | ------- | ------- | --------- | ------ | ----- |
-| Settler | DODO V1 | USDC/WETH | 308591 | 0.00% |
+| Settler | DODO V1 | USDC/WETH | 308618 | 0.00% |
 |         |         |           |        |       |
 |         |         |           |        |       |
 |         |         |           |        |       |
@@ -687,7 +677,7 @@
 | AllowanceHolder sell token fees | DEX | Pair      | Gas    | %      |
 | ------------------------------- | --- | --------- | ------ | ------ |
 | no fee                          | RFQ | USDC/WETH | 106502 | 0.00%  |
-| proportional fee                | RFQ | USDC/WETH | 154459 | 45.03% |
+| proportional fee                | RFQ | USDC/WETH | 154456 | 45.03% |
 | fixed fee                       | RFQ | USDC/WETH | 122775 | 15.28% |
 |                                 |     |           |        |        |
 | no fee                          | RFQ | DAI/WETH  | 87028  | 0.00%  |
