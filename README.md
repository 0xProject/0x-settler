# 0x Settler

Proof of concept settlement contracts utilising [Permit2](https://github.com/Uniswap/permit2) to perform swaps without any passive allowances to the contract.

### Custody

Custody, not like the delicious custardy, is when the token(s) being traded are temporarily owned by the Settler contract. This sometimes implies an additional, non-optimal transfer. There are multiple reasons that Settler takes custody of the token, here are a few:

- In the middle of a Multihop trade
- To distribute positive slippage from an AMM
- To pay fees to a fee recipient in the buy token from an AMM
- Trading against an ineffeciant AMM that only supports `transferFrom(msg.sender)` (e.g Curve)

For the above reasons, there are settlement paths in Settler which allow for custody of the sell token or the buy token. You will see the usage of `custody` to represent this. Sell token or Buy token or both custody is represented by `custody`.

With Permit2, on the Sell token, we can skip custody by utilising `PermitBatch` which can specify multiple recipients of the sell token. For example:

1. UniswapV3 Pool
2. Fee recipient

## Gas usage

Gas cost snapshots are stored under `./forge-snapshots`. The scope is minimized by using [forge-gas-snapshot](https://github.com/marktoda/forge-gas-snapshot).

There is an initial cost for Permit2 when the token has not been previously used. This adds some non-negligble cost as the storage is changed from a 0 for the first time. For this reason we compare warm (where the nonce is non-0) and cold.

Note: The following is more akin to `gasLimit` than it is `gasUsed`, this is due to the difficulty in calculating pinpoint costs (and rebates) in Foundry tests. Real world usage will be slightly lower, but it serves as a useful comparison.

[//]: # "BEGIN TABLES"

| VIP                 | DEX        | Pair      | Gas    | %      |
| ------------------- | ---------- | --------- | ------ | ------ |
<<<<<<< HEAD
| 0x V4 VIP           | Uniswap V3 | USDC/WETH | 124828 | 0.00%  |
| 0x V4 Multiplex     | Uniswap V3 | USDC/WETH | 138681 | 11.10% |
| Settler VIP (warm)  | Uniswap V3 | USDC/WETH | 134530 | 7.77%  |
| AllowanceHolder VIP | Uniswap V3 | USDC/WETH | 127357 | 2.03%  |
| UniswapRouter V3    | Uniswap V3 | USDC/WETH | 121137 | -2.96% |
|                     |            |           |        |        |
| 0x V4 VIP           | Uniswap V3 | DAI/WETH  | 112262 | 0.00%  |
| 0x V4 Multiplex     | Uniswap V3 | DAI/WETH  | 126115 | 12.34% |
| Settler VIP (warm)  | Uniswap V3 | DAI/WETH  | 121964 | 8.64%  |
| AllowanceHolder VIP | Uniswap V3 | DAI/WETH  | 114791 | 2.25%  |
| UniswapRouter V3    | Uniswap V3 | DAI/WETH  | 108571 | -3.29% |
|                     |            |           |        |        |
| 0x V4 VIP           | Uniswap V3 | USDT/WETH | 115069 | 0.00%  |
| 0x V4 Multiplex     | Uniswap V3 | USDT/WETH | 128922 | 12.04% |
| Settler VIP (warm)  | Uniswap V3 | USDT/WETH | 124785 | 8.44%  |
| AllowanceHolder VIP | Uniswap V3 | USDT/WETH | 117612 | 2.21%  |
| UniswapRouter V3    | Uniswap V3 | USDT/WETH | 111250 | -3.32% |
=======
| 0x V4 VIP           | Uniswap V3 | USDC/WETH | 125118 | 0.00%  |
| 0x V4 Multiplex     | Uniswap V3 | USDC/WETH | 138681 | 10.84% |
| Settler VIP (warm)  | Uniswap V3 | USDC/WETH | 134530 | 7.52%  |
| AllowanceHolder VIP | Uniswap V3 | USDC/WETH | 127307 | 1.75%  |
| UniswapRouter V3    | Uniswap V3 | USDC/WETH | 121137 | -3.18% |
|                     |            |           |        |        |
| 0x V4 VIP           | Uniswap V3 | DAI/WETH  | 112552 | 0.00%  |
| 0x V4 Multiplex     | Uniswap V3 | DAI/WETH  | 126115 | 12.05% |
| Settler VIP (warm)  | Uniswap V3 | DAI/WETH  | 121964 | 8.36%  |
| AllowanceHolder VIP | Uniswap V3 | DAI/WETH  | 114741 | 1.94%  |
| UniswapRouter V3    | Uniswap V3 | DAI/WETH  | 108571 | -3.54% |
|                     |            |           |        |        |
| 0x V4 VIP           | Uniswap V3 | USDT/WETH | 115359 | 0.00%  |
| 0x V4 Multiplex     | Uniswap V3 | USDT/WETH | 128922 | 11.76% |
| Settler VIP (warm)  | Uniswap V3 | USDT/WETH | 124785 | 8.17%  |
| AllowanceHolder VIP | Uniswap V3 | USDT/WETH | 117562 | 1.91%  |
| UniswapRouter V3    | Uniswap V3 | USDT/WETH | 111250 | -3.56% |
>>>>>>> 28c6bca3
|                     |            |           |        |        |

| Custody              | DEX        | Pair      | Gas    | %       |
| -------------------- | ---------- | --------- | ------ | ------- |
| 0x V4 TransformERC20 | Uniswap V3 | USDC/WETH | 246374 | 0.00%   |
| Settler              | Uniswap V3 | USDC/WETH | 164505 | -33.23% |
| AllowanceHolder      | Uniswap V3 | USDC/WETH | 157781 | -35.96% |
|                      |            |           |        |         |
| 0x V4 TransformERC20 | Uniswap V3 | DAI/WETH  | 223372 | 0.00%   |
| Settler              | Uniswap V3 | DAI/WETH  | 147883 | -33.80% |
| AllowanceHolder      | Uniswap V3 | DAI/WETH  | 141159 | -36.81% |
|                      |            |           |        |         |
| 0x V4 TransformERC20 | Uniswap V3 | USDT/WETH | 230271 | 0.00%   |
| Settler              | Uniswap V3 | USDT/WETH | 154560 | -32.88% |
| AllowanceHolder      | Uniswap V3 | USDT/WETH | 147836 | -35.80% |
|                      |            |           |        |         |

| MetaTransactions | DEX        | Pair      | Gas    | %       |
| ---------------- | ---------- | --------- | ------ | ------- |
<<<<<<< HEAD
| 0x V4 Multiplex  | Uniswap V3 | USDC/WETH | 209079 | 0.00%   |
| Settler          | Uniswap V3 | USDC/WETH | 170542 | -18.43% |
=======
| 0x V4 Multiplex  | Uniswap V3 | USDC/WETH | 253459 | 0.00%   |
| Settler          | Uniswap V3 | USDC/WETH | 170542 | -32.71% |
>>>>>>> 28c6bca3
|                  |            |           |        |         |
| 0x V4 Multiplex  | Uniswap V3 | DAI/WETH  | 196513 | 0.00%   |
| Settler          | Uniswap V3 | DAI/WETH  | 153920 | -21.67% |
|                  |            |           |        |         |
| 0x V4 Multiplex  | Uniswap V3 | USDT/WETH | 199320 | 0.00%   |
| Settler          | Uniswap V3 | USDT/WETH | 160598 | -19.43% |
|                  |            |           |        |         |

| OTC             | DEX     | Pair      | Gas    | %       |
| --------------- | ------- | --------- | ------ | ------- |
| 0x V4           | 0x V4   | USDC/WETH | 97915  | 0.00%   |
| Settler         | Settler | USDC/WETH | 115753 | 18.22%  |
| Settler         | 0x V4   | USDC/WETH | 205497 | 109.87% |
| AllowanceHolder | Settler | USDC/WETH | 111598 | 13.97%  |
|                 |         |           |        |         |
| 0x V4           | 0x V4   | DAI/WETH  | 78441  | 0.00%   |
| Settler         | Settler | DAI/WETH  | 96279  | 22.74%  |
| Settler         | 0x V4   | DAI/WETH  | 175587 | 123.85% |
| AllowanceHolder | Settler | DAI/WETH  | 92124  | 17.44%  |
|                 |         |           |        |         |
| 0x V4           | 0x V4   | USDT/WETH | 89553  | 0.00%   |
| Settler         | Settler | USDT/WETH | 107391 | 19.92%  |
| Settler         | 0x V4   | USDT/WETH | 190919 | 113.19% |
| AllowanceHolder | Settler | USDT/WETH | 103236 | 15.28%  |
|                 |         |           |        |         |

| Curve             | DEX   | Pair      | Gas    | %       |
| ----------------- | ----- | --------- | ------ | ------- |
|                   |       |           |        |         |
|                   |       |           |        |         |
| 0x V4             | Curve | USDT/WETH | 452955 | 0.00%   |
| Settler           | Curve | USDT/WETH | 416658 | -8.01%  |
| Curve             | Curve | USDT/WETH | 341755 | -24.55% |
| Curve Swap Router | Curve | USDT/WETH | 412035 | -9.03%  |
|                   |       |           |        |         |

| Buy token fee     | DEX        | Pair      | Gas    | %     |
| ----------------- | ---------- | --------- | ------ | ----- |
| Settler - custody | Uniswap V3 | USDC/WETH | 173110 | 0.00% |
|                   |            |           |        |       |
| Settler - custody | Uniswap V3 | DAI/WETH  | 160544 | 0.00% |
|                   |            |           |        |       |
| Settler - custody | Uniswap V3 | USDT/WETH | 163365 | 0.00% |
|                   |            |           |        |       |

| Sell token fee | DEX        | Pair      | Gas    | %       |
| -------------- | ---------- | --------- | ------ | ------- |
| Settler        | Uniswap V3 | USDC/WETH | 180882 | 0.00%   |
|                |            |           |        |         |
| Settler        | Uniswap V3 | DAI/WETH  | 160204 | 0.00%   |
|                |            |           |        |         |
| Settler        | Uniswap V3 | USDT/WETH | 168663 | 0.00%   |
| Settler        | Curve      | USDT/WETH | 433163 | 156.82% |
|                |            |           |        |         |

<<<<<<< HEAD
| AllowanceHolder                      | DEX            | Pair      | Gas    | %       |
| ------------------------------------ | -------------- | --------- | ------ | ------- |
| execute                              | Uniswap V3 VIP | USDC/WETH | 127357 | 0.00%   |
| Settler - external move then execute | Uniswap V3     | USDC/WETH | 139709 | 9.70%   |
| execute                              | OTC            | USDC/WETH | 111598 | -12.37% |
|                                      |                |           |        |         |
| execute                              | Uniswap V3 VIP | DAI/WETH  | 114791 | 0.00%   |
| Settler - external move then execute | Uniswap V3     | DAI/WETH  | 128718 | 12.13%  |
| execute                              | OTC            | DAI/WETH  | 92124  | -19.75% |
|                                      |                |           |        |         |
| execute                              | Uniswap V3 VIP | USDT/WETH | 117612 | 0.00%   |
| Settler - external move then execute | Uniswap V3     | USDT/WETH | 135710 | 15.39%  |
| execute                              | OTC            | USDT/WETH | 103236 | -12.22% |
|                                      |                |           |        |         |

| AllowanceHolder sell token fees | DEX | Pair      | Gas    | %      |
| ------------------------------- | --- | --------- | ------ | ------ |
| no fee                          | OTC | USDC/WETH | 111598 | 0.00%  |
| proportional fee                | OTC | USDC/WETH | 161501 | 44.72% |
| fixed fee                       | OTC | USDC/WETH | 159529 | 42.95% |
|                                 |     |           |        |        |
| no fee                          | OTC | DAI/WETH  | 92124  | 0.00%  |
| proportional fee                | OTC | DAI/WETH  | 133915 | 45.36% |
| fixed fee                       | OTC | DAI/WETH  | 132656 | 44.00% |
|                                 |     |           |        |        |
| no fee                          | OTC | USDT/WETH | 103236 | 0.00%  |
| proportional fee                | OTC | USDT/WETH | 150665 | 45.94% |
| fixed fee                       | OTC | USDT/WETH | 148977 | 44.31% |
|                                 |     |           |        |        |
=======
| AllowanceHolder                      | DEX            | Pair      | Gas    | %      |
| ------------------------------------ | -------------- | --------- | ------ | ------ |
| execute                              | Uniswap V3 VIP | USDC/WETH | 127307 | 0.00%  |
| Settler - external move then execute | Uniswap V3     | USDC/WETH | 139709 | 9.74%  |
|                                      |                |           |        |        |
| execute                              | Uniswap V3 VIP | DAI/WETH  | 114741 | 0.00%  |
| Settler - external move then execute | Uniswap V3     | DAI/WETH  | 128718 | 12.18% |
|                                      |                |           |        |        |
| execute                              | Uniswap V3 VIP | USDT/WETH | 117562 | 0.00%  |
| Settler - external move then execute | Uniswap V3     | USDT/WETH | 135710 | 15.44% |
|                                      |                |           |        |        |
>>>>>>> 28c6bca3

[//]: # "END TABLES"

### Settler vs X

#### Settler vs 0xV4

The Settler contracts must perform additional work over 0xV4, namely, invalidate the state of the `Permit2` signed message, this is essentially an additional `SSTORE` that must always be performed.
On the otherside, currently Settler does not need to perform the same Feature implementation lookup that 0xV4 requires as a proxy. Settler also does not need to maintain re-entrancy guards as there is no state or TVL to protect.

With the Curve VIP, 0xV4 has to use a LiquidityProviderSandbox as calling untrusted/arbitrary code is a risk in the protocol.

OTC has noticeable overhead as it is optimized to be interacted with directly in 0xV4. It lacks `recipient` parameters (to avoid extra transfers) and it also lacks a payment callback when the caller is a contract.

#### Settler vs Curve

The Curve pool does not allow for a `recipient` to be specified, nor does it allow for tokens to be `transfer` into the pool. Due to these limitations there is overhead from the `transfer` out of the Settler contract to the user.
This same limitation applies to the Curve Swap Router.

## Actions

See [ISettlerActions](https://github.com/0xProject/0x-settler/blob/master/src/ISettlerActions.sol) for a list of actions and their parameters.

## TODO

- [x] UniV3 VIP with a single `transferFrom(user, pool)` using Permit2 in `uniswapV3SwapCallback`
- [x] Curve
- [x] MetaTxn
- [x] Consolidate warmNonce vs coldNonce naming (let's assume warm by default unless otherwise specified)
- [x] WETH wrap/unwrap
- [ ] Payable OTC (ETH)
- [x] Sell token fees
- [x] Buy token fees
- [x] consider using argument encoding for action names, ala solidity function encoding
- [ ] can we support all dexes without hitting the contract size limit and requiring `DELEGATECALL's`
- [ ] set up some mocks for faster unit testing

## VIPs

We've continued on with the terminology of VIPs. Recall from 0xV4 that VIPs are a special settlement path in order to minimize gas costs.

### UniswapV3 VIP

This settlement path is optimized by performing the Permit2 in the `uniswapV3SwapCallback` function performing a `permit2TransferFrom` and avoiding an additional `transfer`. This is further benefitted from tokens being sent to a pool with an already initialized balance, rathan than to 0xSettler as a temporary intermediary.

The action `UNISWAPV3_PERMIT2_SWAP_EXACT_IN` exposes this behaviour and it should not be used with any other `PERMIT2` action (e.g `PERMIT2_TRANSFER_FROM`).

# Risk

Since Settler has no outstanding allowances, and no usage of `transferFrom` or arbitrary calls, overall risk of user funds loss is greatly reduced.

Permit2 allowances (with short dated expiration) still has some risk. Namely, `Alice` permit2 being intercepted and a malicious transaction from `Mallory`, which spends `Alice`'s funds, transferring it to `Mallory`.

To protect funds we must validate the actions being performed originate from the Permit2 signer. This is simple in the case where `msg.sender/tx.origin` is the signer of the Permit2 message. To support MetaTransactions we utilise the Witness functionality of Permit2 to ensure the actions are intentional from `Alice` as `msg.sender/tx.origin` is a different address.

## Gas Comparisons

Day by day it gets harder to get a fair real world gas comparison. With rebates and token balances initialized or not, and the difficulty of setting up the world, touching storage, then performing the test.

To make gas comparisons fair we will use the following methodology:

- Market Makers have balances of both tokens. Since AMM Pools have non-zero balances of both tokens this is a fair comparison.
- The Taker does not have a balance of the token being bought.
- Fee Recipient has a non-zero balance of the fee tokens.
- Nonces for Permit2 and Otc orders (0x V4) are initialized.
- `setUp` is used as much as possible with limited setup performed in the test. Warmup trades are avoided completely as to not warm up storage access.

# Technical Reference

## Permit2 Based Flows

We utilise `Permit2` transfers with an `SignatureTransfer`. Allowing users to sign a coupon allowing our contracts to move their tokens. Permit2 uses `PermitTransferFrom` struct for single transgers and `PermitBatchTransferFrom` for batch transfers.

`Permit2` provides the following guarantees:

- Funds can only be transferred from the user who signed the Permit2 coupon
- Funds can only be transferred by the `spender` specified in the Permit2 coupon
- Settler may only transfer an amount up to the amount specified in the Permit2 coupon
- Settler may only transfer a token specified in the Permit2 coupon
- Coupons expire after a certain time specified as `deadline`
- Coupons can only be used once

```solidity
struct TokenPermissions {
    // ERC20 token address
    address token;
    // the maximum amount that can be spent
    uint256 amount;
}

struct PermitTransferFrom {
    TokenPermissions permitted;
    // a unique value for every token owner's signature to prevent signature replays
    uint256 nonce;
    // deadline on the permit signature
    uint256 deadline;
}

struct PermitBatchTransferFrom {
    // the tokens and corresponding amounts permitted for a transfer
    TokenPermissions[] permitted;
    // a unique value for every token owner's signature to prevent signature replays
    uint256 nonce;
    // deadline on the permit signature
    uint256 deadline;
}
```

With this it is simple to transfer the user assets to a specific destination, as well as take fixed fees. The biggest restriction is that we must consume this permit entirely once. We cannot perform the permit transfer at different times consuming different amounts.

The User signs a Permit2 coupon, giving Settler the ability to spend a specific amount of their funds for a time duration. The EIP712 type the user signs is as follows:

```solidity
PermitTransferFrom(TokenPermissions permitted,address spender,uint256 nonce,uint256 deadline)
TokenPermissions(address token,uint256 amount)
```

This signed coupon is then provided in the calldata to the `Settler.execute` function.

Due to this design, the user is prompted for an action two times when performing a trade. Once to sign the Permit2 coupon, and once to call the `Settler.execute` function. This is a tradeoff we are willing to make to avoid passive allowances.

In a MetaTransaction flow, the user is prompted only once.

## Token Transfer Flow

```mermaid
sequenceDiagram
    autonumber
    User->>Settler: execute
    rect rgba(133, 81, 231, 0.5)
        Settler->>Permit2: permitTransfer
        Permit2->>USDC: transferFrom(User, Settler)
        USDC-->>Settler: transfer
    end
    Settler->>UniswapV3: swap
    UniswapV3->>WETH: transfer(Settler)
    WETH-->>Settler: transfer
    UniswapV3->>Settler: uniswapV3Callback
    Settler->>USDC: transfer(UniswapV3)
    USDC-->>UniswapV3: transfer
    Settler->>WETH: balanceOf(Settler)
    Settler->>WETH: transfer(User)
    WETH-->>User: transfer
```

The above example shows the simplest form of settlement in Settler. We abuse some of the sequence diagram notation to get the point across. Token transfers are represented by dashes (-->). Normal contract calls are represented by solid lines. Highlighted in purple is the Permit2 interaction.

For the sake of brevity, following diagrams will have a simplified representation to showcase the internal flow. This is what we are actually interested in describing. The initial user interaction (e.g their call to Settler) and the final transfer is omitted unless it is relevant to highlight in the flow. Function calls to the DEX may only be representative of the flow, not the accurate function name.

Below is the simplified version of the above flow.

```mermaid
sequenceDiagram
    autonumber
    rect rgba(133, 81, 231, 0.5)
        USDC-->>Settler: permitTransfer
    end
    Settler->>UniswapV3: swap
    WETH-->>Settler: transfer
    UniswapV3->>Settler: uniswapV3Callback
    USDC-->>UniswapV3: transfer
```

## Basic Flow

This is the most basic flow and a flow that a number of dexes support. Essentially it is the "call function on DEX, DEX takes tokens from us, DEX gives us tokens". It has ineffeciences as `transferFrom` is more gas expensive than `transfer` and we are required to check/set allowances to the DEX. Typically this DEX also does not support a `recipient` field, introducing yet another needless `transfer` in simple swaps.

```mermaid
sequenceDiagram
    autonumber
    rect rgba(133, 81, 231, 0.5)
        USDC-->>Settler: permitTransfer
    end
    Settler->>DEX: swap
    USDC-->>DEX: transfer
    WETH-->>Settler: transfer
    WETH-->>User: transfer
```

## VIPs

Settler has a number of specialised fill flows and will add more overtime as we add support for more dexes.

### UniswapV3

```mermaid
sequenceDiagram
    autonumber
    Settler->>UniswapV3: swap
    WETH-->>User: transfer
    UniswapV3->>Settler: uniswapV3Callback
    rect rgba(133, 81, 231, 0.5)
        USDC-->>UniswapV3: permitTransfer
    end
```

In this flow we avoid extraneous transfers with two optimisations. Firstly, we utilise the `recipient` field of UniswapV3, providing the User as the recipient and avoiding an extra transfer. Secondly during the `uniswapV3Callback` we execute the Permit2 transfer, paying the UniswapV3 pool instead of the Settler contract, avoiding an extra transfer.

This allows us to achieve **no custody** during this flow and is an extremely gas efficient way to fill a single UniswapV3 pool, or single chain of UniswapV3 pools.

Note this has the following limitations:

- Single UniswapV3 pool or single chain of pools (e.g ETH->DAI->USDC)
- Cannot support a split between pools (e.g ETH->USDC 5bps and ETH->USDC 1bps) as Permit2 transfer can only occur once. a 0xV4 equivalent would be `sellTokenForTokenToUniswapV3` as opposed to `MultiPlex[sellTokenForEthToUniswapV3,sellTokenForEthToUniswapV3]`.

## OTC

```mermaid
sequenceDiagram
    autonumber
    rect rgba(133, 81, 231, 0.5)
        WETH-->>User: permitWitnessTransferFrom
    end
    rect rgba(133, 81, 231, 0.5)
        USDC-->>Market Maker: permitTransfer
    end
```

For OTC we utilize 2 Permit2 Transfers, one for the `Market Maker->User` and another for `User->Market Maker`. This allows us to achieve **no custody** during this flow and is an extremely gas efficient way to fill OTC orders. We simply validate the OTC order (e.g Taker/tx.origin).

Note the `permitWitnessTransferFrom`, we utilise the `Witness` functionality of Permit2 which allows arbitrary data to be attached to the Permit2 coupon. This arbitrary data is the actual OTC order itself, containing the taker/tx.origin and maker/taker amount and token fields.

```solidity
struct OtcOrder {
    address makerToken;
    address takerToken;
    uint128 makerAmount;
    uint128 takerAmount;
    address maker;
    address taker;
    address txOrigin;
}
```

A Market maker signs a slightly different Permit2 coupon than a User which contains these additional fields. The EIP712 type the Market Maker signs is as follows:

```solidity
PermitWitnessTransferFrom(TokenPermissions permitted, address spender, uint256 nonce, uint256 deadline, OtcOrder order)
OtcOrder(address makerToken,address takerToken,uint128 makerAmount,uint128 takerAmount,address maker,address taker,address txOrigin)
TokenPermissions(address token,uint256 amount)"
```

We use the Permit2 guarantees of a Permit2 coupon to ensure the following:

- OTC Order cannot be filled more than once
- OTC Orders expire
- OTC Orders are signed by the Market Maker

## Fees in Basic Flow

In the most Basic flow, Settler has **taken custody**, usually in both assets. So a fee can be paid out be Settler.

### Sell token fee

```mermaid
sequenceDiagram
    autonumber
    rect rgba(133, 81, 231, 0.5)
        USDC-->>Settler: permitTransfer
    end
    opt sell token fee
        USDC-->>Fee Recipient: transfer
    end
    Settler->>DEX: swap
    USDC-->>DEX: transfer
    WETH-->>Settler: transfer
    WETH-->>User: transfer
```

It is also possible to utilise Permit2 to pay out the Sell token fee using a batch permit, where the second item in the batch is the amount to payout.

```mermaid
sequenceDiagram
    autonumber
    rect rgba(133, 81, 231, 0.5)
        USDC-->>Settler: permitTransfer
        opt sell token fee
            USDC-->>Fee Recipient: transfer
        end
    end
    Settler->>DEX: swap
    USDC-->>DEX: transfer
    WETH-->>Settler: transfer
    WETH-->>User: transfer
```

### Buy token fee

```mermaid
sequenceDiagram
    autonumber
    rect rgba(133, 81, 231, 0.5)
        USDC-->>Settler: permitTransfer
    end
    Settler->>DEX: swap
    USDC-->>DEX: transfer
    WETH-->>Settler: transfer
    opt buy token fee
        WETH-->>Fee Recipient: transfer
    end
    WETH-->>User: transfer
```

## Fees via Permit2

It is possible to collect fees via Permit2, which is typically in the token that the Permit2 is offloading (e.g the sell token for that counterparty). To perform this we use the Permit2 batch functionality where the second item in the batch is the fee.

Note: This is still not entirely finalised and may change.

### OTC fees via Permit2

```mermaid
sequenceDiagram
    autonumber
    rect rgba(133, 81, 231, 0.5)
        Settler->>Permit2: permitWitnessTransfer
        WETH-->>User: transfer
        opt buy token fee
            WETH-->>Fee Recipient: transfer
        end
    end
    rect rgba(133, 81, 231, 0.5)
        Settler->>Permit2: permitTransfer
        USDC-->>Market Maker: transfer
        opt sell token fee
            USDC-->>Fee Recipient: transfer
        end
    end
```

Using the Batch functionality we can one or more transfers from either the User or the Market Maker. Allowing us to take either a buy token feel or a sell token fee, or both, during OTC order settlement.

This allows us to achieve **no custody** during this flow and is an extremely gas efficient way to fill OTC orders with fees.

### Uniswap VIP sell token fees via Permit2

```mermaid
sequenceDiagram
    autonumber
    Settler->>UniswapV3: swap
    WETH-->>User: transfer
    UniswapV3->>Settler: uniswapV3Callback
    rect rgba(133, 81, 231, 0.5)
        USDC-->>UniswapV3: permitTransfer
        opt sell token fee
            USDC-->>Fee Recipient: transfer
        end
    end
```

It is possible to collect sell token fees via Permit2 with the UniswapV3 VIP as well, using the Permit2 batch functionality. This flow is similar to the OTC fees.

This allows us to achieve **no custody** during this flow and is an extremely gas efficient way to fill UnuswapV3 with sell token fees.

### Uniswap buy token fees via Permit2

```mermaid
sequenceDiagram
    autonumber
    Settler->>UniswapV3: swap
    WETH-->>Settler: transfer
    UniswapV3->>Settler: uniswapV3Callback
    rect rgba(133, 81, 231, 0.5)
        USDC-->>UniswapV3: permitTransfer
    end
    opt buy token fee
        WETH-->>Fee Recipient: transfer
    end
    WETH-->>User: transfer
```

Since UniswapV3 only supports a single `recipient`, to collect buy token fees, Settler must **take custody** of the buy token. These additional transfers makes settlement with UniswapV3 and buy token fees slightly more expensive than with sell token fees.

## MetaTransactions

Similar to OTC orders, MetaTransactions use the Permit2 with witness. In this case the witness is the MetaTransaction itself, containing the actions the user wants to execute. This gives MetaTransactions access to the same flows above, with a slightly different entrypoint to decode the actions from the Permit2 coupon, rather than the actions being provided directly in the arguments to the execute function.

The EIP712 type the user signs when wanting to perform a metatransaction is:

```
PermitWitnessTransferFrom(TokenPermissions permitted,address spender,uint256 nonce,uint256 deadline,bytes[] actions)
TokenPermissions(address token,uint256 amount)
```

Where `actions` is added and contains the encoded actions the to perform.


## AllowanceHolder
As an intermediary step, we provide the `AllowanceHolder` contract. This sits infront of 0x V5 and acts as transparently as possible. 0x V5 has a one way trust relationship to `AllowanceHolder`. The true `msg.sender` is forwarded from `AllowanceHolder` to 0x V5 in a similar way to [ERC-2771](https://eips.ethereum.org/EIPS/eip-2771). `Permit2` is not used in conjunction with `AllowanceHolder`

`execute`: An EOA or a Contract can utilise this function to perform a swap via 0x V5. Tokens are transferred efficiently and on-demand as the swap executes 

Highlighted in orange is the standard token transfer operations. Note: these are not the most effiecient swaps available, just enough to demonstrate the point.

`execute` transfers the tokens on demand in the middle of the swap

```mermaid
sequenceDiagram
    autonumber
    User->>AllowanceHolder: execute
    AllowanceHolder->>Settler: execute
    Settler->>UniswapV3: swap
    WETH-->>Settler: transfer
    UniswapV3->>Settler: uniswapV3Callback
    Settler->>AllowanceHolder: transferFrom 
    rect rgba(255, 148, 112, 0.5)
        USDC-->>UniswapV3: transferFrom(User, UniswapV3, amt)
    end
    WETH-->>User: transfer
```<|MERGE_RESOLUTION|>--- conflicted
+++ resolved
@@ -30,43 +30,23 @@
 
 | VIP                 | DEX        | Pair      | Gas    | %      |
 | ------------------- | ---------- | --------- | ------ | ------ |
-<<<<<<< HEAD
 | 0x V4 VIP           | Uniswap V3 | USDC/WETH | 124828 | 0.00%  |
 | 0x V4 Multiplex     | Uniswap V3 | USDC/WETH | 138681 | 11.10% |
 | Settler VIP (warm)  | Uniswap V3 | USDC/WETH | 134530 | 7.77%  |
-| AllowanceHolder VIP | Uniswap V3 | USDC/WETH | 127357 | 2.03%  |
+| AllowanceHolder VIP | Uniswap V3 | USDC/WETH | 127307 | 1.99%  |
 | UniswapRouter V3    | Uniswap V3 | USDC/WETH | 121137 | -2.96% |
 |                     |            |           |        |        |
 | 0x V4 VIP           | Uniswap V3 | DAI/WETH  | 112262 | 0.00%  |
 | 0x V4 Multiplex     | Uniswap V3 | DAI/WETH  | 126115 | 12.34% |
 | Settler VIP (warm)  | Uniswap V3 | DAI/WETH  | 121964 | 8.64%  |
-| AllowanceHolder VIP | Uniswap V3 | DAI/WETH  | 114791 | 2.25%  |
+| AllowanceHolder VIP | Uniswap V3 | DAI/WETH  | 114741 | 2.21%  |
 | UniswapRouter V3    | Uniswap V3 | DAI/WETH  | 108571 | -3.29% |
 |                     |            |           |        |        |
 | 0x V4 VIP           | Uniswap V3 | USDT/WETH | 115069 | 0.00%  |
 | 0x V4 Multiplex     | Uniswap V3 | USDT/WETH | 128922 | 12.04% |
 | Settler VIP (warm)  | Uniswap V3 | USDT/WETH | 124785 | 8.44%  |
-| AllowanceHolder VIP | Uniswap V3 | USDT/WETH | 117612 | 2.21%  |
+| AllowanceHolder VIP | Uniswap V3 | USDT/WETH | 117562 | 2.17%  |
 | UniswapRouter V3    | Uniswap V3 | USDT/WETH | 111250 | -3.32% |
-=======
-| 0x V4 VIP           | Uniswap V3 | USDC/WETH | 125118 | 0.00%  |
-| 0x V4 Multiplex     | Uniswap V3 | USDC/WETH | 138681 | 10.84% |
-| Settler VIP (warm)  | Uniswap V3 | USDC/WETH | 134530 | 7.52%  |
-| AllowanceHolder VIP | Uniswap V3 | USDC/WETH | 127307 | 1.75%  |
-| UniswapRouter V3    | Uniswap V3 | USDC/WETH | 121137 | -3.18% |
-|                     |            |           |        |        |
-| 0x V4 VIP           | Uniswap V3 | DAI/WETH  | 112552 | 0.00%  |
-| 0x V4 Multiplex     | Uniswap V3 | DAI/WETH  | 126115 | 12.05% |
-| Settler VIP (warm)  | Uniswap V3 | DAI/WETH  | 121964 | 8.36%  |
-| AllowanceHolder VIP | Uniswap V3 | DAI/WETH  | 114741 | 1.94%  |
-| UniswapRouter V3    | Uniswap V3 | DAI/WETH  | 108571 | -3.54% |
-|                     |            |           |        |        |
-| 0x V4 VIP           | Uniswap V3 | USDT/WETH | 115359 | 0.00%  |
-| 0x V4 Multiplex     | Uniswap V3 | USDT/WETH | 128922 | 11.76% |
-| Settler VIP (warm)  | Uniswap V3 | USDT/WETH | 124785 | 8.17%  |
-| AllowanceHolder VIP | Uniswap V3 | USDT/WETH | 117562 | 1.91%  |
-| UniswapRouter V3    | Uniswap V3 | USDT/WETH | 111250 | -3.56% |
->>>>>>> 28c6bca3
 |                     |            |           |        |        |
 
 | Custody              | DEX        | Pair      | Gas    | %       |
@@ -86,19 +66,14 @@
 
 | MetaTransactions | DEX        | Pair      | Gas    | %       |
 | ---------------- | ---------- | --------- | ------ | ------- |
-<<<<<<< HEAD
 | 0x V4 Multiplex  | Uniswap V3 | USDC/WETH | 209079 | 0.00%   |
-| Settler          | Uniswap V3 | USDC/WETH | 170542 | -18.43% |
-=======
-| 0x V4 Multiplex  | Uniswap V3 | USDC/WETH | 253459 | 0.00%   |
-| Settler          | Uniswap V3 | USDC/WETH | 170542 | -32.71% |
->>>>>>> 28c6bca3
+| Settler          | Uniswap V3 | USDC/WETH | 170543 | -18.43% |
 |                  |            |           |        |         |
 | 0x V4 Multiplex  | Uniswap V3 | DAI/WETH  | 196513 | 0.00%   |
-| Settler          | Uniswap V3 | DAI/WETH  | 153920 | -21.67% |
+| Settler          | Uniswap V3 | DAI/WETH  | 153921 | -21.67% |
 |                  |            |           |        |         |
 | 0x V4 Multiplex  | Uniswap V3 | USDT/WETH | 199320 | 0.00%   |
-| Settler          | Uniswap V3 | USDT/WETH | 160598 | -19.43% |
+| Settler          | Uniswap V3 | USDT/WETH | 160597 | -19.43% |
 |                  |            |           |        |         |
 
 | OTC             | DEX     | Pair      | Gas    | %       |
@@ -106,17 +81,17 @@
 | 0x V4           | 0x V4   | USDC/WETH | 97915  | 0.00%   |
 | Settler         | Settler | USDC/WETH | 115753 | 18.22%  |
 | Settler         | 0x V4   | USDC/WETH | 205497 | 109.87% |
-| AllowanceHolder | Settler | USDC/WETH | 111598 | 13.97%  |
+| AllowanceHolder | Settler | USDC/WETH | 111548 | 13.92%  |
 |                 |         |           |        |         |
 | 0x V4           | 0x V4   | DAI/WETH  | 78441  | 0.00%   |
 | Settler         | Settler | DAI/WETH  | 96279  | 22.74%  |
 | Settler         | 0x V4   | DAI/WETH  | 175587 | 123.85% |
-| AllowanceHolder | Settler | DAI/WETH  | 92124  | 17.44%  |
+| AllowanceHolder | Settler | DAI/WETH  | 92074  | 17.38%  |
 |                 |         |           |        |         |
 | 0x V4           | 0x V4   | USDT/WETH | 89553  | 0.00%   |
 | Settler         | Settler | USDT/WETH | 107391 | 19.92%  |
 | Settler         | 0x V4   | USDT/WETH | 190919 | 113.19% |
-| AllowanceHolder | Settler | USDT/WETH | 103236 | 15.28%  |
+| AllowanceHolder | Settler | USDT/WETH | 103186 | 15.22%  |
 |                 |         |           |        |         |
 
 | Curve             | DEX   | Pair      | Gas    | %       |
@@ -148,49 +123,35 @@
 | Settler        | Curve      | USDT/WETH | 433163 | 156.82% |
 |                |            |           |        |         |
 
-<<<<<<< HEAD
 | AllowanceHolder                      | DEX            | Pair      | Gas    | %       |
 | ------------------------------------ | -------------- | --------- | ------ | ------- |
-| execute                              | Uniswap V3 VIP | USDC/WETH | 127357 | 0.00%   |
-| Settler - external move then execute | Uniswap V3     | USDC/WETH | 139709 | 9.70%   |
-| execute                              | OTC            | USDC/WETH | 111598 | -12.37% |
+| execute                              | Uniswap V3 VIP | USDC/WETH | 127307 | 0.00%   |
+| Settler - external move then execute | Uniswap V3     | USDC/WETH | 139709 | 9.74%   |
+| execute                              | OTC            | USDC/WETH | 111548 | -12.38% |
 |                                      |                |           |        |         |
-| execute                              | Uniswap V3 VIP | DAI/WETH  | 114791 | 0.00%   |
-| Settler - external move then execute | Uniswap V3     | DAI/WETH  | 128718 | 12.13%  |
-| execute                              | OTC            | DAI/WETH  | 92124  | -19.75% |
+| execute                              | Uniswap V3 VIP | DAI/WETH  | 114741 | 0.00%   |
+| Settler - external move then execute | Uniswap V3     | DAI/WETH  | 128718 | 12.18%  |
+| execute                              | OTC            | DAI/WETH  | 92074  | -19.75% |
 |                                      |                |           |        |         |
-| execute                              | Uniswap V3 VIP | USDT/WETH | 117612 | 0.00%   |
-| Settler - external move then execute | Uniswap V3     | USDT/WETH | 135710 | 15.39%  |
-| execute                              | OTC            | USDT/WETH | 103236 | -12.22% |
+| execute                              | Uniswap V3 VIP | USDT/WETH | 117562 | 0.00%   |
+| Settler - external move then execute | Uniswap V3     | USDT/WETH | 135710 | 15.44%  |
+| execute                              | OTC            | USDT/WETH | 103186 | -12.23% |
 |                                      |                |           |        |         |
 
 | AllowanceHolder sell token fees | DEX | Pair      | Gas    | %      |
 | ------------------------------- | --- | --------- | ------ | ------ |
-| no fee                          | OTC | USDC/WETH | 111598 | 0.00%  |
-| proportional fee                | OTC | USDC/WETH | 161501 | 44.72% |
-| fixed fee                       | OTC | USDC/WETH | 159529 | 42.95% |
+| no fee                          | OTC | USDC/WETH | 111548 | 0.00%  |
+| proportional fee                | OTC | USDC/WETH | 161451 | 44.74% |
+| fixed fee                       | OTC | USDC/WETH | 159479 | 42.97% |
 |                                 |     |           |        |        |
-| no fee                          | OTC | DAI/WETH  | 92124  | 0.00%  |
-| proportional fee                | OTC | DAI/WETH  | 133915 | 45.36% |
-| fixed fee                       | OTC | DAI/WETH  | 132656 | 44.00% |
+| no fee                          | OTC | DAI/WETH  | 92074  | 0.00%  |
+| proportional fee                | OTC | DAI/WETH  | 133865 | 45.39% |
+| fixed fee                       | OTC | DAI/WETH  | 132606 | 44.02% |
 |                                 |     |           |        |        |
-| no fee                          | OTC | USDT/WETH | 103236 | 0.00%  |
-| proportional fee                | OTC | USDT/WETH | 150665 | 45.94% |
-| fixed fee                       | OTC | USDT/WETH | 148977 | 44.31% |
+| no fee                          | OTC | USDT/WETH | 103186 | 0.00%  |
+| proportional fee                | OTC | USDT/WETH | 150615 | 45.96% |
+| fixed fee                       | OTC | USDT/WETH | 148927 | 44.33% |
 |                                 |     |           |        |        |
-=======
-| AllowanceHolder                      | DEX            | Pair      | Gas    | %      |
-| ------------------------------------ | -------------- | --------- | ------ | ------ |
-| execute                              | Uniswap V3 VIP | USDC/WETH | 127307 | 0.00%  |
-| Settler - external move then execute | Uniswap V3     | USDC/WETH | 139709 | 9.74%  |
-|                                      |                |           |        |        |
-| execute                              | Uniswap V3 VIP | DAI/WETH  | 114741 | 0.00%  |
-| Settler - external move then execute | Uniswap V3     | DAI/WETH  | 128718 | 12.18% |
-|                                      |                |           |        |        |
-| execute                              | Uniswap V3 VIP | USDT/WETH | 117562 | 0.00%  |
-| Settler - external move then execute | Uniswap V3     | USDT/WETH | 135710 | 15.44% |
-|                                      |                |           |        |        |
->>>>>>> 28c6bca3
 
 [//]: # "END TABLES"
 
