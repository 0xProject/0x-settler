--- conflicted
+++ resolved
@@ -30,48 +30,28 @@
 
 | VIP                 | DEX        | Pair      | Gas    | %      |
 | ------------------- | ---------- | --------- | ------ | ------ |
-<<<<<<< HEAD
-| 0x V4 VIP           | Uniswap V3 | USDC/WETH | 125117 | 0.00%  |
-| 0x V4 Multiplex     | Uniswap V3 | USDC/WETH | 138686 | 10.85% |
-| Settler VIP (warm)  | Uniswap V3 | USDC/WETH | 134945 | 7.86%  |
+| 0x V4 VIP           | Uniswap V3 | USDC/WETH | 125118 | 0.00%  |
+| 0x V4 Multiplex     | Uniswap V3 | USDC/WETH | 138686 | 10.84% |
+| Settler VIP (warm)  | Uniswap V3 | USDC/WETH | 134945 | 7.85%  |
 | AllowanceHolder VIP | Uniswap V3 | USDC/WETH | 130782 | 4.53%  |
 | UniswapRouter V3    | Uniswap V3 | USDC/WETH | 121137 | -3.18% |
 |                     |            |           |        |        |
-| 0x V4 VIP           | Uniswap V3 | DAI/WETH  | 112551 | 0.00%  |
-| 0x V4 Multiplex     | Uniswap V3 | DAI/WETH  | 126120 | 12.06% |
+| 0x V4 VIP           | Uniswap V3 | DAI/WETH  | 112552 | 0.00%  |
+| 0x V4 Multiplex     | Uniswap V3 | DAI/WETH  | 126115 | 12.05% |
 | Settler VIP (warm)  | Uniswap V3 | DAI/WETH  | 122379 | 8.73%  |
 | AllowanceHolder VIP | Uniswap V3 | DAI/WETH  | 118195 | 5.01%  |
 | UniswapRouter V3    | Uniswap V3 | DAI/WETH  | 108571 | -3.54% |
 |                     |            |           |        |        |
-| 0x V4 VIP           | Uniswap V3 | USDT/WETH | 115358 | 0.00%  |
-| 0x V4 Multiplex     | Uniswap V3 | USDT/WETH | 128927 | 11.76% |
+| 0x V4 VIP           | Uniswap V3 | USDT/WETH | 115359 | 0.00%  |
+| 0x V4 Multiplex     | Uniswap V3 | USDT/WETH | 128922 | 11.76% |
 | Settler VIP (warm)  | Uniswap V3 | USDT/WETH | 125200 | 8.53%  |
 | AllowanceHolder VIP | Uniswap V3 | USDT/WETH | 121016 | 4.90%  |
-=======
-| 0x V4 VIP           | Uniswap V3 | USDC/WETH | 125118 | 0.00%  |
-| 0x V4 Multiplex     | Uniswap V3 | USDC/WETH | 138681 | 10.84% |
-| Settler VIP (warm)  | Uniswap V3 | USDC/WETH | 134683 | 7.64%  |
-| AllowanceHolder VIP | Uniswap V3 | USDC/WETH | 127824 | 2.16%  |
-| UniswapRouter V3    | Uniswap V3 | USDC/WETH | 121137 | -3.18% |
-|                     |            |           |        |        |
-| 0x V4 VIP           | Uniswap V3 | DAI/WETH  | 112552 | 0.00%  |
-| 0x V4 Multiplex     | Uniswap V3 | DAI/WETH  | 126115 | 12.05% |
-| Settler VIP (warm)  | Uniswap V3 | DAI/WETH  | 122117 | 8.50%  |
-| AllowanceHolder VIP | Uniswap V3 | DAI/WETH  | 115258 | 2.40%  |
-| UniswapRouter V3    | Uniswap V3 | DAI/WETH  | 108571 | -3.54% |
-|                     |            |           |        |        |
-| 0x V4 VIP           | Uniswap V3 | USDT/WETH | 115359 | 0.00%  |
-| 0x V4 Multiplex     | Uniswap V3 | USDT/WETH | 128922 | 11.76% |
-| Settler VIP (warm)  | Uniswap V3 | USDT/WETH | 124938 | 8.30%  |
-| AllowanceHolder VIP | Uniswap V3 | USDT/WETH | 118079 | 2.36%  |
->>>>>>> d363bb93
 | UniswapRouter V3    | Uniswap V3 | USDT/WETH | 111250 | -3.56% |
 |                     |            |           |        |        |
 
 | Custody              | DEX        | Pair      | Gas    | %       |
 | -------------------- | ---------- | --------- | ------ | ------- |
 | 0x V4 TransformERC20 | Uniswap V3 | USDC/WETH | 246374 | 0.00%   |
-<<<<<<< HEAD
 | Settler              | Uniswap V3 | USDC/WETH | 164698 | -33.15% |
 | AllowanceHolder      | Uniswap V3 | USDC/WETH | 161022 | -34.64% |
 |                      |            |           |        |         |
@@ -79,27 +59,14 @@
 | Settler              | Uniswap V3 | DAI/WETH  | 148076 | -33.71% |
 | AllowanceHolder      | Uniswap V3 | DAI/WETH  | 144379 | -35.36% |
 |                      |            |           |        |         |
-| 0x V4 TransformERC20 | Uniswap V3 | USDT/WETH | 230271 | 0.00%   |
-| Settler              | Uniswap V3 | USDT/WETH | 154753 | -32.80% |
-| AllowanceHolder      | Uniswap V3 | USDT/WETH | 151056 | -34.40% |
-=======
-| Settler              | Uniswap V3 | USDC/WETH | 164505 | -33.23% |
-| AllowanceHolder      | Uniswap V3 | USDC/WETH | 158146 | -35.81% |
-|                      |            |           |        |         |
-| 0x V4 TransformERC20 | Uniswap V3 | DAI/WETH  | 223372 | 0.00%   |
-| Settler              | Uniswap V3 | DAI/WETH  | 147883 | -33.80% |
-| AllowanceHolder      | Uniswap V3 | DAI/WETH  | 141524 | -36.64% |
-|                      |            |           |        |         |
 | 0x V4 TransformERC20 | Uniswap V3 | USDT/WETH | 230197 | 0.00%   |
-| Settler              | Uniswap V3 | USDT/WETH | 154560 | -32.86% |
-| AllowanceHolder      | Uniswap V3 | USDT/WETH | 148201 | -35.62% |
->>>>>>> d363bb93
+| Settler              | Uniswap V3 | USDT/WETH | 154753 | -32.77% |
+| AllowanceHolder      | Uniswap V3 | USDT/WETH | 151056 | -34.38% |
 |                      |            |           |        |         |
 
 | MetaTransactions | DEX        | Pair      | Gas    | %       |
 | ---------------- | ---------- | --------- | ------ | ------- |
 | 0x V4 Multiplex  | Uniswap V3 | USDC/WETH | 253459 | 0.00%   |
-<<<<<<< HEAD
 | Settler          | Uniswap V3 | USDC/WETH | 170764 | -32.63% |
 |                  |            |           |        |         |
 | 0x V4 Multiplex  | Uniswap V3 | DAI/WETH  | 240893 | 0.00%   |
@@ -107,21 +74,11 @@
 |                  |            |           |        |         |
 | 0x V4 Multiplex  | Uniswap V3 | USDT/WETH | 243700 | 0.00%   |
 | Settler          | Uniswap V3 | USDT/WETH | 160819 | -34.01% |
-=======
-| Settler          | Uniswap V3 | USDC/WETH | 170542 | -32.71% |
-|                  |            |           |        |         |
-| 0x V4 Multiplex  | Uniswap V3 | DAI/WETH  | 240893 | 0.00%   |
-| Settler          | Uniswap V3 | DAI/WETH  | 153920 | -36.10% |
-|                  |            |           |        |         |
-| 0x V4 Multiplex  | Uniswap V3 | USDT/WETH | 243700 | 0.00%   |
-| Settler          | Uniswap V3 | USDT/WETH | 160597 | -34.10% |
->>>>>>> d363bb93
 |                  |            |           |        |         |
 
 | OTC     | DEX     | Pair      | Gas    | %      |
 | ------- | ------- | --------- | ------ | ------ |
 | 0x V4   | 0x V4   | USDC/WETH | 112545 | 0.00%  |
-<<<<<<< HEAD
 | Settler | Settler | USDC/WETH | 115913 | 2.99%  |
 | Settler | 0x V4   | USDC/WETH | 205622 | 82.70% |
 |         |         |           |        |        |
@@ -132,18 +89,6 @@
 | 0x V4   | 0x V4   | USDT/WETH | 104183 | 0.00%  |
 | Settler | Settler | USDT/WETH | 107551 | 3.23%  |
 | Settler | 0x V4   | USDT/WETH | 191044 | 83.37% |
-=======
-| Settler | Settler | USDC/WETH | 115753 | 2.85%  |
-| Settler | 0x V4   | USDC/WETH | 205497 | 82.59% |
-|         |         |           |        |        |
-| 0x V4   | 0x V4   | DAI/WETH  | 93071  | 0.00%  |
-| Settler | Settler | DAI/WETH  | 96279  | 3.45%  |
-| Settler | 0x V4   | DAI/WETH  | 175587 | 88.66% |
-|         |         |           |        |        |
-| 0x V4   | 0x V4   | USDT/WETH | 104183 | 0.00%  |
-| Settler | Settler | USDT/WETH | 107391 | 3.08%  |
-| Settler | 0x V4   | USDT/WETH | 190919 | 83.25% |
->>>>>>> d363bb93
 |         |         |           |        |        |
 
 | Curve             | DEX   | Pair      | Gas    | %       |
@@ -151,54 +96,32 @@
 |                   |       |           |        |         |
 |                   |       |           |        |         |
 | 0x V4             | Curve | USDT/WETH | 453061 | 0.00%   |
-<<<<<<< HEAD
 | Settler           | Curve | USDT/WETH | 416783 | -8.01%  |
-=======
-| Settler           | Curve | USDT/WETH | 416658 | -8.03%  |
->>>>>>> d363bb93
 | Curve             | Curve | USDT/WETH | 341755 | -24.57% |
 | Curve Swap Router | Curve | USDT/WETH | 412035 | -9.06%  |
 |                   |       |           |        |         |
 
 | Buy token fee     | DEX        | Pair      | Gas    | %     |
 | ----------------- | ---------- | --------- | ------ | ----- |
-<<<<<<< HEAD
 | Settler - custody | Uniswap V3 | USDC/WETH | 173526 | 0.00% |
 |                   |            |           |        |       |
 | Settler - custody | Uniswap V3 | DAI/WETH  | 160960 | 0.00% |
 |                   |            |           |        |       |
 | Settler - custody | Uniswap V3 | USDT/WETH | 163781 | 0.00% |
-=======
-| Settler - custody | Uniswap V3 | USDC/WETH | 173263 | 0.00% |
-|                   |            |           |        |       |
-| Settler - custody | Uniswap V3 | DAI/WETH  | 160697 | 0.00% |
-|                   |            |           |        |       |
-| Settler - custody | Uniswap V3 | USDT/WETH | 163518 | 0.00% |
->>>>>>> d363bb93
 |                   |            |           |        |       |
 
 | Sell token fee | DEX        | Pair      | Gas    | %       |
 | -------------- | ---------- | --------- | ------ | ------- |
-<<<<<<< HEAD
 | Settler        | Uniswap V3 | USDC/WETH | 181076 | 0.00%   |
 |                |            |           |        |         |
 | Settler        | Uniswap V3 | DAI/WETH  | 160398 | 0.00%   |
 |                |            |           |        |         |
 | Settler        | Uniswap V3 | USDT/WETH | 168857 | 0.00%   |
 | Settler        | Curve      | USDT/WETH | 433289 | 156.60% |
-=======
-| Settler        | Uniswap V3 | USDC/WETH | 180882 | 0.00%   |
-|                |            |           |        |         |
-| Settler        | Uniswap V3 | DAI/WETH  | 160204 | 0.00%   |
-|                |            |           |        |         |
-| Settler        | Uniswap V3 | USDT/WETH | 168663 | 0.00%   |
-| Settler        | Curve      | USDT/WETH | 433163 | 156.82% |
->>>>>>> d363bb93
 |                |            |           |        |         |
 
 | AllowanceHolder                      | DEX            | Pair      | Gas    | %      |
 | ------------------------------------ | -------------- | --------- | ------ | ------ |
-<<<<<<< HEAD
 | execute                              | Uniswap V3 VIP | USDC/WETH | 130782 | 0.00%  |
 | Settler - external move then execute | Uniswap V3     | USDC/WETH | 139867 | 6.95%  |
 |                                      |                |           |        |        |
@@ -207,16 +130,6 @@
 |                                      |                |           |        |        |
 | execute                              | Uniswap V3 VIP | USDT/WETH | 121016 | 0.00%  |
 | Settler - external move then execute | Uniswap V3     | USDT/WETH | 135868 | 12.27% |
-=======
-| execute                              | Uniswap V3 VIP | USDC/WETH | 127824 | 0.00%  |
-| Settler - external move then execute | Uniswap V3     | USDC/WETH | 139709 | 9.30%  |
-|                                      |                |           |        |        |
-| execute                              | Uniswap V3 VIP | DAI/WETH  | 115258 | 0.00%  |
-| Settler - external move then execute | Uniswap V3     | DAI/WETH  | 128718 | 11.68% |
-|                                      |                |           |        |        |
-| execute                              | Uniswap V3 VIP | USDT/WETH | 118079 | 0.00%  |
-| Settler - external move then execute | Uniswap V3     | USDT/WETH | 135710 | 14.93% |
->>>>>>> d363bb93
 |                                      |                |           |        |        |
 
 [//]: # "END TABLES"
@@ -622,7 +535,7 @@
     Settler->>UniswapV3: swap
     WETH-->>Settler: transfer
     UniswapV3->>Settler: uniswapV3Callback
-    Settler->>AllowanceHolder: transferFrom 
+    Settler->>AllowanceHolder: holderTransferFrom 
     rect rgba(255, 148, 112, 0.5)
         USDC-->>UniswapV3: transferFrom(User, UniswapV3, amt)
     end
