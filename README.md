# 0x Settler

Settlement contracts utilising [Permit2](https://github.com/Uniswap/permit2) to
perform swaps without any passive allowances to the contract.

## How do I find the most recent deployment?

The 0x Settler deployer/registry contract is deployed to
`0x00000000000004533Fe15556B1E086BB1A72cEae` across all chains (unless somebody
screwed up the vanity address and didn't update this document). The
deployer/registry is an ERC1967 UUPS upgradeable contract that implements an
ERC721-compatible NFT. To find the address of the most recent `Settler`
deployment, call `function ownerOf(uint256 tokenId) external view returns (address)`
with the `tokenId` set to the number of the feature that you wish to query. For
taker-submitted flows, the feature number is probably 2 unless something major
changed and nobody updated this document. Likewise, for gasless/metatransaction
flows, the feature number is probably 3. A reverting response indicates that
`Settler` is paused and you should not interact. Do not hardcode any `Settler`
address in your integration. _**ALWAYS**_ query the deployer/registry for the
address of the most recent `Settler` contract before building or signing a
transaction, metatransaction, or order.

### 0x API dwell time

There is some lag between the deployment of a new instance of 0x Settler and
when 0x API begins generating calldata targeting that instance. This allows 0x
to perform extensive end-to-end testing to ensure zero downtime for
integrators. During this "dwell" period, a strict comparison between the
[`.transaction.to`](https://0x.org/docs/api#tag/Swap/operation/swap::permit2::getQuote)
field of the API response and the result of querying
`IERC721(0x00000000000004533Fe15556B1E086BB1A72cEae).ownerOf(...)` will
fail. For this reason, there is a fallback. If `ownerOf` does not revert, but
the return value isn't the expected value, _**YOU SHOULD ALSO**_ query the
selector `function prev(uint128) external view returns (address)` with the same
argument. If the response from this function call does not revert and the result
is the expected address, then the 0x API is in the dwell time and you may
proceed as normal.

<details>
<summary>Example Solidity code for checking whether Settler is genuine</summary>

```Solidity
interface IERC721Tiny {
    function ownerOf(uint256 tokenId) external view returns (address);
}
interface IDeployerTiny is IERC721Tiny {
    function prev(uint128 featureId) external view returns (address);
}

IDeployerTiny constant ZERO_EX_DEPLOYER =
    IDeployerTiny(0x00000000000004533Fe15556B1E086BB1A72cEae);

error CounterfeitSettler(address);

function requireGenuineSettler(uint128 featureId, address allegedSettler)
    internal
    view
{
    // Any revert in `ownerOf` or `prev` will be bubbled. Any error in
    // ABIDecoding the result will result in a revert without a reason string.
    if (ZERO_EX_DEPLOYER.ownerOf(featureId) != allegedSettler
        && ZERO_EX_DEPLOYER.prev(featureId) != allegedSettler) {
        revert CounterfeitSettler(allegedSettler);
    }
}
```

While the above code is the _**strongly recommended**_ approach, it is
comparatively gas-expensive. A more gas-optimized approach is demonstrated
below, but it does not cover the case where Settler has been paused due to a
bug.

```Solidity
function computeGenuineSettler(uint128 featureId, uint64 deployNonce)
    internal
    view
    returns (address)
{
    address zeroExDeployer = 0x00000000000004533Fe15556B1E086BB1A72cEae;
    bytes32 salt = bytes32(
        uint256(featureId) << 128 | uint256(block.chainid) << 64
            | uint256(deployNonce)
    );
    // for London hardfork chains, substitute
    // 0x1774bbdc4a308eaf5967722c7a4708ea7a3097859cb8768a10611448c29981c3
    bytes32 shimInitHash =
        0x3bf3f97f0be1e2c00023033eefeb4fc062ac552ff36778b17060d90b6764902f;
    address shim =
        address(
            uint160(
                uint256(
                    keccak256(
                        abi.encodePacked(
                            bytes1(0xff),
                            zeroExDeployer,
                            salt,
                            shimInitHash
                        )
                    )
                )
            )
        );
    address settler =
        address(
            uint160(
                uint256(
                    keccak256(
                        abi.encodePacked(bytes2(0xd694), shim, bytes1(0x01))
                    )
                )
            )
        );
    return settler;
}
```

</details>

### AllowanceHolder addresses

AllowanceHolder is deployed to the following addresses depending on the most
advanced EVM hardfork supported on the chain. You can hardcode this address in
your integration.

* `0x0000000000001fF3684f28c67538d4D072C22734` on chains supporting the Cancun
  hardfork (Ethereum Mainnet, Ethereum Sepolia, Polygon, Base, Optimism,
  Arbitrum, Blast, Bnb, Mode)
* `0x0000000000005E88410CcDFaDe4a5EfaE4b49562` on chains supporting the Shanghai
  hardfork (Avalanche, Scroll, Mantle)
* `0x000000000000175a8b9bC6d539B3708EEd92EA6c` on chains supporting the London
  hardfork (Linea)

### Permit2 address

Permit2 is deployed to `0x000000000022D473030F116dDEE9F6B43aC78BA3` across all
chains. You can hardcode this address in your integration.

### Examples

#### TypeScript ([viem](https://viem.sh/))

<details>
<summary>Click to see TypeScript example of getting Settler addresses</summary>

```TypeScript
import { createPublicClient, http, parseAbi } from 'viem';

(async function main() {
    const client = createPublicClient({
        transport: http(process.env.RPC_URL),
    });

    const deployer = "0x00000000000004533Fe15556B1E086BB1A72cEae";
    const tokenDescriptions = {
        2: "taker submitted",
        3: "metatransaction",
    };

    const deployerAbi = parseAbi([
        "function prev(uint128) external view returns (address)",
        "function ownerOf(uint256) external view returns (address)",
        "function next(uint128) external view returns (address)",
    ]);
    const functionDescriptions = {
        "prev": "previous",
        "ownerOf": "current",
        "next": "next",
    };

    const blockNumber = await client.getBlockNumber();
    for (let tokenId in tokenDescriptions) {
        for (let functionName in functionDescriptions) {
            let addr = await client.readContract({
                address: deployer,
                abi: deployerAbi,
                functionName,
                args: [tokenId],
                blockNumber,
            });
            console.log(functionDescriptions[functionName] + " " + tokenDescriptions[tokenId] + " settler address " + addr);
        }
    }

    // output:
    // previous taker submitted settler address 0x07E594aA718bB872B526e93EEd830a8d2a6A1071
    // current taker submitted settler address 0x2c4B05349418Ef279184F07590E61Af27Cf3a86B
    // next taker submitted settler address 0x70bf6634eE8Cb27D04478f184b9b8BB13E5f4710
    // previous metatransaction settler address 0x25b81CE58AB0C4877D25A96Ad644491CEAb81048
    // current metatransaction settler address 0xAE11b95c8Ebb5247548C279A00120B0ACadc7451
    // next metatransaction settler address 0x12D737470fB3ec6C3DeEC9b518100Bec9D520144
})();
```

</details>

#### JavaScript ([Ethers.js](https://docs.ethers.org/v5/))

<details>
<summary>Click to see JavaScript example of getting Settler addresses</summary>

Note that this example uses version 5 of `Ethers.js`. The current version of
`Ethers.js` is 6, which is not compatible with this snippet.

```JavaScript
"use strict";
const {ethers} = require("ethers");

(async function main() {
  const provider = new ethers.providers.JsonRpcProvider(process.env.RPC_URL);

  const deployerAddress = "0x00000000000004533Fe15556B1E086BB1A72cEae";
  const tokenDescriptions = {
    2: "taker submitted",
    3: "metatransaction",
  };

  const deployerAbi = [
    "function prev(uint128) external view returns (address)",
    "function ownerOf(uint256) external view returns (address)",
    "function next(uint128) external view returns (address)",
  ];
  const functionDescriptions = {
    "prev": "previous",
    "ownerOf": "current",
    "next": "next",
  };

  const deployer = new ethers.Contract(deployerAddress, deployerAbi, provider);
  for (let tokenId in tokenDescriptions) {
    for (let functionName in functionDescriptions) {
      let addr = await deployer[functionName](tokenId);
      console.log(functionDescriptions[functionName] + " " + tokenDescriptions[tokenId] + " settler address " + addr);
    }
  }

  // output:
  // previous taker submitted settler address 0x07E594aA718bB872B526e93EEd830a8d2a6A1071
  // current taker submitted settler address 0x2c4B05349418Ef279184F07590E61Af27Cf3a86B
  // next taker submitted settler address 0x70bf6634eE8Cb27D04478f184b9b8BB13E5f4710
  // previous metatransaction settler address 0x25b81CE58AB0C4877D25A96Ad644491CEAb81048
  // current metatransaction settler address 0xAE11b95c8Ebb5247548C279A00120B0ACadc7451
  // next metatransaction settler address 0x12D737470fB3ec6C3DeEC9b518100Bec9D520144
})();
```

</details>

#### Rust ([Alloy](https://github.com/alloy-rs))

<details>
<summary>Cargo.toml</summary>

```toml
[package]
name = "scratch"
version = "0.1.0"
edition = "2021"

[dependencies]
alloy = { git = "https://github.com/alloy-rs/alloy", rev = "e22d9be", features = [
    "contract",
    "network",
    "providers",
    "provider-http",
    "rpc-client",
    "rpc-types-eth",
    "rpc-types-trace",
] }
eyre = "0.6.12"
tokio = { version = "1.37.0", features = ["rt-multi-thread", "macros"] }
```

</details>

<details>
<summary>Click to see Rust example of getting Settler addresses</summary>

```Rust
use alloy::{
    network::TransactionBuilder,
    primitives::{address, Address, Bytes, U256},
    providers::{Provider, ProviderBuilder},
    rpc::types::eth::{BlockId, TransactionRequest},
    sol,
    sol_types::SolCall,
};
use eyre::Result;
use std::collections::HashMap;
use std::env;

const DEPLOYER_ADDRESS: Address = address!("00000000000004533Fe15556B1E086BB1A72cEae");

sol! {
    function prev(uint128 featureId) external view returns (address pastTokenOwner);
    function ownerOf(uint256 tokenId) external view returns (address tokenOwner);
    function next(uint128 featureId) external view returns (address futureTokenOwner);
}

#[tokio::main]
async fn main() -> Result<()> {
    let provider = ProviderBuilder::new().on_http(env::var("RPC_URL")?.parse()?);
    let block_id = BlockId::number(provider.get_block_number().await?);

    let token_ids = vec![2, 3];
    let token_descriptions = HashMap::from([(2, "taker submitted"), (3, "metatransaction")]);

    for token_id in token_ids.iter() {
        {
            let tx = TransactionRequest::default()
                .with_to(DEPLOYER_ADDRESS)
                .with_input(Bytes::from(
                    prevCall {
                        featureId: *token_id,
                    }
                    .abi_encode(),
                ));
            let past_owner =
                prevCall::abi_decode_returns(&provider.call(&tx).block(block_id).await?, false)?
                    .pastTokenOwner;
            println!(
                "previous {0:} settler address {1:}",
                token_descriptions[token_id], past_owner
            );
        }
        {
            let tx = TransactionRequest::default()
                .with_to(DEPLOYER_ADDRESS)
                .with_input(Bytes::from(
                    ownerOfCall {
                        tokenId: U256::from(*token_id),
                    }
                    .abi_encode(),
                ));
            let token_owner =
                ownerOfCall::abi_decode_returns(&provider.call(&tx).block(block_id).await?, false)?
                    .tokenOwner;
            println!(
                "current {0:} settler address {1:}",
                token_descriptions[token_id], token_owner
            );
        }
        {
            let tx = TransactionRequest::default()
                .with_to(DEPLOYER_ADDRESS)
                .with_input(Bytes::from(
                    nextCall {
                        featureId: *token_id,
                    }
                    .abi_encode(),
                ));
            let future_owner =
                nextCall::abi_decode_returns(&provider.call(&tx).block(block_id).await?, false)?
                    .futureTokenOwner;
            println!(
                "next {0:} settler address {1:}",
                token_descriptions[token_id], future_owner
            );
        }
    }

    // output:
    // previous taker submitted settler address 0x07E594aA718bB872B526e93EEd830a8d2a6A1071
    // current taker submitted settler address 0x2c4B05349418Ef279184F07590E61Af27Cf3a86B
    // next taker submitted settler address 0x70bf6634eE8Cb27D04478f184b9b8BB13E5f4710
    // previous metatransaction settler address 0x25b81CE58AB0C4877D25A96Ad644491CEAb81048
    // current metatransaction settler address 0xAE11b95c8Ebb5247548C279A00120B0ACadc7451
    // next metatransaction settler address 0x12D737470fB3ec6C3DeEC9b518100Bec9D520144

    Ok(())
}
```

</details>

#### Python ([web3.py](https://web3py.readthedocs.io/en/stable/))

<details>
<summary>Click to see Python example of getting Settler addresses</summary>

```Python
import os, web3

w3 = web3.Web3(web3.Web3.HTTPProvider(os.getenv("RPC_URL")))
deployer_address = "0x00000000000004533Fe15556B1E086BB1A72cEae"
token_descriptions = {
    2: "taker submitted",
    3: "metatransaction",
}

deployer_abi = [
    {
        "constant": True,
        "inputs": [{"name": "featureId", "type": "uint128"}],
        "name": "prev",
        "outputs": [{"name": "pastTokenOwner", "type": "address"}],
        "payable": False,
        "type": "function",
    },
    {
        "constant": True,
        "inputs": [{"name": "tokenId", "type": "uint256"}],
        "name": "ownerOf",
        "outputs": [{"name": "tokenOwner", "type": "address"}],
        "payable": False,
        "type": "function",
    },
    {
        "constant": True,
        "inputs": [{"name": "featureId", "type": "uint128"}],
        "name": "next",
        "outputs": [{"name": "futureTokenOwner", "type": "address"}],
        "payable": False,
        "type": "function",
    },
]
function_descriptions = {
    "prev": "previous",
    "ownerOf": "current",
    "next": "next",
}

deployer = w3.eth.contract(address=deployer_address, abi=deployer_abi)

for token_id, token_description in token_descriptions.items():
    for function_name, function_description in function_descriptions.items():
        settler_address = getattr(deployer.functions, function_name)(token_id).call()
        print(
            function_description,
            token_description,
            "settler address",
            settler_address,
        )

# output:
# previous taker submitted settler address 0x07E594aA718bB872B526e93EEd830a8d2a6A1071
# current taker submitted settler address 0x2c4B05349418Ef279184F07590E61Af27Cf3a86B
# next taker submitted settler address 0x70bf6634eE8Cb27D04478f184b9b8BB13E5f4710
# previous metatransaction settler address 0x25b81CE58AB0C4877D25A96Ad644491CEAb81048
# current metatransaction settler address 0xAE11b95c8Ebb5247548C279A00120B0ACadc7451
# next metatransaction settler address 0x12D737470fB3ec6C3DeEC9b518100Bec9D520144
```

</details>

#### Bash ([Foundry `cast`](https://book.getfoundry.sh/cast/))

<details>
<summary>Click to see Bash (cast) example of getting Settler addresses</summary>

```Bash
#!/bin/bash

set -Eeufo pipefail -o posix

if ! hash cast &>/dev/null ; then
    echo 'foundry is not installed' >&2
    exit 1
fi

declare -r deployer='0x00000000000004533Fe15556B1E086BB1A72cEae'

declare -A token_descriptions
token_descriptions[2]='taker submitted'
token_descriptions[3]='metatransaction'
declare -r -A token_descriptions

declare -r -a function_signatures=('prev(uint128)(address)' 'ownerOf(uint256)(address)' 'next(uint128)(address)')
declare -A function_descriptions
function_descriptions["${function_signatures[0]%%(*}"]='previous'
function_descriptions["${function_signatures[1]%%(*}"]='current'
function_descriptions["${function_signatures[2]%%(*}"]='next'
declare -r -A function_descriptions

declare -i token_id
for token_id in "${!token_descriptions[@]}" ; do
    declare function_signature
    for function_signature in "${function_signatures[@]}" ; do
        declare addr
        addr="$(cast call --rpc-url "$RPC_URL" "$deployer" "$function_signature" "$token_id")"
        function_signature="${function_signature%%(*}"
        echo "${function_descriptions["$function_signature"]}"' '"${token_descriptions[$token_id]}"' settler address '"$addr" >&2
    done
done

# output:
# previous metatransaction settler address 0x25b81CE58AB0C4877D25A96Ad644491CEAb81048
# current metatransaction settler address 0xAE11b95c8Ebb5247548C279A00120B0ACadc7451
# next metatransaction settler address 0x12D737470fB3ec6C3DeEC9b518100Bec9D520144
# previous taker submitted settler address 0x07E594aA718bB872B526e93EEd830a8d2a6A1071
# current taker submitted settler address 0x2c4B05349418Ef279184F07590E61Af27Cf3a86B
# next taker submitted settler address 0x70bf6634eE8Cb27D04478f184b9b8BB13E5f4710
```

</details>

### Checking out the commit of a Settler

Settler emits the following event when it is deployed:

```Solidity
event GitCommit(bytes20 indexed);
```

By retrieving the argument of this event, you get the git commit from which the
Settler was built. For convenience, the script [`./sh/checkout_settler_commit.sh
<CHAIN_NAME>`](sh/checkout_settler_commit.sh) will pull the latest Settler
address, read the deployment event, and checkout the git commit.

## Bug Bounty Program

0x hosts a bug bounty on Immunefi at the address
https://immunefi.com/bug-bounty/0x .

If you have found a vulnerability in our project, it must be submitted through
Immunefi's platform. Immunefi will handle bug bounty communications.

See the bounty page at Immunefi for more details on accepted vulnerabilities,
payout amounts, and rules of participation.

Users who violate the rules of participation will not receive bug bounty payouts
and may be temporarily suspended or banned from the bug bounty program.

## Custody

Custody, not like the delicious custardy, is when the token(s) being traded are
temporarily owned by the Settler contract. This sometimes implies an additional,
non-optimal transfer. There are multiple reasons that Settler takes custody of
the token, here are a few:

- In the middle of a Multihop trade (except AMMs like UniswapV2 and VelodromeV2)
- To split tokens among multiple liquidity sources (Multiplex)
- To distribute positive slippage from an AMM
- To pay fees to a fee recipient in the buy token from an AMM
- Trading against an inefficient AMM that only supports `transferFrom(msg.sender)` (e.g Curve)

For the above reasons, there are settlement paths in Settler which allow for
custody of the sell token or the buy token. You will see the usage of `custody`
to represent this. Sell token or Buy token or both custody is represented by
`custody`.

## Gas usage

Gas cost snapshots are stored under `./forge-snapshots`. The scope is minimized
by using [forge-gas-snapshot](https://github.com/marktoda/forge-gas-snapshot).

There is an initial cost for Permit2 when the token has not been previously
used. This adds some non-negligble cost as the storage is changed from a 0 for
the first time. For this reason we compare warm (where the nonce is non-0) and
cold.

Note: The following is more akin to `gasLimit` than it is `gasUsed`, this is due
to the difficulty in calculating pinpoint costs (and rebates) in Foundry
tests. Real world usage will be slightly lower, but it serves as a useful
comparison.

[//]: # "BEGIN TABLES"

| VIP                 | DEX        | Pair      | Gas    | %      |
| ------------------- | ---------- | --------- | ------ | ------ |
| 0x V4 VIP           | Uniswap V3 | USDC/WETH | 124669 | 0.00%  |
| 0x V4 Multiplex     | Uniswap V3 | USDC/WETH | 138525 | 11.11% |
| Settler VIP (warm)  | Uniswap V3 | USDC/WETH | 136237 | 9.28%  |
| AllowanceHolder VIP | Uniswap V3 | USDC/WETH | 125720 | 0.84%  |
| UniswapRouter V3    | Uniswap V3 | USDC/WETH | 120978 | -2.96% |
|                     |            |           |        |        |
| 0x V4 VIP           | Uniswap V3 | DAI/WETH  | 112103 | 0.00%  |
| 0x V4 Multiplex     | Uniswap V3 | DAI/WETH  | 125959 | 12.36% |
| Settler VIP (warm)  | Uniswap V3 | DAI/WETH  | 123671 | 10.32% |
| AllowanceHolder VIP | Uniswap V3 | DAI/WETH  | 113154 | 0.94%  |
| UniswapRouter V3    | Uniswap V3 | DAI/WETH  | 108412 | -3.29% |
|                     |            |           |        |        |
| 0x V4 VIP           | Uniswap V3 | USDT/WETH | 114910 | 0.00%  |
| 0x V4 Multiplex     | Uniswap V3 | USDT/WETH | 128766 | 12.06% |
| Settler VIP (warm)  | Uniswap V3 | USDT/WETH | 126487 | 10.07% |
| AllowanceHolder VIP | Uniswap V3 | USDT/WETH | 115970 | 0.92%  |
| UniswapRouter V3    | Uniswap V3 | USDT/WETH | 111091 | -3.32% |
|                     |            |           |        |        |

| Custody              | DEX        | Pair      | Gas    | %       |
| -------------------- | ---------- | --------- | ------ | ------- |
| 0x V4 TransformERC20 | Uniswap V3 | USDC/WETH | 244603 | 0.00%   |
| Settler              | Uniswap V3 | USDC/WETH | 166870 | -31.78% |
| AllowanceHolder      | Uniswap V3 | USDC/WETH | 156503 | -36.02% |
|                      |            |           |        |         |
| 0x V4 TransformERC20 | Uniswap V3 | DAI/WETH  | 221601 | 0.00%   |
| Settler              | Uniswap V3 | DAI/WETH  | 150248 | -32.20% |
| AllowanceHolder      | Uniswap V3 | DAI/WETH  | 139881 | -36.88% |
|                      |            |           |        |         |
| 0x V4 TransformERC20 | Uniswap V3 | USDT/WETH | 228500 | 0.00%   |
| Settler              | Uniswap V3 | USDT/WETH | 156921 | -31.33% |
| AllowanceHolder      | Uniswap V3 | USDT/WETH | 146554 | -35.86% |
|                      |            |           |        |         |

| MetaTransactions | DEX        | Pair      | Gas    | %       |
| ---------------- | ---------- | --------- | ------ | ------- |
| 0x V4 Multiplex  | Uniswap V3 | USDC/WETH | 208118 | 0.00%   |
| Settler          | Uniswap V3 | USDC/WETH | 170156 | -18.24% |
|                  |            |           |        |         |
| 0x V4 Multiplex  | Uniswap V3 | DAI/WETH  | 195552 | 0.00%   |
| Settler          | Uniswap V3 | DAI/WETH  | 153534 | -21.49% |
|                  |            |           |        |         |
| 0x V4 Multiplex  | Uniswap V3 | USDT/WETH | 198359 | 0.00%   |
| Settler          | Uniswap V3 | USDT/WETH | 160201 | -19.24% |
|                  |            |           |        |         |

| RFQ             | DEX     | Pair      | Gas    | %       |
| --------------- | ------- | --------- | ------ | ------- |
| 0x V4           | 0x V4   | USDC/WETH | 97972  | 0.00%   |
| Settler         | Settler | USDC/WETH | 114370 | 16.74%  |
| Settler         | 0x V4   | USDC/WETH | 206543 | 110.82% |
| AllowanceHolder | Settler | USDC/WETH | 106502 | 8.71%   |
|                 |         |           |        |         |
| 0x V4           | 0x V4   | DAI/WETH  | 78498  | 0.00%   |
| Settler         | Settler | DAI/WETH  | 94896  | 20.89%  |
| Settler         | 0x V4   | DAI/WETH  | 176633 | 125.02% |
| AllowanceHolder | Settler | DAI/WETH  | 87028  | 10.87%  |
|                 |         |           |        |         |
| 0x V4           | 0x V4   | USDT/WETH | 89610  | 0.00%   |
| Settler         | Settler | USDT/WETH | 106008 | 18.30%  |
| Settler         | 0x V4   | USDT/WETH | 191965 | 114.22% |
| AllowanceHolder | Settler | USDT/WETH | 98140  | 9.52%   |
|                 |         |           |        |         |

| Curve             | DEX                   | Pair      | Gas    | %       |
| ----------------- | --------------------- | --------- | ------ | ------- |
| Settler           | CurveV2 Tricrypto VIP | USDC/WETH | 231416 | NaN%    |
|                   |                       |           |        |         |
|                   |                       |           |        |         |
| 0x V4             | Curve                 | USDT/WETH | 452672 | 0.00%   |
| Settler           | Curve                 | USDT/WETH | 422737 | -6.61%  |
| Settler           | CurveV2 Tricrypto VIP | USDT/WETH | 243783 | -46.15% |
| Curve             | Curve                 | USDT/WETH | 341799 | -24.49% |
| Curve Swap Router | Curve                 | USDT/WETH | 412038 | -8.98%  |
|                   |                       |           |        |         |

| DODO V1 | DEX     | Pair      | Gas    | %     |
| ------- | ------- | --------- | ------ | ----- |
<<<<<<< HEAD
| Settler | DODO V1 | USDC/WETH | 308473 | 0.00% |
=======
| Settler | DODO V1 | USDC/WETH | 308591 | 0.00% |
>>>>>>> 353ca902
|         |         |           |        |       |
|         |         |           |        |       |
|         |         |           |        |       |

| Buy token fee     | DEX        | Pair      | Gas    | %     |
| ----------------- | ---------- | --------- | ------ | ----- |
| Settler - custody | Uniswap V3 | USDC/WETH | 174128 | 0.00% |
|                   |            |           |        |       |
| Settler - custody | Uniswap V3 | DAI/WETH  | 161562 | 0.00% |
|                   |            |           |        |       |
| Settler - custody | Uniswap V3 | USDT/WETH | 164378 | 0.00% |
|                   |            |           |        |       |

| Sell token fee | DEX        | Pair      | Gas    | %       |
| -------------- | ---------- | --------- | ------ | ------- |
| Settler        | Uniswap V3 | USDC/WETH | 182565 | 0.00%   |
|                |            |           |        |         |
| Settler        | Uniswap V3 | DAI/WETH  | 161887 | 0.00%   |
|                |            |           |        |         |
| Settler        | Uniswap V3 | USDT/WETH | 170336 | 0.00%   |
| Settler        | Curve      | USDT/WETH | 434083 | 154.84% |
|                |            |           |        |         |

| AllowanceHolder                      | DEX            | Pair      | Gas    | %       |
| ------------------------------------ | -------------- | --------- | ------ | ------- |
| execute                              | Uniswap V3 VIP | USDC/WETH | 125720 | 0.00%   |
| Settler - external move then execute | Uniswap V3     | USDC/WETH | 140371 | 11.65%  |
| execute                              | RFQ            | USDC/WETH | 106502 | -15.29% |
|                                      |                |           |        |         |
| execute                              | Uniswap V3 VIP | DAI/WETH  | 113154 | 0.00%   |
| Settler - external move then execute | Uniswap V3     | DAI/WETH  | 129380 | 14.34%  |
| execute                              | RFQ            | DAI/WETH  | 87028  | -23.09% |
|                                      |                |           |        |         |
| execute                              | Uniswap V3 VIP | USDT/WETH | 115970 | 0.00%   |
| Settler - external move then execute | Uniswap V3     | USDT/WETH | 136368 | 17.59%  |
| execute                              | RFQ            | USDT/WETH | 98140  | -15.37% |
|                                      |                |           |        |         |

| AllowanceHolder sell token fees | DEX | Pair      | Gas    | %      |
| ------------------------------- | --- | --------- | ------ | ------ |
| no fee                          | RFQ | USDC/WETH | 106502 | 0.00%  |
<<<<<<< HEAD
| proportional fee                | RFQ | USDC/WETH | 154456 | 45.03% |
| fixed fee                       | RFQ | USDC/WETH | 122774 | 15.28% |
=======
| proportional fee                | RFQ | USDC/WETH | 154459 | 45.03% |
| fixed fee                       | RFQ | USDC/WETH | 122775 | 15.28% |
>>>>>>> 353ca902
|                                 |     |           |        |        |
| no fee                          | RFQ | DAI/WETH  | 87028  | 0.00%  |
| proportional fee                | RFQ | DAI/WETH  | 126870 | 45.78% |
| fixed fee                       | RFQ | DAI/WETH  | 99126  | 13.90% |
|                                 |     |           |        |        |
| no fee                          | RFQ | USDT/WETH | 98140  | 0.00%  |
| proportional fee                | RFQ | USDT/WETH | 143614 | 46.34% |
| fixed fee                       | RFQ | USDT/WETH | 111350 | 13.46% |
|                                 |     |           |        |        |

[//]: # "END TABLES"

### Settler vs X

#### Settler vs 0xV4

The Settler contracts must perform additional work over 0xV4, namely, invalidate
the state of the `Permit2` signed message, this is essentially an additional
`SSTORE` that must always be performed. `Permit2` also does an `ecrecover` and
(in the metatransaction case) a cold `EXTCODESIZE`. On the other side, Settler
does not need to perform the same Feature implementation lookup that 0xV4
requires as a proxy. Settler's implicit reentrancy guard uses transient
storage.

With the Curve VIP, 0xV4 has to use a LiquidityProviderSandbox as calling
untrusted/arbitrary code is a risk in the protocol. Settler can be more lax with
the calls that it makes to other contracts because it does not hold TVL or
allowances. Settler does not have an equivalent of the liquidity sandbox, making
calls directly to Curve-like contracts.

#### Settler vs Curve

The Curve pool does not allow for a `recipient` to be specified, nor does it
allow for tokens to be `transfer`'d directly into the pool prior to calling the
pool contract. Due to these limitations there is overhead from the `transfer`
out of the Settler contract to the user.  This same limitation applies to the
Curve Swap Router.

## Actions

See
[ISettlerActions](https://github.com/0xProject/0x-settler/blob/master/src/ISettlerActions.sol)
for a list of actions and their parameters. The list of actions, their names,
the type and number of arguments, and the availability by chain is _**NOT
STABLE**_. Do not rely on ABI encoding/decoding of actions directly.

### UniswapV3

This settlement path is optimized by performing the Permit2 in the
`uniswapV3SwapCallback` function performing a `permit2TransferFrom` and avoiding
an additional `transfer`. This is further benefitted from tokens being sent to a
pool with an already initialized balance, rathan than to Settler as a temporary
intermediary.

The action `UNISWAPV3_VIP` exposes this behaviour and it should not be used with
any other action that interacts directly with Permit2 (e.g
`TRANSFER_FROM`). This is a recommendation; under extraordinary circumstances it
is only possible to achieve the required behavior with multiple Permit2
interactions. Except in the case of metatransaction Settlers, it is possible to
do multiple Permit2 interactions in the same Settler call.

# Risk

Since Settler has no outstanding allowances, and no usage of `transferFrom` or
arbitrary calls, overall risk of user funds loss is greatly reduced.

Permit2 allowances (with short dated expiration) still has some risk. Namely,
`Alice` permit2 being intercepted and a malicious transaction from `Mallory`,
which spends `Alice`'s funds, transferring it to `Mallory`.

To protect funds we must validate the actions being performed originate from the
Permit2 signer. This is simple in the case where `msg.sender` is the signer of
the Permit2 message. To support metatransactions we utilise the `witness`
functionality of Permit2 to ensure the actions are intentional from `Alice` as
`msg.sender` is a different address.

## Gas Comparisons

Day by day it gets harder to get a fair real world gas comparison. With rebates
and token balances initialized or not, and the difficulty of setting up the
world, touching storage, then performing the test.

To make gas comparisons fair we will use the following methodology:

- Market Makers have balances of both tokens. Since AMM Pools have non-zero
  balances of both tokens this is a fair comparison.
- The Taker does not have a balance of the token being bought.
- Fee Recipient has a non-zero balance of the fee tokens.
- Nonces for Permit2 and Rfq orders (0x V4) are initialized.
- `setUp` is used as much as possible with limited setup performed in the
  test. Warmup trades are avoided completely as to not warm up storage access.

# Technical Reference

## Permit2 Based Flows

We utilise `Permit2` transfers with an `SignatureTransfer`. Allowing users to
sign a coupon allowing our contracts to move their tokens. Permit2 uses
`PermitTransferFrom` struct for transfers.

`Permit2` provides the following guarantees:

- Funds can only be transferred from the user who signed the Permit2 coupon
- Funds can only be transferred by the `spender` specified in the Permit2 coupon
- Settler may only transfer an amount up to the amount specified in the Permit2 coupon
- Settler may only transfer a token specified in the Permit2 coupon
- Coupons expire after a certain time specified as `deadline`
- Coupons can only be used once

```Solidity
struct TokenPermissions {
    // ERC20 token address
    address token;
    // the maximum amount that can be spent
    uint256 amount;
}

struct PermitTransferFrom {
    TokenPermissions permitted;
    // a unique value for every token owner's signature to prevent signature replays
    uint256 nonce;
    // deadline on the permit signature
    uint256 deadline;
}
```

With this it is simple to transfer the user assets to a specific destination, as
well as take fixed fees. The biggest restriction is that we must consume this
permit entirely once. We cannot perform the permit transfer at different times
consuming different amounts.

The user signs a Permit2 coupon, giving Settler the ability to spend a specific
amount of their funds for a time duration. The EIP712 type the user signs is as
follows:

```
PermitTransferFrom(TokenPermissions permitted,address spender,uint256 nonce,uint256 deadline)
TokenPermissions(address token,uint256 amount)
```

This signed coupon is then provided in the calldata to the `Settler.execute`
function.

Due to this design, the user is prompted for an action two times when performing
a trade. Once to sign the Permit2 coupon, and once to call the `Settler.execute`
function. This is a tradeoff we are willing to make to avoid passive allowances.

In a metatransaction flow, the user is prompted only once.

## Token Transfer Flow

```mermaid
sequenceDiagram
    autonumber
    User->>Settler: execute
    rect rgba(133, 81, 231, 0.5)
        Settler->>Permit2: permitTransfer
        Permit2->>USDC: transferFrom(User, Settler)
        USDC-->>Settler: transfer
    end
    Settler->>UniswapV3: swap
    UniswapV3->>WETH: transfer(Settler)
    WETH-->>Settler: transfer
    UniswapV3->>Settler: uniswapV3Callback
    Settler->>USDC: transfer(UniswapV3)
    USDC-->>UniswapV3: transfer
    Settler->>WETH: balanceOf(Settler)
    Settler->>WETH: transfer(User)
    WETH-->>User: transfer
```

The above example shows the simplest form of settlement in Settler. We abuse
some of the sequence diagram notation to get the point across. Token transfers
are represented by dashes (-->). Normal contract calls are represented by solid
lines. Highlighted in purple is the Permit2 interaction.

For the sake of brevity, following diagrams will have a simplified
representation to showcase the internal flow. This is what we are actually
interested in describing. The initial user interaction (e.g their call to
Settler) and the final transfer is omitted unless it is relevant to highlight in
the flow. Function calls to the DEX may only be representative of the flow, not
the accurate function name.

Below is the simplified version of the above flow.

```mermaid
sequenceDiagram
    autonumber
    rect rgba(133, 81, 231, 0.5)
        USDC-->>Settler: permitTransfer
    end
    Settler->>UniswapV3: swap
    WETH-->>Settler: transfer
    UniswapV3->>Settler: uniswapV3Callback
    USDC-->>UniswapV3: transfer
```

## `BASIC` Flow

This is the most basic flow and a flow that a number of dexes
support. Essentially it is the "call function on DEX, DEX takes tokens from us,
DEX gives us tokens". It has inefficiencies as `transferFrom` is more gas
expensive than `transfer` and we are required to check/set allowances to the
DEX. Typically this DEX also does not support a `recipient` field, introducing
yet another needless `transfer` in simple swaps.

```mermaid
sequenceDiagram
    autonumber
    rect rgba(133, 81, 231, 0.5)
        USDC-->>Settler: permitTransfer
    end
    Settler->>DEX: swap
    USDC-->>DEX: transfer
    WETH-->>Settler: transfer
    WETH-->>User: transfer
```

## VIPs

Settler has a number of specialised fill flows and will add more overtime as we
add support for more dexes.

### UniswapV3

```mermaid
sequenceDiagram
    autonumber
    Settler->>UniswapV3: swap
    WETH-->>User: transfer
    UniswapV3->>Settler: uniswapV3Callback
    rect rgba(133, 81, 231, 0.5)
        USDC-->>UniswapV3: permitTransfer
    end
```

In this flow we avoid extraneous transfers with two optimisations. Firstly, we
utilise the `recipient` field of UniswapV3, providing the User as the recipient
and avoiding an extra transfer. Secondly during the `uniswapV3Callback` we
execute the Permit2 transfer, paying the UniswapV3 pool instead of the Settler
contract, avoiding an extra transfer.

This allows us to achieve **no custody** during this flow and is an extremely
gas efficient way to fill a single UniswapV3 pool, or single chain of UniswapV3
pools.

Note this has the following limitations:

- Single UniswapV3 pool or single chain of pools (e.g ETH->DAI->USDC)
- Cannot support a split between pools (e.g ETH->USDC 5bps and ETH->USDC 1bps)
  as Permit2 transfer can only occur once. a 0xV4 equivalent would be
  `sellTokenForTokenToUniswapV3` as opposed to
  `MultiPlex[sellTokenForEthToUniswapV3,sellTokenForEthToUniswapV3]`.

## RFQ

```mermaid
sequenceDiagram
    autonumber
    rect rgba(133, 81, 231, 0.5)
        WETH-->>User: permitWitnessTransferFrom
    end
    rect rgba(133, 81, 231, 0.5)
        USDC-->>Market Maker: permitTransfer
    end
```

For RFQ we utilize 2 Permit2 transfers, one for the `Market Maker->User` and
another for `User->Market Maker`. This allows us to achieve **no custody**
during this flow and is an extremely gas efficient way to fill RFQ orders. We
simply validate the RFQ order (e.g Taker/msg.sender).

Note the `permitWitnessTransferFrom`, we utilise the `witness` functionality of
Permit2 which allows arbitrary data to be attached to the Permit2 coupon. This
arbitrary data is the actual RFQ order itself, containing the taker/msg.sender
and maker/taker amount and token fields.

A Market maker signs a slightly different Permit2 coupon than a User which
contains additional fields. The EIP712 type the Market Maker signs is as
follows:

```
PermitWitnessTransferFrom(TokenPermissions permitted,address spender,uint256 nonce,uint256 deadline,Consideration consideration)
Consideration(address token,uint256 amount,address counterparty,bool partialFillAllowed)
TokenPermissions(address token,uint256 amount)"
```

With values as follows

```json
{
    permitted: {
        token: makerToken,
        amount: makerAmount
    },
    spender: settlerAddress,
    nonce: unOrderedNonce,
    deadline: deadlineUnixTimestamp,
    consideration: {
        token: takerToken,
        amount: takerAmount,
        counterParty: taker,
        partialFillAllowed: partialFillAllowed
    }
}
```

We use the Permit2 guarantees of a Permit2 coupon to ensure the following:

- RFQ Order cannot be filled more than once
- RFQ Orders expire
- RFQ Orders are signed by the Market Maker

## Fees in Basic Flow

In the most Basic flow, Settler has **taken custody**, usually in both
assets. So a fee can be paid out be Settler.

### Sell token fee

```mermaid
sequenceDiagram
    autonumber
    rect rgba(133, 81, 231, 0.5)
        USDC-->>Settler: permitTransfer
    end
    opt sell token fee
        Settler-->>Fee Recipient: transfer
    end
    Settler->>DEX: swap
    USDC-->>DEX: transfer
    WETH-->>Settler: transfer
    WETH-->>User: transfer
```

While it is possible to utilise Permit2 to pay out the Sell token fee using a
batch permit, we do not use that feature in Settler due to the substantial gas
overhead in the single-transfer case.


<details>
<summary>potential batch flow CURRENTLY UNUSED</summary>

```mermaid
sequenceDiagram
    autonumber
    rect rgba(133, 81, 231, 0.5)
        USDC-->>Settler: permitTransfer
        opt sell token fee
            USDC-->>Fee Recipient: transfer
        end
    end
    Settler->>DEX: swap
    USDC-->>DEX: transfer
    WETH-->>Settler: transfer
    WETH-->>User: transfer
```

</details>

### Buy token fee

```mermaid
sequenceDiagram
    autonumber
    rect rgba(133, 81, 231, 0.5)
        USDC-->>Settler: permitTransfer
    end
    Settler->>DEX: swap
    USDC-->>DEX: transfer
    WETH-->>Settler: transfer
    opt buy token fee
        WETH-->>Fee Recipient: transfer
    end
    WETH-->>User: transfer
```

<details>

<summary>potential batch flow CURRENTLY UNUSED</summary>

## Fees via Permit2

It is possible to collect fees via Permit2, which is typically in the token that
the Permit2 is offloading (e.g the sell token for that counterparty). To perform
this we use the Permit2 batch functionality where the second item in the batch
is the fee.

### RFQ fees via Permit2

```mermaid
sequenceDiagram
    autonumber
    rect rgba(133, 81, 231, 0.5)
        Settler->>Permit2: permitWitnessTransfer
        WETH-->>User: transfer
        opt buy token fee
            WETH-->>Fee Recipient: transfer
        end
    end
    rect rgba(133, 81, 231, 0.5)
        Settler->>Permit2: permitTransfer
        USDC-->>Market Maker: transfer
        opt sell token fee
            USDC-->>Fee Recipient: transfer
        end
    end
```

Using the Batch functionality we can do one or more transfers from either the
User or the Market Maker. Allowing us to take either a buy token fee or a sell
token fee, or both, during RFQ order settlement.

This allows us to achieve **no custody** during this flow and is an extremely
gas efficient way to fill RFQ orders with fees.

### Uniswap VIP sell token fees via Permit2

```mermaid
sequenceDiagram
    autonumber
    Settler->>UniswapV3: swap
    WETH-->>User: transfer
    UniswapV3->>Settler: uniswapV3Callback
    rect rgba(133, 81, 231, 0.5)
        USDC-->>UniswapV3: permitTransfer
        opt sell token fee
            USDC-->>Fee Recipient: transfer
        end
    end
```

It is possible to collect sell token fees via Permit2 with the UniswapV3 VIP as
well, using the Permit2 batch functionality. This flow is similar to the RFQ
fees.

This allows us to achieve **no custody** during this flow and is an extremely
gas efficient way to fill UniswapV3 with sell token fees.

</details>

### Uniswap buy token fees via Permit2

```mermaid
sequenceDiagram
    autonumber
    Settler->>UniswapV3: swap
    WETH-->>Settler: transfer
    UniswapV3->>Settler: uniswapV3Callback
    rect rgba(133, 81, 231, 0.5)
        USDC-->>UniswapV3: permitTransfer
    end
    opt buy token fee
        WETH-->>Fee Recipient: transfer
    end
    WETH-->>User: transfer
```

Since UniswapV3 only supports a single `recipient`, to collect buy token fees,
Settler must **take custody** of the buy token. These additional transfers makes
settlement with UniswapV3 and buy token fees slightly more expensive than with
sell token fees.

## MetaTransactions

Similar to RFQ orders, MetaTransactions use the Permit2 with witness. In this
case the witness is the MetaTransaction itself, containing the actions the user
wants to execute. This gives MetaTransactions access to the same flows above,
with a different entrypoint contract and function signature. In this case, the
signature is a separate argument from the actions so that the actions can be
signed-over by the metatransaction taker.

The EIP712 type the user signs when wanting to perform a metatransaction is:

```
PermitWitnessTransferFrom(TokenPermissions permitted,address spender,uint256 nonce,uint256 deadline,SlippageAndActions slippageAndActions)
SlippageAndActions(address recipient,address buyToken,uint256 minAmountOut,bytes[] actions)
TokenPermissions(address token,uint256 amount)
```

Where `actions` is added and contains the encoded actions the to perform.

## AllowanceHolder

As an intermediary step, we provide the `AllowanceHolder` contract. This sits
infront of Settler and acts as transparently as possible. 0x Settler has a one
way trust relationship to `AllowanceHolder`. The true `msg.sender` is forwarded
from `AllowanceHolder` to 0x Settler in a similar way to
[ERC-2771](https://eips.ethereum.org/EIPS/eip-2771). `Permit2` is not used in
conjunction with `AllowanceHolder`

`exec`: An EOA or a smart contract wallet can utilise this function to perform a
swap via 0x Settler. Tokens are transferred efficiently and on-demand as the
swap executes. Unlike in Permit2 flows, it is possible to make multiple
optimized transfers of the same ephemeral allowance without reauthorizing.

Highlighted in orange is the standard token transfer operations. Note: these are
not the most effiecient swaps available, just enough to demonstrate the point.

`transferFrom` transfers the tokens on demand in the middle of the swap

```mermaid
sequenceDiagram
    autonumber
    User->>AllowanceHolder: exec
    AllowanceHolder->>Settler: execute
    Settler->>UniswapV3: swap
    WETH-->>Settler: transfer
    UniswapV3->>Settler: uniswapV3Callback
    Settler->>AllowanceHolder: transferFrom
    rect rgba(255, 148, 112, 0.5)
        USDC-->>UniswapV3: transferFrom(User, UniswapV3, amt)
    end
    WETH-->>User: transfer
```

# How to deploy

## How to pause the contracts

First, decide how much of everyone's day you're going to ruin. Is the bug
contained to a single `Settler` instance? Or is the bug pervasive? If the bug is
pervasive, you're going to completely ruin everybody's day. Skip steps 3 through
6 below.

You need to be an approved deployer. The "pause" operation is 1-of-n, not 2-of-n
like deploying a new `Settler`. `0x1CeC01DC0fFEE5eB5aF47DbEc1809F2A7c601C30`
(ice cold coffees) is the address of the pauser contract. It's at the same
address on all chains unless somebody screwed up the vanity addresses and didn't
update this document. On Linea, the address of the pauser contract is
`0xBE71A746C7AE0f9D18E6DB4f71d09732B0Ee5b9c` because the code deployed to the
usual address relies on `PUSH0`, which is not supported on that chain. When
Linea adopts the Shanghai hardfork (`PUSH0`), remove the preceeding sentence
from this document.

0. Go to that address on the relevant block explorer.

1. Click on the "Contract" tab.

![Click on "Contract"](img/pause0.png?raw=true)

2. Click on the "Write Contract" tab.

![Click on "Write Contract"](img/pause1.png?raw=true)

3. Click on "remove", the first one.

![Click on the first "remove"](img/pause2.png?raw=true)

4. Click on "Connect to Web3" and allow your wallet to connect. You must connect
   with the address that you use to deploy.

![Click on "Connect to Web3"](img/pause3.png?raw=true)

5. Paste the address of the buggy `Settler` instance.

![Paste the bad Settler address in the box](img/pause4.png?raw=true)

6. Click "Write" and confirm the transaction in your wallet. You have successfully ruined everybody's day :+1:

![Click on "Write"](img/pause5.png?raw=true)

7. This is the step to take if you want to completely shut down the
   protocol. You really hate that everybody is having a nice day. Instead of
   clicking on "remove"; click on "removeAll".

8. Click on "Connect to Web3" and allow your wallet to connect. You must connect
   with the address that you use to deploy.

![Click on "Connect to Web3"](img/pause6.png?raw=true)

9. Enter the "feature" number in the text box. This is probably 2 for
   taker-submitted for 3 for gasless/metatransaction, unless something major has
   changed and nobody bothered to update this document.

![Enter the "feature" number (2 or 3) in the text box](img/pause7.png?raw=true)

10. Click "Write" and confirm the transaction in your wallet. You have _really_ ruined everybody's day :+1:

![Click on "Write"](img/pause8.png?raw=true)

## How to deploy a new `Settler` to a chain that is already set up

Populate `api_secrets.json` by copying
[`api_secrets.json.template`](api_secrets.json.template) and adding your own
block explorer API key and RPC.

You need 2 signers to do this. Each signer needs to run
[`./sh/confirm_new_settler.sh
<CHAIN_NAME>`](sh/confirm_new_settler.sh). Following the prompts, this will sign
the Safe transaction required to submit the deployment. Once two signers have
run this script, the transaction will appear in the [Safe
dApp](https://app.safe.global/) as a pending transaction. Anybody can pay the
gas to execute this, but probably whoever holds `deployer.zeroexprotocol.eth`
will do it (presently Duncan).

On some chains, the [Safe Transaction
Service](https://docs.safe.global/core-api/transaction-service-overview) doesn't
exist. On these chains, instead of uploading the signature to be viewed in the
Safe dApp, `confirm_new_settler.sh` will save a `*.txt` file containing a hex
encoded 65-byte signature. This file needs to be sent verbatim (with filename
intact) to whomever will be doing transaction submission (again,
`deployer.zeroexprotocol.eth` -- presently Duncan). Then the person doing
transaction submission places _both_ `*.txt` files in the root of this
repository and runs [`./sh/deploy_new_settler.sh
<CHAIN_NAME>`](sh/deploy_new_settler.sh). This interacts with the Safe contracts
directly without going through the Safe dApp. The downside of this approach is
the lack of the extremely helpful [Tenderly](https://dashboard.tenderly.co/)
integration that helps review the transaction before submission. Of course, it's
possible to do similar simulations with Foundry, but the UX is much worse.

Now that the contract is deployed on-chain you need to run
[`./sh/verify_settler.sh <CHAIN_NAME>`](sh/verify_settler.sh). This will
(attempt to) verify Settler on both the Etherscan for the chain and
[Sourcify](https://sourcify.dev/). If this fails, it's probably because
[Foundry's source verification is
flaky](https://github.com/foundry-rs/foundry/issues/8470). Try deploying the
contracts in the normal way (without going through the 2 signer ceremony above)
to a testnet and verifying them there to make sure this doesn't
happen.

## How to deploy to a new chain

Zeroth, verify the configuration for your chain in
[`chain_config.json`](chain_config.json) and
[`script/SafeConfig.sol`](script/SafeConfig.sol).

First, you need somebody to give you a copy of `secrets.json`. If you don't have
this, give up. Also populate `api_secrets.json` by copying
[`api_secrets.json.template`](api_secrets.json.template) and adding your own
block explorer API key and RPC.

Second, test for common opcode support:

<details>
<summary>Click for instructions on how to run opcode tests</summary>

```bash
export FOUNDRY_EVM_VERSION=london
declare -r deployer_eoa='YOUR EOA ADDRESS HERE'
declare -r rpc_url='YOUR RPC URL HERE' # http://localhost:1248 if using frame.sh
declare -r -i chainid='CHAIN ID TO TEST HERE'
forge clean
forge build src/ChainCompatibility.sol
declare txid
# you might need to add the `--gas-price` and/or `--gas-limit` flags here; some chains are weird about that
txid="$(cast send --json --rpc-url "$rpc_url" --chain $chainid --from $deployer_eoa --create "$(forge inspect src/ChainCompatibility.sol:ChainCompatibility bytecode)" | jq -rM .transactionHash)"
declare -r txid
cast receipt --json --rpc-url "$rpc_url" $txid | jq -r '.logs[] | { stage: .data[2:66], success: .data[66:130], gas: .data[130:] }'
```

The `stage` fields should be in order (0 through 3). Stage 0 is
`SELFDESTRUCT`. Stage 1 is `PUSH0`. Stage 2 is `TSTORE`/`TLOAD`. Stage 3 is
`MCOPY`. If any entry has `success` of zero, that is strong evidence that the
corresponding opcode is not supported. If `success` is zero, the corresponding
`gas` value should be approximately 100000 (`0x186a0`). Another value in the
`gas` field suggests that something bizarre is going on, meriting manual
investigation. You can also use the `gas` field to see if the opcodes have the
expected gas cost. In particular, you should verify that the gas cost for
`SELFDESTRUCT` is approximately 5000 (`0x1388`). If `success` for `SELFDESTRUCT`
is 1, but `gas` is over 51220 (`0xc814`), you will need to make changes to
`Create3.sol`.

If `PUSH0` is not supported, then `isShanghai` should be `false` in
`chain_config.json`. If any of `TSTORE`/`TLOAD`/`MCOPY` are not supported, then
`isCancun` should be `false` in `chain_config.json`.

You may be tempted to use a blockchain explorer (e.g. Etherscan or Tenderly) to
examine the trace of the resulting transaction or to read the logs. You may also
be tempted to do an `eth_call`, local fork, devnet, or some other form of
advanced simulation. _**DO NOT DO THIS**_. These tools cannot be trusted; they
**will** lie to you. You must submit this transaction on-chain, wait for it to
be confirmed, and then retrieve the receipt (like the above snippet). The
blockchain cannot lie about the logs emitted by a transaction that become part
of its receipt.

</details>

Third, you need have enough native asset in each of the deployer addresses
listed in [`secrets.json.template`](secrets.json.template) to perform the
deployment. If how much isn't obvious to you, you can run the main deployment
script with `BROADCAST=no` to simulate. This can be a little wonky on L2s, so
beware and overprovision the amount of native asset.

Fourth, deploy `AllowanceHolder`. Obviously, if you're deploying to a
Cancun-supporting chain, you don't need to fund the deployer for the old
`AllowanceHolder` (and vice versa). Run [`./sh/deploy_allowanceholder.sh
<CHAIN_NAME>`](sh/deploy_allowanceholder.sh). Note that
`deploy_allowanceholder.sh` doesn't give you a chance to back out. There is no
prompt, it just deploys `AllowanceHolder`.

Fifth, check that the Safe deployment on the new chain is complete. You can
check this by running the main deployment script with `BROADCAST=no`. If it
completes without reverting, you don't need to do anything. If the Safe
deployment on the new chain is incomplete, run [`./sh/deploy_safe_infra.sh
<CHAIN_NAME>`](sh/deploy_safe_infra.sh). You will have to modify this script.

Sixth, make _damn_ sure that you've got the correct configuration in
[`chain_config.json`](chain_config.json). If you screw this up, you'll burn the
vanity address. Run [`BROADCAST=no ./sh/deploy_new_chain.sh
<CHAIN_NAME>`](sh/deploy_new_chain.sh) a bunch of times. Deploy to a
testnet. Simulate each individual transaction in
[Tenderly](https://dashboard.tenderly.co/).

Finally, run `BROADCAST=yes ./sh/deploy_new_chain.sh <CHAIN_NAME>`. Cross your
fingers. If something goes wrong (most commonly, the last transaction runs out
of gas; this is only a minor problem), you'll need to edit either
`sh/deploy_new_chain.sh` or
[`script/DeploySafes.s.sol`](script/DeploySafes.s.sol) to skip the parts of the
deployment you've already done. Tweak `gasMultiplierPercent` and
`minGasPriceGwei` in `chain_config.json`.

Congratulations, `Settler` is deployed on a new chain! :tada:<|MERGE_RESOLUTION|>--- conflicted
+++ resolved
@@ -559,143 +559,134 @@
 | ------------------- | ---------- | --------- | ------ | ------ |
 | 0x V4 VIP           | Uniswap V3 | USDC/WETH | 124669 | 0.00%  |
 | 0x V4 Multiplex     | Uniswap V3 | USDC/WETH | 138525 | 11.11% |
-| Settler VIP (warm)  | Uniswap V3 | USDC/WETH | 136237 | 9.28%  |
-| AllowanceHolder VIP | Uniswap V3 | USDC/WETH | 125720 | 0.84%  |
+| Settler VIP (warm)  | Uniswap V3 | USDC/WETH | 136255 | 9.29%  |
+| AllowanceHolder VIP | Uniswap V3 | USDC/WETH | 125738 | 0.86%  |
 | UniswapRouter V3    | Uniswap V3 | USDC/WETH | 120978 | -2.96% |
 |                     |            |           |        |        |
 | 0x V4 VIP           | Uniswap V3 | DAI/WETH  | 112103 | 0.00%  |
 | 0x V4 Multiplex     | Uniswap V3 | DAI/WETH  | 125959 | 12.36% |
-| Settler VIP (warm)  | Uniswap V3 | DAI/WETH  | 123671 | 10.32% |
-| AllowanceHolder VIP | Uniswap V3 | DAI/WETH  | 113154 | 0.94%  |
+| Settler VIP (warm)  | Uniswap V3 | DAI/WETH  | 123689 | 10.34% |
+| AllowanceHolder VIP | Uniswap V3 | DAI/WETH  | 113172 | 0.95%  |
 | UniswapRouter V3    | Uniswap V3 | DAI/WETH  | 108412 | -3.29% |
 |                     |            |           |        |        |
 | 0x V4 VIP           | Uniswap V3 | USDT/WETH | 114910 | 0.00%  |
 | 0x V4 Multiplex     | Uniswap V3 | USDT/WETH | 128766 | 12.06% |
-| Settler VIP (warm)  | Uniswap V3 | USDT/WETH | 126487 | 10.07% |
-| AllowanceHolder VIP | Uniswap V3 | USDT/WETH | 115970 | 0.92%  |
+| Settler VIP (warm)  | Uniswap V3 | USDT/WETH | 126505 | 10.09% |
+| AllowanceHolder VIP | Uniswap V3 | USDT/WETH | 115988 | 0.94%  |
 | UniswapRouter V3    | Uniswap V3 | USDT/WETH | 111091 | -3.32% |
 |                     |            |           |        |        |
 
 | Custody              | DEX        | Pair      | Gas    | %       |
 | -------------------- | ---------- | --------- | ------ | ------- |
 | 0x V4 TransformERC20 | Uniswap V3 | USDC/WETH | 244603 | 0.00%   |
-| Settler              | Uniswap V3 | USDC/WETH | 166870 | -31.78% |
-| AllowanceHolder      | Uniswap V3 | USDC/WETH | 156503 | -36.02% |
+| Settler              | Uniswap V3 | USDC/WETH | 166888 | -31.77% |
+| AllowanceHolder      | Uniswap V3 | USDC/WETH | 156521 | -36.01% |
 |                      |            |           |        |         |
 | 0x V4 TransformERC20 | Uniswap V3 | DAI/WETH  | 221601 | 0.00%   |
-| Settler              | Uniswap V3 | DAI/WETH  | 150248 | -32.20% |
-| AllowanceHolder      | Uniswap V3 | DAI/WETH  | 139881 | -36.88% |
+| Settler              | Uniswap V3 | DAI/WETH  | 150266 | -32.19% |
+| AllowanceHolder      | Uniswap V3 | DAI/WETH  | 139899 | -36.87% |
 |                      |            |           |        |         |
 | 0x V4 TransformERC20 | Uniswap V3 | USDT/WETH | 228500 | 0.00%   |
-| Settler              | Uniswap V3 | USDT/WETH | 156921 | -31.33% |
-| AllowanceHolder      | Uniswap V3 | USDT/WETH | 146554 | -35.86% |
+| Settler              | Uniswap V3 | USDT/WETH | 156939 | -31.32% |
+| AllowanceHolder      | Uniswap V3 | USDT/WETH | 146572 | -35.85% |
 |                      |            |           |        |         |
 
 | MetaTransactions | DEX        | Pair      | Gas    | %       |
 | ---------------- | ---------- | --------- | ------ | ------- |
 | 0x V4 Multiplex  | Uniswap V3 | USDC/WETH | 208118 | 0.00%   |
-| Settler          | Uniswap V3 | USDC/WETH | 170156 | -18.24% |
+| Settler          | Uniswap V3 | USDC/WETH | 170174 | -18.23% |
 |                  |            |           |        |         |
 | 0x V4 Multiplex  | Uniswap V3 | DAI/WETH  | 195552 | 0.00%   |
-| Settler          | Uniswap V3 | DAI/WETH  | 153534 | -21.49% |
+| Settler          | Uniswap V3 | DAI/WETH  | 153552 | -21.48% |
 |                  |            |           |        |         |
 | 0x V4 Multiplex  | Uniswap V3 | USDT/WETH | 198359 | 0.00%   |
-| Settler          | Uniswap V3 | USDT/WETH | 160201 | -19.24% |
+| Settler          | Uniswap V3 | USDT/WETH | 160219 | -19.23% |
 |                  |            |           |        |         |
 
 | RFQ             | DEX     | Pair      | Gas    | %       |
 | --------------- | ------- | --------- | ------ | ------- |
 | 0x V4           | 0x V4   | USDC/WETH | 97972  | 0.00%   |
-| Settler         | Settler | USDC/WETH | 114370 | 16.74%  |
-| Settler         | 0x V4   | USDC/WETH | 206543 | 110.82% |
-| AllowanceHolder | Settler | USDC/WETH | 106502 | 8.71%   |
+| Settler         | Settler | USDC/WETH | 114380 | 16.75%  |
+| Settler         | 0x V4   | USDC/WETH | 206552 | 110.83% |
+| AllowanceHolder | Settler | USDC/WETH | 106511 | 8.72%   |
 |                 |         |           |        |         |
 | 0x V4           | 0x V4   | DAI/WETH  | 78498  | 0.00%   |
-| Settler         | Settler | DAI/WETH  | 94896  | 20.89%  |
-| Settler         | 0x V4   | DAI/WETH  | 176633 | 125.02% |
-| AllowanceHolder | Settler | DAI/WETH  | 87028  | 10.87%  |
+| Settler         | Settler | DAI/WETH  | 94906  | 20.90%  |
+| Settler         | 0x V4   | DAI/WETH  | 176642 | 125.03% |
+| AllowanceHolder | Settler | DAI/WETH  | 87037  | 10.88%  |
 |                 |         |           |        |         |
 | 0x V4           | 0x V4   | USDT/WETH | 89610  | 0.00%   |
-| Settler         | Settler | USDT/WETH | 106008 | 18.30%  |
-| Settler         | 0x V4   | USDT/WETH | 191965 | 114.22% |
-| AllowanceHolder | Settler | USDT/WETH | 98140  | 9.52%   |
+| Settler         | Settler | USDT/WETH | 106018 | 18.31%  |
+| Settler         | 0x V4   | USDT/WETH | 191974 | 114.23% |
+| AllowanceHolder | Settler | USDT/WETH | 98149  | 9.53%   |
 |                 |         |           |        |         |
 
 | Curve             | DEX                   | Pair      | Gas    | %       |
 | ----------------- | --------------------- | --------- | ------ | ------- |
-| Settler           | CurveV2 Tricrypto VIP | USDC/WETH | 231416 | NaN%    |
+| Settler           | CurveV2 Tricrypto VIP | USDC/WETH | 231434 | NaN%    |
 |                   |                       |           |        |         |
 |                   |                       |           |        |         |
 | 0x V4             | Curve                 | USDT/WETH | 452672 | 0.00%   |
-| Settler           | Curve                 | USDT/WETH | 422737 | -6.61%  |
-| Settler           | CurveV2 Tricrypto VIP | USDT/WETH | 243783 | -46.15% |
+| Settler           | Curve                 | USDT/WETH | 422746 | -6.61%  |
+| Settler           | CurveV2 Tricrypto VIP | USDT/WETH | 243801 | -46.14% |
 | Curve             | Curve                 | USDT/WETH | 341799 | -24.49% |
 | Curve Swap Router | Curve                 | USDT/WETH | 412038 | -8.98%  |
 |                   |                       |           |        |         |
 
 | DODO V1 | DEX     | Pair      | Gas    | %     |
 | ------- | ------- | --------- | ------ | ----- |
-<<<<<<< HEAD
-| Settler | DODO V1 | USDC/WETH | 308473 | 0.00% |
-=======
-| Settler | DODO V1 | USDC/WETH | 308591 | 0.00% |
->>>>>>> 353ca902
+| Settler | DODO V1 | USDC/WETH | 308510 | 0.00% |
 |         |         |           |        |       |
 |         |         |           |        |       |
 |         |         |           |        |       |
 
 | Buy token fee     | DEX        | Pair      | Gas    | %     |
 | ----------------- | ---------- | --------- | ------ | ----- |
-| Settler - custody | Uniswap V3 | USDC/WETH | 174128 | 0.00% |
+| Settler - custody | Uniswap V3 | USDC/WETH | 174146 | 0.00% |
 |                   |            |           |        |       |
-| Settler - custody | Uniswap V3 | DAI/WETH  | 161562 | 0.00% |
+| Settler - custody | Uniswap V3 | DAI/WETH  | 161580 | 0.00% |
 |                   |            |           |        |       |
-| Settler - custody | Uniswap V3 | USDT/WETH | 164378 | 0.00% |
+| Settler - custody | Uniswap V3 | USDT/WETH | 164396 | 0.00% |
 |                   |            |           |        |       |
 
 | Sell token fee | DEX        | Pair      | Gas    | %       |
 | -------------- | ---------- | --------- | ------ | ------- |
-| Settler        | Uniswap V3 | USDC/WETH | 182565 | 0.00%   |
+| Settler        | Uniswap V3 | USDC/WETH | 182583 | 0.00%   |
 |                |            |           |        |         |
-| Settler        | Uniswap V3 | DAI/WETH  | 161887 | 0.00%   |
+| Settler        | Uniswap V3 | DAI/WETH  | 161905 | 0.00%   |
 |                |            |           |        |         |
-| Settler        | Uniswap V3 | USDT/WETH | 170336 | 0.00%   |
-| Settler        | Curve      | USDT/WETH | 434083 | 154.84% |
+| Settler        | Uniswap V3 | USDT/WETH | 170354 | 0.00%   |
+| Settler        | Curve      | USDT/WETH | 434092 | 154.82% |
 |                |            |           |        |         |
 
 | AllowanceHolder                      | DEX            | Pair      | Gas    | %       |
 | ------------------------------------ | -------------- | --------- | ------ | ------- |
-| execute                              | Uniswap V3 VIP | USDC/WETH | 125720 | 0.00%   |
-| Settler - external move then execute | Uniswap V3     | USDC/WETH | 140371 | 11.65%  |
-| execute                              | RFQ            | USDC/WETH | 106502 | -15.29% |
+| execute                              | Uniswap V3 VIP | USDC/WETH | 125738 | 0.00%   |
+| Settler - external move then execute | Uniswap V3     | USDC/WETH | 140389 | 11.65%  |
+| execute                              | RFQ            | USDC/WETH | 106511 | -15.29% |
 |                                      |                |           |        |         |
-| execute                              | Uniswap V3 VIP | DAI/WETH  | 113154 | 0.00%   |
-| Settler - external move then execute | Uniswap V3     | DAI/WETH  | 129380 | 14.34%  |
-| execute                              | RFQ            | DAI/WETH  | 87028  | -23.09% |
+| execute                              | Uniswap V3 VIP | DAI/WETH  | 113172 | 0.00%   |
+| Settler - external move then execute | Uniswap V3     | DAI/WETH  | 129398 | 14.34%  |
+| execute                              | RFQ            | DAI/WETH  | 87037  | -23.09% |
 |                                      |                |           |        |         |
-| execute                              | Uniswap V3 VIP | USDT/WETH | 115970 | 0.00%   |
-| Settler - external move then execute | Uniswap V3     | USDT/WETH | 136368 | 17.59%  |
-| execute                              | RFQ            | USDT/WETH | 98140  | -15.37% |
+| execute                              | Uniswap V3 VIP | USDT/WETH | 115988 | 0.00%   |
+| Settler - external move then execute | Uniswap V3     | USDT/WETH | 136386 | 17.59%  |
+| execute                              | RFQ            | USDT/WETH | 98149  | -15.38% |
 |                                      |                |           |        |         |
 
 | AllowanceHolder sell token fees | DEX | Pair      | Gas    | %      |
 | ------------------------------- | --- | --------- | ------ | ------ |
-| no fee                          | RFQ | USDC/WETH | 106502 | 0.00%  |
-<<<<<<< HEAD
-| proportional fee                | RFQ | USDC/WETH | 154456 | 45.03% |
-| fixed fee                       | RFQ | USDC/WETH | 122774 | 15.28% |
-=======
-| proportional fee                | RFQ | USDC/WETH | 154459 | 45.03% |
-| fixed fee                       | RFQ | USDC/WETH | 122775 | 15.28% |
->>>>>>> 353ca902
+| no fee                          | RFQ | USDC/WETH | 106511 | 0.00%  |
+| proportional fee                | RFQ | USDC/WETH | 154465 | 45.02% |
+| fixed fee                       | RFQ | USDC/WETH | 122783 | 15.28% |
 |                                 |     |           |        |        |
-| no fee                          | RFQ | DAI/WETH  | 87028  | 0.00%  |
-| proportional fee                | RFQ | DAI/WETH  | 126870 | 45.78% |
-| fixed fee                       | RFQ | DAI/WETH  | 99126  | 13.90% |
+| no fee                          | RFQ | DAI/WETH  | 87037  | 0.00%  |
+| proportional fee                | RFQ | DAI/WETH  | 126879 | 45.78% |
+| fixed fee                       | RFQ | DAI/WETH  | 99135  | 13.90% |
 |                                 |     |           |        |        |
-| no fee                          | RFQ | USDT/WETH | 98140  | 0.00%  |
-| proportional fee                | RFQ | USDT/WETH | 143614 | 46.34% |
-| fixed fee                       | RFQ | USDT/WETH | 111350 | 13.46% |
+| no fee                          | RFQ | USDT/WETH | 98149  | 0.00%  |
+| proportional fee                | RFQ | USDT/WETH | 143623 | 46.33% |
+| fixed fee                       | RFQ | USDT/WETH | 111359 | 13.46% |
 |                                 |     |           |        |        |
 
 [//]: # "END TABLES"
