{
  "sepolia": {
    "chainId": 11155111,
    "displayName": "Sepolia",
    "isShanghai": true,
    "isCancun": true,
    "extraFlags": "",
    "gasMultiplierPercent": 200,
    "minGasPriceGwei": 1,
    "safe": {
      "singleton": "0xfb1bffC9d739B8D520DaF37dF666da4C687191EA",
      "factory": "0xC22834581EbC8527d974F8a1c97E1bEA4EF910BC",
      "fallback": "0x017062a1dE2FE6b99BE3d9d37841FeD19F573804",
      "multiCall": "0xA1dabEF33b3B82c7814B6D82A79e50F4AC44102B",
      "apiUrl": "https://safe-transaction-sepolia.safe.global/api"
    },
    "governance": {
      "upgradeSafe": "0xf36b9f50E59870A24F42F9Ba43b2aD0A4b8f2F51",
      "deploymentSafe": "0x8E5DE7118a596E99B0563D3022039c11927f4827",
      "pause": "0x1CeC01DC0fFEE5eB5aF47DbEc1809F2A7c601C30"
    },
    "deployment": {
      "deployer": "0x00000000000004533Fe15556B1E086BB1A72cEae",
      "allowanceHolder": "0x0000000000001fF3684f28c67538d4D072C22734",
      "forwardingMultiCall": "0x00000000000000CF9E3c5A26621af382fA17f24f"
    },
    "etherscanApi": "https://api-sepolia.etherscan.io/api",
    "sourcifyApi": "https://sourcify.dev/server/"
  },
  "mainnet": {
    "chainId": 1,
    "displayName": "Mainnet",
    "isShanghai": true,
    "isCancun": true,
    "extraFlags": "",
    "gasMultiplierPercent": 130,
    "minGasPriceGwei": 10,
    "safe": {
      "singleton": "0xfb1bffC9d739B8D520DaF37dF666da4C687191EA",
      "factory": "0xC22834581EbC8527d974F8a1c97E1bEA4EF910BC",
      "fallback": "0x017062a1dE2FE6b99BE3d9d37841FeD19F573804",
      "multiCall": "0xA1dabEF33b3B82c7814B6D82A79e50F4AC44102B",
      "apiUrl": "https://safe-transaction-mainnet.safe.global/api"
    },
    "governance": {
      "upgradeSafe": "0xf36b9f50E59870A24F42F9Ba43b2aD0A4b8f2F51",
      "deploymentSafe": "0x8E5DE7118a596E99B0563D3022039c11927f4827",
      "pause": "0x1CeC01DC0fFEE5eB5aF47DbEc1809F2A7c601C30"
    },
    "deployment": {
      "deployer": "0x00000000000004533Fe15556B1E086BB1A72cEae",
      "allowanceHolder": "0x0000000000001fF3684f28c67538d4D072C22734",
      "forwardingMultiCall": "0x00000000000000CF9E3c5A26621af382fA17f24f"
    },
    "etherscanApi": "https://api.etherscan.io/api",
    "sourcifyApi": "https://sourcify.dev/server/"
  },
  "polygon": {
    "chainId": 137,
    "displayName": "Polygon",
    "isShanghai": true,
    "isCancun": true,
    "extraFlags": "",
    "gasMultiplierPercent": 200,
    "minGasPriceGwei": 200,
    "safe": {
      "singleton": "0xfb1bffC9d739B8D520DaF37dF666da4C687191EA",
      "factory": "0xC22834581EbC8527d974F8a1c97E1bEA4EF910BC",
      "fallback": "0x017062a1dE2FE6b99BE3d9d37841FeD19F573804",
      "multiCall": "0xA1dabEF33b3B82c7814B6D82A79e50F4AC44102B",
      "apiUrl": "https://safe-transaction-polygon.safe.global/api"
    },
    "governance": {
      "upgradeSafe": "0xf36b9f50E59870A24F42F9Ba43b2aD0A4b8f2F51",
      "deploymentSafe": "0x8E5DE7118a596E99B0563D3022039c11927f4827",
      "pause": "0x1CeC01DC0fFEE5eB5aF47DbEc1809F2A7c601C30"
    },
    "deployment": {
      "deployer": "0x00000000000004533Fe15556B1E086BB1A72cEae",
      "allowanceHolder": "0x0000000000001fF3684f28c67538d4D072C22734",
      "forwardingMultiCall": "0x00000000000000CF9E3c5A26621af382fA17f24f"
    },
    "etherscanApi": "https://api.polygonscan.com/api",
    "sourcifyApi": "https://sourcify.dev/server/"
  },
  "base": {
    "chainId": 8453,
    "displayName": "Base",
    "isShanghai": true,
    "isCancun": true,
    "extraFlags": "--legacy",
    "gasMultiplierPercent": 200,
    "minGasPriceGwei": 1,
    "safe": {
      "singleton": "0xfb1bffC9d739B8D520DaF37dF666da4C687191EA",
      "factory": "0xC22834581EbC8527d974F8a1c97E1bEA4EF910BC",
      "fallback": "0x017062a1dE2FE6b99BE3d9d37841FeD19F573804",
      "multiCall": "0xA1dabEF33b3B82c7814B6D82A79e50F4AC44102B",
      "apiUrl": "https://safe-transaction-base.safe.global/api"
    },
    "governance": {
      "upgradeSafe": "0xf36b9f50E59870A24F42F9Ba43b2aD0A4b8f2F51",
      "deploymentSafe": "0x8E5DE7118a596E99B0563D3022039c11927f4827",
      "pause": "0x1CeC01DC0fFEE5eB5aF47DbEc1809F2A7c601C30"
    },
    "deployment": {
      "deployer": "0x00000000000004533Fe15556B1E086BB1A72cEae",
      "allowanceHolder": "0x0000000000001fF3684f28c67538d4D072C22734",
      "forwardingMultiCall": "0x00000000000000CF9E3c5A26621af382fA17f24f"
    },
    "etherscanApi": "https://api.basescan.org/api",
    "sourcifyApi": "https://sourcify.dev/server/"
  },
  "optimism": {
    "chainId": 10,
    "displayName": "Optimism",
    "isShanghai": true,
    "isCancun": true,
    "extraFlags": "--legacy",
    "gasMultiplierPercent": 200,
    "minGasPriceGwei": 1,
    "safe": {
      "singleton": "0xfb1bffC9d739B8D520DaF37dF666da4C687191EA",
      "factory": "0xC22834581EbC8527d974F8a1c97E1bEA4EF910BC",
      "fallback": "0x017062a1dE2FE6b99BE3d9d37841FeD19F573804",
      "multiCall": "0xA1dabEF33b3B82c7814B6D82A79e50F4AC44102B",
      "apiUrl": "https://safe-transaction-optimism.safe.global/api"
    },
    "governance": {
      "upgradeSafe": "0xf36b9f50E59870A24F42F9Ba43b2aD0A4b8f2F51",
      "deploymentSafe": "0x8E5DE7118a596E99B0563D3022039c11927f4827",
      "pause": "0x1CeC01DC0fFEE5eB5aF47DbEc1809F2A7c601C30"
    },
    "deployment": {
      "deployer": "0x00000000000004533Fe15556B1E086BB1A72cEae",
      "allowanceHolder": "0x0000000000001fF3684f28c67538d4D072C22734",
      "forwardingMultiCall": "0x00000000000000CF9E3c5A26621af382fA17f24f"
    },
    "etherscanApi": "https://api-optimistic.etherscan.io/api",
    "sourcifyApi": "https://sourcify.dev/server/"
  },
  "arbitrum": {
    "chainId": 42161,
    "displayName": "Arbitrum",
    "isShanghai": true,
    "isCancun": true,
    "extraFlags": "--legacy",
    "gasMultiplierPercent": 500,
    "minGasPriceGwei": 10,
    "safe": {
      "singleton": "0xfb1bffC9d739B8D520DaF37dF666da4C687191EA",
      "factory": "0xC22834581EbC8527d974F8a1c97E1bEA4EF910BC",
      "fallback": "0x017062a1dE2FE6b99BE3d9d37841FeD19F573804",
      "multiCall": "0xA1dabEF33b3B82c7814B6D82A79e50F4AC44102B",
      "apiUrl": "https://safe-transaction-arbitrum.safe.global/api"
    },
    "governance": {
      "upgradeSafe": "0xf36b9f50E59870A24F42F9Ba43b2aD0A4b8f2F51",
      "deploymentSafe": "0x8E5DE7118a596E99B0563D3022039c11927f4827",
      "pause": "0x1CeC01DC0fFEE5eB5aF47DbEc1809F2A7c601C30"
    },
    "deployment": {
      "deployer": "0x00000000000004533Fe15556B1E086BB1A72cEae",
      "allowanceHolder": "0x0000000000001fF3684f28c67538d4D072C22734",
      "forwardingMultiCall": "0x00000000000000CF9E3c5A26621af382fA17f24f"
    },
    "etherscanApi": "https://api.arbiscan.io/api",
    "sourcifyApi": "https://sourcify.dev/server/"
  },
  "bnb": {
    "chainId": 56,
    "displayName": "Bnb",
    "isShanghai": true,
    "isCancun": true,
    "extraFlags": "",
    "gasMultiplierPercent": 130,
    "minGasPriceGwei": 3,
    "safe": {
      "singleton": "0xfb1bffC9d739B8D520DaF37dF666da4C687191EA",
      "factory": "0xC22834581EbC8527d974F8a1c97E1bEA4EF910BC",
      "fallback": "0x017062a1dE2FE6b99BE3d9d37841FeD19F573804",
      "multiCall": "0xA1dabEF33b3B82c7814B6D82A79e50F4AC44102B",
      "apiUrl": "https://safe-transaction-bsc.safe.global/api"
    },
    "governance": {
      "upgradeSafe": "0xf36b9f50E59870A24F42F9Ba43b2aD0A4b8f2F51",
      "deploymentSafe": "0x8E5DE7118a596E99B0563D3022039c11927f4827",
      "pause": "0x1CeC01DC0fFEE5eB5aF47DbEc1809F2A7c601C30"
    },
    "deployment": {
      "deployer": "0x00000000000004533Fe15556B1E086BB1A72cEae",
      "allowanceHolder": "0x0000000000001fF3684f28c67538d4D072C22734",
      "forwardingMultiCall": "0x00000000000000CF9E3c5A26621af382fA17f24f"
    },
    "etherscanApi": "https://api.bscscan.com/api",
    "sourcifyApi": "https://sourcify.dev/server/"
  },
  "avalanche": {
    "chainId": 43114,
    "displayName": "Avalanche",
    "isShanghai": true,
    "isCancun": true,
    "extraFlags": "",
    "gasMultiplierPercent": 180,
    "minGasPriceGwei": 10,
    "safe": {
      "singleton": "0xfb1bffC9d739B8D520DaF37dF666da4C687191EA",
      "factory": "0xC22834581EbC8527d974F8a1c97E1bEA4EF910BC",
      "fallback": "0x017062a1dE2FE6b99BE3d9d37841FeD19F573804",
      "multiCall": "0xA1dabEF33b3B82c7814B6D82A79e50F4AC44102B",
      "apiUrl": "https://safe-transaction-avalanche.safe.global/api"
    },
    "governance": {
      "upgradeSafe": "0xf36b9f50E59870A24F42F9Ba43b2aD0A4b8f2F51",
      "deploymentSafe": "0x8E5DE7118a596E99B0563D3022039c11927f4827",
      "pause": "0x1CeC01DC0fFEE5eB5aF47DbEc1809F2A7c601C30"
    },
    "deployment": {
      "deployer": "0x00000000000004533Fe15556B1E086BB1A72cEae",
      "allowanceHolder": "0x0000000000001fF3684f28c67538d4D072C22734",
      "forwardingMultiCall": "0x00000000000000CF9E3c5A26621af382fA17f24f"
    },
    "etherscanApi": "https://api.snowtrace.io/api",
    "sourcifyApi": "https://sourcify.dev/server/"
  },
  "blast": {
    "chainId": 81457,
    "displayName": "Blast",
    "isShanghai": true,
    "isCancun": true,
    "extraFlags": "--legacy",
    "gasMultiplierPercent": 200,
    "minGasPriceGwei": 1,
    "safe": {
      "singleton": "0xfb1bffC9d739B8D520DaF37dF666da4C687191EA",
      "factory": "0xC22834581EbC8527d974F8a1c97E1bEA4EF910BC",
      "fallback": "0x017062a1dE2FE6b99BE3d9d37841FeD19F573804",
      "multiCall": "0xA1dabEF33b3B82c7814B6D82A79e50F4AC44102B",
      "apiUrl": "https://safe-transaction-blast.safe.global/api"
    },
    "governance": {
      "upgradeSafe": "0xf36b9f50E59870A24F42F9Ba43b2aD0A4b8f2F51",
      "deploymentSafe": "0x8E5DE7118a596E99B0563D3022039c11927f4827",
      "pause": "0x1CeC01DC0fFEE5eB5aF47DbEc1809F2A7c601C30"
    },
    "deployment": {
      "deployer": "0x00000000000004533Fe15556B1E086BB1A72cEae",
      "allowanceHolder": "0x0000000000001fF3684f28c67538d4D072C22734",
      "forwardingMultiCall": "0x00000000000000CF9E3c5A26621af382fA17f24f"
    },
    "etherscanApi": "https://api.blastscan.io/api"
  },
  "linea": {
    "chainId": 59144,
    "displayName": "Linea",
    "isShanghai": false,
    "isCancun": false,
    "extraFlags": "",
    "gasMultiplierPercent": 200,
    "minGasPriceGwei": 1,
    "safe": {
      "singleton": "0xfb1bffC9d739B8D520DaF37dF666da4C687191EA",
      "factory": "0xC22834581EbC8527d974F8a1c97E1bEA4EF910BC",
      "fallback": "0x017062a1dE2FE6b99BE3d9d37841FeD19F573804",
      "multiCall": "0xA1dabEF33b3B82c7814B6D82A79e50F4AC44102B",
      "apiUrl": "https://safe-transaction-linea.safe.global/api"
    },
    "governance": {
      "upgradeSafe": "0xf36b9f50E59870A24F42F9Ba43b2aD0A4b8f2F51",
      "deploymentSafe": "0x8E5DE7118a596E99B0563D3022039c11927f4827",
      "pause": "0xBE71A746C7AE0f9D18E6DB4f71d09732B0Ee5b9c"
    },
    "deployment": {
      "deployer": "0x00000000000004533Fe15556B1E086BB1A72cEae",
      "allowanceHolder": "0x000000000000175a8b9bC6d539B3708EEd92EA6c",
      "forwardingMultiCall": "0x00000000000000CF9E3c5A26621af382fA17f24f"
    },
    "etherscanApi": "https://api.lineascan.build/api",
    "sourcifyApi": "https://sourcify.dev/server/"
  },
  "scroll": {
    "chainId": 534352,
    "displayName": "Scroll",
    "isShanghai": true,
    "isCancun": false,
    "extraFlags": "--legacy",
    "gasMultiplierPercent": 120,
    "minGasPriceGwei": 1,
    "safe": {
      "singleton": "0xfb1bffC9d739B8D520DaF37dF666da4C687191EA",
      "factory": "0xC22834581EbC8527d974F8a1c97E1bEA4EF910BC",
      "fallback": "0x017062a1dE2FE6b99BE3d9d37841FeD19F573804",
      "multiCall": "0xA1dabEF33b3B82c7814B6D82A79e50F4AC44102B",
      "apiUrl": "https://safe-transaction-scroll.safe.global/api"
    },
    "governance": {
      "upgradeSafe": "0xf36b9f50E59870A24F42F9Ba43b2aD0A4b8f2F51",
      "deploymentSafe": "0x8E5DE7118a596E99B0563D3022039c11927f4827",
      "pause": "0x1CeC01DC0fFEE5eB5aF47DbEc1809F2A7c601C30"
    },
    "deployment": {
      "deployer": "0x00000000000004533Fe15556B1E086BB1A72cEae",
      "allowanceHolder": "0x0000000000005E88410CcDFaDe4a5EfaE4b49562",
      "forwardingMultiCall": "0x00000000000000CF9E3c5A26621af382fA17f24f"
    },
    "etherscanApi": "https://api.scrollscan.com/api",
    "sourcifyApi": "https://sourcify.dev/server/"
  },
  "mantle": {
    "chainId": 5000,
    "displayName": "Mantle",
    "isShanghai": true,
    "isCancun": false,
    "extraFlags": "--legacy",
    "gasMultiplierPercent": 200,
    "minGasPriceGwei": 1,
    "safe": {
      "singleton": "0xfb1bffC9d739B8D520DaF37dF666da4C687191EA",
      "factory": "0xC22834581EbC8527d974F8a1c97E1bEA4EF910BC",
      "fallback": "0x017062a1dE2FE6b99BE3d9d37841FeD19F573804",
      "multiCall": "0xA1dabEF33b3B82c7814B6D82A79e50F4AC44102B",
      "apiUrl": "https://safe-transaction-mantle.safe.global/api"
    },
    "governance": {
      "upgradeSafe": "0xf36b9f50E59870A24F42F9Ba43b2aD0A4b8f2F51",
      "deploymentSafe": "0x8E5DE7118a596E99B0563D3022039c11927f4827",
      "pause": "0x1CeC01DC0fFEE5eB5aF47DbEc1809F2A7c601C30"
    },
    "deployment": {
      "deployer": "0x00000000000004533Fe15556B1E086BB1A72cEae",
      "allowanceHolder": "0x0000000000005E88410CcDFaDe4a5EfaE4b49562",
      "forwardingMultiCall": "0x00000000000000CF9E3c5A26621af382fA17f24f"
    },
    "etherscanApi": "https://api.mantlescan.xyz/api",
    "sourcifyApi": "https://sourcify.dev/server/"
  },
  "mode": {
    "chainId": 34443,
    "displayName": "Mode",
    "isShanghai": true,
    "isCancun": true,
    "extraFlags": "--legacy",
    "gasMultiplierPercent": 200,
    "minGasPriceGwei": 1,
    "safe": {
      "singleton": "0xfb1bffC9d739B8D520DaF37dF666da4C687191EA",
      "factory": "0xC22834581EbC8527d974F8a1c97E1bEA4EF910BC",
      "fallback": "0x017062a1dE2FE6b99BE3d9d37841FeD19F573804",
      "multiCall": "0xA1dabEF33b3B82c7814B6D82A79e50F4AC44102B",
      "apiUrl": "NOT SUPPORTED"
    },
    "governance": {
      "upgradeSafe": "0xf36b9f50E59870A24F42F9Ba43b2aD0A4b8f2F51",
      "deploymentSafe": "0x8E5DE7118a596E99B0563D3022039c11927f4827",
      "pause": "0x1CeC01DC0fFEE5eB5aF47DbEc1809F2A7c601C30"
    },
    "deployment": {
      "allowanceHolder": "0x0000000000001fF3684f28c67538d4D072C22734",
      "deployer": "0x00000000000004533Fe15556B1E086BB1A72cEae",
      "forwardingMultiCall": "0x00000000000000CF9E3c5A26621af382fA17f24f"
    },
    "blockscoutApi": "https://explorer.mode.network/api",
    "sourcifyApi": "https://sourcify.dev/server/"
  },
  "taiko": {
    "chainId": 167000,
    "displayName": "Taiko",
    "isShanghai": true,
    "isCancun": false,
    "extraFlags": "",
    "gasMultiplierPercent": 200,
    "minGasPriceGwei": 1,
    "safe": {
      "singleton": "0xfb1bffC9d739B8D520DaF37dF666da4C687191EA",
      "factory": "0xC22834581EbC8527d974F8a1c97E1bEA4EF910BC",
      "fallback": "0x017062a1dE2FE6b99BE3d9d37841FeD19F573804",
      "multiCall": "0xA1dabEF33b3B82c7814B6D82A79e50F4AC44102B",
      "apiUrl": "NOT SUPPORTED"
    },
    "governance": {
      "upgradeSafe": "0xf36b9f50E59870A24F42F9Ba43b2aD0A4b8f2F51",
      "deploymentSafe": "0x8E5DE7118a596E99B0563D3022039c11927f4827",
      "pause": "0x1CeC01DC0fFEE5eB5aF47DbEc1809F2A7c601C30"
    },
    "deployment": {
      "deployer": "0x00000000000004533Fe15556B1E086BB1A72cEae",
      "allowanceHolder": "0x0000000000005E88410CcDFaDe4a5EfaE4b49562",
      "forwardingMultiCall": "0x00000000000000CF9E3c5A26621af382fA17f24f"
    },
    "etherscanApi": "https://api.taikoscan.io/api"
  },
  "worldchain": {
    "chainId": 480,
    "displayName": "WorldChain",
    "isShanghai": true,
    "isCancun": true,
    "extraFlags": "--legacy",
    "gasMultiplierPercent": 200,
    "minGasPriceGwei": 1,
    "safe": {
      "singleton": "0xfb1bffC9d739B8D520DaF37dF666da4C687191EA",
      "factory": "0xC22834581EbC8527d974F8a1c97E1bEA4EF910BC",
      "fallback": "0x017062a1dE2FE6b99BE3d9d37841FeD19F573804",
      "multiCall": "0xA1dabEF33b3B82c7814B6D82A79e50F4AC44102B",
      "apiUrl": "https://safe-transaction-worldchain.safe.global/api"
    },
    "governance": {
      "upgradeSafe": "0xf36b9f50E59870A24F42F9Ba43b2aD0A4b8f2F51",
      "deploymentSafe": "0x8E5DE7118a596E99B0563D3022039c11927f4827",
      "pause": "0x1CeC01DC0fFEE5eB5aF47DbEc1809F2A7c601C30"
    },
    "deployment": {
      "deployer": "0x00000000000004533Fe15556B1E086BB1A72cEae",
      "allowanceHolder": "0x0000000000001fF3684f28c67538d4D072C22734",
      "forwardingMultiCall": "0x00000000000000CF9E3c5A26621af382fA17f24f"
    },
    "etherscanApi": "https://api.worldscan.org/api",
    "blockscoutApi": "https://worldchain-mainnet.explorer.alchemy.com/api"
  },
  "gnosis": {
    "chainId": 100,
    "displayName": "Gnosis",
    "isShanghai": true,
    "isCancun": true,
    "extraFlags": "",
    "gasMultiplierPercent": 200,
    "minGasPriceGwei": 2,
    "safe": {
      "singleton": "0xfb1bffC9d739B8D520DaF37dF666da4C687191EA",
      "factory": "0xC22834581EbC8527d974F8a1c97E1bEA4EF910BC",
      "fallback": "0x017062a1dE2FE6b99BE3d9d37841FeD19F573804",
      "multiCall": "0xA1dabEF33b3B82c7814B6D82A79e50F4AC44102B",
      "apiUrl": "https://safe-transaction-gnosis-chain.safe.global/api"
    },
    "governance": {
      "upgradeSafe": "0xf36b9f50E59870A24F42F9Ba43b2aD0A4b8f2F51",
      "deploymentSafe": "0x8E5DE7118a596E99B0563D3022039c11927f4827",
      "pause": "0x1CeC01DC0fFEE5eB5aF47DbEc1809F2A7c601C30"
    },
    "deployment": {
      "deployer": "0x00000000000004533Fe15556B1E086BB1A72cEae",
      "allowanceHolder": "0x0000000000001fF3684f28c67538d4D072C22734",
      "forwardingMultiCall": "0x00000000000000CF9E3c5A26621af382fA17f24f"
    },
    "etherscanApi": "https://api.gnosisscan.io/api",
    "sourcifyApi": "https://sourcify.dev/server/"
  },
  "sonic": {
    "chainId": 146,
    "displayName": "Sonic",
    "isShanghai": true,
    "isCancun": true,
    "extraFlags": "",
    "gasMultiplierPercent": 200,
    "minGasPriceGwei": 2,
    "safe": {
      "singleton": "0x3E5c63644E683549055b9Be8653de26E0B4CD36E",
      "factory": "0xa6B71E26C5e0845f74c812102Ca7114b6a896AB2",
      "fallback": "0xf48f2B2d2a534e402487b3ee7C18c33Aec0Fe5e4",
      "multiCall": "0x40A2aCCbd92BCA938b02010E17A5b8929b49130D",
      "apiUrl": "https://safe-transaction-sonic.safe.global/api"
    },
    "governance": {
      "upgradeSafe": "0xC6eE74143546ab222bFB6FDDB5726D0502B39184",
      "deploymentSafe": "0x059bD6D6DDE3769A7467fE21cC5a2C4c30D3dbfb",
      "pause": "0x1CeC01DC0fFEE5eB5aF47DbEc1809F2A7c601C30"
    },
    "deployment": {
      "allowanceHolder": "0x0000000000001fF3684f28c67538d4D072C22734",
      "deployer": "0x00000000000004533Fe15556B1E086BB1A72cEae",
      "forwardingMultiCall": "0x00000000000000CF9E3c5A26621af382fA17f24f"
    },
    "etherscanApi": "https://api.sonicscan.org/api"
  },
  "ink": {
    "chainId": 57073,
    "displayName": "Ink",
    "isShanghai": true,
    "isCancun": true,
    "extraFlags": "--legacy",
    "gasMultiplierPercent": 200,
    "minGasPriceGwei": 1,
    "safe": {
      "singleton": "0xfb1bffC9d739B8D520DaF37dF666da4C687191EA",
      "factory": "0xC22834581EbC8527d974F8a1c97E1bEA4EF910BC",
      "fallback": "0x017062a1dE2FE6b99BE3d9d37841FeD19F573804",
      "multiCall": "0xA1dabEF33b3B82c7814B6D82A79e50F4AC44102B",
      "apiUrl": "https://safe-transaction-ink.safe.global/api"
    },
    "governance": {
      "upgradeSafe": "0xf36b9f50E59870A24F42F9Ba43b2aD0A4b8f2F51",
      "deploymentSafe": "0x8E5DE7118a596E99B0563D3022039c11927f4827",
      "pause": "0x1CeC01DC0fFEE5eB5aF47DbEc1809F2A7c601C30"
    },
    "deployment": {
      "deployer": "0x00000000000004533Fe15556B1E086BB1A72cEae",
      "allowanceHolder": "0x0000000000001fF3684f28c67538d4D072C22734",
      "forwardingMultiCall": "0x00000000000000CF9E3c5A26621af382fA17f24f"
    },
    "blockscoutApi": "https://explorer.inkonchain.com/api"
  },
  "monad_testnet": {
    "chainId": 10143,
    "displayName": "MonadTestnet",
    "isShanghai": true,
    "isCancun": true,
    "extraFlags": "",
    "gasMultiplierPercent": 200,
    "minGasPriceGwei": 50,
    "safe": {
      "singleton": "0x3E5c63644E683549055b9Be8653de26E0B4CD36E",
      "factory": "0xa6B71E26C5e0845f74c812102Ca7114b6a896AB2",
      "fallback": "0xf48f2B2d2a534e402487b3ee7C18c33Aec0Fe5e4",
      "multiCall": "0x40A2aCCbd92BCA938b02010E17A5b8929b49130D",
      "apiUrl": "NOT SUPPORTED"
    },
    "governance": {
      "upgradeSafe": "0xC6eE74143546ab222bFB6FDDB5726D0502B39184",
      "deploymentSafe": "0x059bD6D6DDE3769A7467fE21cC5a2C4c30D3dbfb",
      "pause": "0x1CeC01DC0fFEE5eB5aF47DbEc1809F2A7c601C30"
    },
    "deployment": {
      "deployer": "0x00000000000004533Fe15556B1E086BB1A72cEae",
<<<<<<< HEAD
      "allowanceHolder": "0x0000000000001fF3684f28c67538d4D072C22734",
      "forwardingMultiCall": "0x00000000000000CF9E3c5A26621af382fA17f24f"
    }
=======
      "allowanceHolder": "0x0000000000001fF3684f28c67538d4D072C22734"
    },
    "sourcifyApi": "https://sourcify-api-monad.blockvision.org",
    "blockscoutApi": "https://api.socialscan.io/monad-testnet/v1/explorer/command_api/contract"
>>>>>>> 74c98382
  },
  "unichain": {
    "chainId": 130,
    "displayName": "Unichain",
    "isShanghai": true,
    "isCancun": true,
    "extraFlags": "--legacy",
    "gasMultiplierPercent": 200,
    "minGasPriceGwei": 1,
    "safe": {
      "singleton": "0x3E5c63644E683549055b9Be8653de26E0B4CD36E",
      "factory": "0xa6B71E26C5e0845f74c812102Ca7114b6a896AB2",
      "fallback": "0xf48f2B2d2a534e402487b3ee7C18c33Aec0Fe5e4",
      "multiCall": "0x40A2aCCbd92BCA938b02010E17A5b8929b49130D",
      "apiUrl": "https://safe-transaction-unichain.safe.global/api"
    },
    "governance": {
      "upgradeSafe": "0xC6eE74143546ab222bFB6FDDB5726D0502B39184",
      "deploymentSafe": "0x059bD6D6DDE3769A7467fE21cC5a2C4c30D3dbfb",
      "pause": "0x1CeC01DC0fFEE5eB5aF47DbEc1809F2A7c601C30"
    },
    "deployment": {
      "allowanceHolder": "0x0000000000001fF3684f28c67538d4D072C22734",
      "deployer": "0x00000000000004533Fe15556B1E086BB1A72cEae",
      "forwardingMultiCall": "0x00000000000000CF9E3c5A26621af382fA17f24f"
    },
    "etherscanApi": "https://api.uniscan.xyz/api",
    "blockscoutApi": "https://unichain.blockscout.com/api"
  },
  "berachain": {
    "chainId": 80094,
    "displayName": "Berachain",
    "isShanghai": true,
    "isCancun": true,
    "extraFlags": "--legacy",
    "gasMultiplierPercent": 200,
    "minGasPriceGwei": 1,
    "safe": {
      "singleton": "0xfb1bffC9d739B8D520DaF37dF666da4C687191EA",
      "factory": "0xC22834581EbC8527d974F8a1c97E1bEA4EF910BC",
      "fallback": "0x017062a1dE2FE6b99BE3d9d37841FeD19F573804",
      "multiCall": "0xA1dabEF33b3B82c7814B6D82A79e50F4AC44102B",
      "apiUrl": "NOT SUPPORTED"
    },
    "governance": {
      "upgradeSafe": "0xf36b9f50E59870A24F42F9Ba43b2aD0A4b8f2F51",
      "deploymentSafe": "0x8E5DE7118a596E99B0563D3022039c11927f4827",
      "pause": "0x1CeC01DC0fFEE5eB5aF47DbEc1809F2A7c601C30"
    },
    "deployment": {
      "allowanceHolder": "0x0000000000001fF3684f28c67538d4D072C22734",
      "deployer": "0x00000000000004533Fe15556B1E086BB1A72cEae",
      "forwardingMultiCall": "0x00000000000000CF9E3c5A26621af382fA17f24f"
    },
    "etherscanApi": "https://api.berascan.com/api"
  }
}<|MERGE_RESOLUTION|>--- conflicted
+++ resolved
@@ -521,16 +521,11 @@
     },
     "deployment": {
       "deployer": "0x00000000000004533Fe15556B1E086BB1A72cEae",
-<<<<<<< HEAD
-      "allowanceHolder": "0x0000000000001fF3684f28c67538d4D072C22734",
-      "forwardingMultiCall": "0x00000000000000CF9E3c5A26621af382fA17f24f"
-    }
-=======
-      "allowanceHolder": "0x0000000000001fF3684f28c67538d4D072C22734"
+      "allowanceHolder": "0x0000000000001fF3684f28c67538d4D072C22734",
+      "forwardingMultiCall": "0x00000000000000CF9E3c5A26621af382fA17f24f"
     },
     "sourcifyApi": "https://sourcify-api-monad.blockvision.org",
     "blockscoutApi": "https://api.socialscan.io/monad-testnet/v1/explorer/command_api/contract"
->>>>>>> 74c98382
   },
   "unichain": {
     "chainId": 130,
