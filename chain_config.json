--- conflicted
+++ resolved
@@ -337,12 +337,8 @@
     },
     "governance": {
       "upgradeSafe": "0xf36b9f50E59870A24F42F9Ba43b2aD0A4b8f2F51",
-<<<<<<< HEAD
-      "deploymentSafe": "0x8E5DE7118a596E99B0563D3022039c11927f4827"
-=======
       "deploymentSafe": "0x8E5DE7118a596E99B0563D3022039c11927f4827",
       "pause": "0xBE71A746C7AE0f9D18E6DB4f71d09732B0Ee5b9c"
->>>>>>> e1397e99
     },
     "deployment": {
       "deployer": "0x00000000000004533Fe15556B1E086BB1A72cEae",
