--- conflicted
+++ resolved
@@ -369,11 +369,7 @@
     "isShanghai": true,
     "isCancun": false,
     "extraFlags": "--legacy",
-<<<<<<< HEAD
-    "gasMultiplierPercent": 5000,
-=======
     "gasMultiplierPercent": 1000000,
->>>>>>> a6f39ee2
     "minGasPriceGwei": 1,
     "safe": {
       "singleton": "0xfb1bffC9d739B8D520DaF37dF666da4C687191EA",
