{
  "sepolia": {
    "chainId": 11155111,
    "displayName": "Sepolia",
    "isShanghai": true,
    "isCancun": true,
    "extraFlags": "",
    "gasMultiplierPercent": 200,
    "minGasPriceGwei": 1,
    "safe": {
      "singleton": "0xfb1bffC9d739B8D520DaF37dF666da4C687191EA",
      "factory": "0xC22834581EbC8527d974F8a1c97E1bEA4EF910BC",
      "fallback": "0x017062a1dE2FE6b99BE3d9d37841FeD19F573804",
      "multiCall": "0xA1dabEF33b3B82c7814B6D82A79e50F4AC44102B",
      "apiUrl": "https://safe-transaction-sepolia.safe.global/api"
    },
    "governance": {
      "upgradeSafe": "0xf36b9f50E59870A24F42F9Ba43b2aD0A4b8f2F51",
      "deploymentSafe": "0x8E5DE7118a596E99B0563D3022039c11927f4827",
      "pause": "0x1CeC01DC0fFEE5eB5aF47DbEc1809F2A7c601C30"
    },
    "deployment": {
      "deployer": "0x00000000000004533Fe15556B1E086BB1A72cEae",
      "allowanceHolder": "0x0000000000001fF3684f28c67538d4D072C22734"
    },
    "etherscanApi": "https://api-sepolia.etherscan.io/api"
  },
  "mainnet": {
    "chainId": 1,
    "displayName": "Mainnet",
    "isShanghai": true,
    "isCancun": true,
    "extraFlags": "",
    "gasMultiplierPercent": 130,
    "minGasPriceGwei": 10,
    "safe": {
      "singleton": "0xfb1bffC9d739B8D520DaF37dF666da4C687191EA",
      "factory": "0xC22834581EbC8527d974F8a1c97E1bEA4EF910BC",
      "fallback": "0x017062a1dE2FE6b99BE3d9d37841FeD19F573804",
      "multiCall": "0xA1dabEF33b3B82c7814B6D82A79e50F4AC44102B",
      "apiUrl": "https://safe-transaction-mainnet.safe.global/api"
    },
    "governance": {
      "upgradeSafe": "0xf36b9f50E59870A24F42F9Ba43b2aD0A4b8f2F51",
      "deploymentSafe": "0x8E5DE7118a596E99B0563D3022039c11927f4827",
      "pause": "0x1CeC01DC0fFEE5eB5aF47DbEc1809F2A7c601C30"
    },
    "deployment": {
      "deployer": "0x00000000000004533Fe15556B1E086BB1A72cEae",
      "allowanceHolder": "0x0000000000001fF3684f28c67538d4D072C22734"
    },
    "etherscanApi": "https://api.etherscan.io/api"
  },
  "polygon": {
    "chainId": 137,
    "displayName": "Polygon",
    "isShanghai": true,
    "isCancun": true,
    "extraFlags": "",
    "gasMultiplierPercent": 200,
    "minGasPriceGwei": 200,
    "safe": {
      "singleton": "0xfb1bffC9d739B8D520DaF37dF666da4C687191EA",
      "factory": "0xC22834581EbC8527d974F8a1c97E1bEA4EF910BC",
      "fallback": "0x017062a1dE2FE6b99BE3d9d37841FeD19F573804",
      "multiCall": "0xA1dabEF33b3B82c7814B6D82A79e50F4AC44102B",
      "apiUrl": "https://safe-transaction-polygon.safe.global/api"
    },
    "governance": {
      "upgradeSafe": "0xf36b9f50E59870A24F42F9Ba43b2aD0A4b8f2F51",
      "deploymentSafe": "0x8E5DE7118a596E99B0563D3022039c11927f4827",
      "pause": "0x1CeC01DC0fFEE5eB5aF47DbEc1809F2A7c601C30"
    },
    "deployment": {
      "deployer": "0x00000000000004533Fe15556B1E086BB1A72cEae",
      "allowanceHolder": "0x0000000000001fF3684f28c67538d4D072C22734"
    },
    "etherscanApi": "https://api.polygonscan.com/api"
  },
  "base": {
    "chainId": 8453,
    "displayName": "Base",
    "isShanghai": true,
    "isCancun": true,
    "extraFlags": "--legacy",
    "gasMultiplierPercent": 200,
    "minGasPriceGwei": 1,
    "safe": {
      "singleton": "0xfb1bffC9d739B8D520DaF37dF666da4C687191EA",
      "factory": "0xC22834581EbC8527d974F8a1c97E1bEA4EF910BC",
      "fallback": "0x017062a1dE2FE6b99BE3d9d37841FeD19F573804",
      "multiCall": "0xA1dabEF33b3B82c7814B6D82A79e50F4AC44102B",
      "apiUrl": "https://safe-transaction-base.safe.global/api"
    },
    "governance": {
      "upgradeSafe": "0xf36b9f50E59870A24F42F9Ba43b2aD0A4b8f2F51",
      "deploymentSafe": "0x8E5DE7118a596E99B0563D3022039c11927f4827",
      "pause": "0x1CeC01DC0fFEE5eB5aF47DbEc1809F2A7c601C30"
    },
    "deployment": {
      "deployer": "0x00000000000004533Fe15556B1E086BB1A72cEae",
      "allowanceHolder": "0x0000000000001fF3684f28c67538d4D072C22734"
    },
    "etherscanApi": "https://api.basescan.org/api"
  },
  "optimism": {
    "chainId": 10,
    "displayName": "Optimism",
    "isShanghai": true,
    "isCancun": true,
    "extraFlags": "--legacy",
    "gasMultiplierPercent": 200,
    "minGasPriceGwei": 1,
    "safe": {
      "singleton": "0xfb1bffC9d739B8D520DaF37dF666da4C687191EA",
      "factory": "0xC22834581EbC8527d974F8a1c97E1bEA4EF910BC",
      "fallback": "0x017062a1dE2FE6b99BE3d9d37841FeD19F573804",
      "multiCall": "0xA1dabEF33b3B82c7814B6D82A79e50F4AC44102B",
      "apiUrl": "https://safe-transaction-optimism.safe.global/api"
    },
    "governance": {
      "upgradeSafe": "0xf36b9f50E59870A24F42F9Ba43b2aD0A4b8f2F51",
      "deploymentSafe": "0x8E5DE7118a596E99B0563D3022039c11927f4827",
      "pause": "0x1CeC01DC0fFEE5eB5aF47DbEc1809F2A7c601C30"
    },
    "deployment": {
      "deployer": "0x00000000000004533Fe15556B1E086BB1A72cEae",
      "allowanceHolder": "0x0000000000001fF3684f28c67538d4D072C22734"
    },
    "etherscanApi": "https://api-optimistic.etherscan.io/api"
  },
  "arbitrum": {
    "chainId": 42161,
    "displayName": "Arbitrum",
    "isShanghai": true,
    "isCancun": true,
    "extraFlags": "--legacy",
    "gasMultiplierPercent": 500,
    "minGasPriceGwei": 10,
    "safe": {
      "singleton": "0xfb1bffC9d739B8D520DaF37dF666da4C687191EA",
      "factory": "0xC22834581EbC8527d974F8a1c97E1bEA4EF910BC",
      "fallback": "0x017062a1dE2FE6b99BE3d9d37841FeD19F573804",
      "multiCall": "0xA1dabEF33b3B82c7814B6D82A79e50F4AC44102B",
      "apiUrl": "https://safe-transaction-arbitrum.safe.global/api"
    },
    "governance": {
      "upgradeSafe": "0xf36b9f50E59870A24F42F9Ba43b2aD0A4b8f2F51",
      "deploymentSafe": "0x8E5DE7118a596E99B0563D3022039c11927f4827",
      "pause": "0x1CeC01DC0fFEE5eB5aF47DbEc1809F2A7c601C30"
    },
    "deployment": {
      "deployer": "0x00000000000004533Fe15556B1E086BB1A72cEae",
      "allowanceHolder": "0x0000000000001fF3684f28c67538d4D072C22734"
    },
    "etherscanApi": "https://api.arbiscan.io/api"
  },
  "bnb": {
    "chainId": 56,
    "displayName": "Bnb",
    "isShanghai": true,
    "isCancun": true,
    "extraFlags": "",
    "gasMultiplierPercent": 130,
    "minGasPriceGwei": 3,
    "safe": {
      "singleton": "0xfb1bffC9d739B8D520DaF37dF666da4C687191EA",
      "factory": "0xC22834581EbC8527d974F8a1c97E1bEA4EF910BC",
      "fallback": "0x017062a1dE2FE6b99BE3d9d37841FeD19F573804",
      "multiCall": "0xA1dabEF33b3B82c7814B6D82A79e50F4AC44102B",
      "apiUrl": "https://safe-transaction-bsc.safe.global/api"
    },
    "governance": {
      "upgradeSafe": "0xf36b9f50E59870A24F42F9Ba43b2aD0A4b8f2F51",
      "deploymentSafe": "0x8E5DE7118a596E99B0563D3022039c11927f4827",
      "pause": "0x1CeC01DC0fFEE5eB5aF47DbEc1809F2A7c601C30"
    },
    "deployment": {
      "deployer": "0x00000000000004533Fe15556B1E086BB1A72cEae",
      "allowanceHolder": "0x0000000000001fF3684f28c67538d4D072C22734"
    },
    "etherscanApi": "https://api.bscscan.com/api"
  },
  "avalanche": {
    "chainId": 43114,
    "displayName": "Avalanche",
    "isShanghai": true,
    "isCancun": true,
    "extraFlags": "",
    "gasMultiplierPercent": 180,
    "minGasPriceGwei": 10,
    "safe": {
      "singleton": "0xfb1bffC9d739B8D520DaF37dF666da4C687191EA",
      "factory": "0xC22834581EbC8527d974F8a1c97E1bEA4EF910BC",
      "fallback": "0x017062a1dE2FE6b99BE3d9d37841FeD19F573804",
      "multiCall": "0xA1dabEF33b3B82c7814B6D82A79e50F4AC44102B",
      "apiUrl": "https://safe-transaction-avalanche.safe.global/api"
    },
    "governance": {
      "upgradeSafe": "0xf36b9f50E59870A24F42F9Ba43b2aD0A4b8f2F51",
      "deploymentSafe": "0x8E5DE7118a596E99B0563D3022039c11927f4827",
      "pause": "0x1CeC01DC0fFEE5eB5aF47DbEc1809F2A7c601C30"
    },
    "deployment": {
      "deployer": "0x00000000000004533Fe15556B1E086BB1A72cEae",
      "allowanceHolder": "0x0000000000001fF3684f28c67538d4D072C22734"
    },
    "etherscanApi": "https://api.snowtrace.io/api"
  },
  "blast": {
    "chainId": 81457,
    "displayName": "Blast",
    "isShanghai": true,
    "isCancun": true,
    "extraFlags": "--legacy",
    "gasMultiplierPercent": 200,
    "minGasPriceGwei": 1,
    "safe": {
      "singleton": "0xfb1bffC9d739B8D520DaF37dF666da4C687191EA",
      "factory": "0xC22834581EbC8527d974F8a1c97E1bEA4EF910BC",
      "fallback": "0x017062a1dE2FE6b99BE3d9d37841FeD19F573804",
      "multiCall": "0xA1dabEF33b3B82c7814B6D82A79e50F4AC44102B",
      "apiUrl": "https://safe-transaction-blast.safe.global/api"
    },
    "governance": {
      "upgradeSafe": "0xf36b9f50E59870A24F42F9Ba43b2aD0A4b8f2F51",
      "deploymentSafe": "0x8E5DE7118a596E99B0563D3022039c11927f4827",
      "pause": "0x1CeC01DC0fFEE5eB5aF47DbEc1809F2A7c601C30"
    },
    "deployment": {
      "deployer": "0x00000000000004533Fe15556B1E086BB1A72cEae",
      "allowanceHolder": "0x0000000000001fF3684f28c67538d4D072C22734"
    },
    "etherscanApi": "https://api.blastscan.io/api"
  },
  "linea": {
    "chainId": 59144,
    "displayName": "Linea",
    "isShanghai": false,
    "isCancun": false,
    "extraFlags": "",
    "gasMultiplierPercent": 200,
    "minGasPriceGwei": 1,
    "safe": {
      "singleton": "0xfb1bffC9d739B8D520DaF37dF666da4C687191EA",
      "factory": "0xC22834581EbC8527d974F8a1c97E1bEA4EF910BC",
      "fallback": "0x017062a1dE2FE6b99BE3d9d37841FeD19F573804",
      "multiCall": "0xA1dabEF33b3B82c7814B6D82A79e50F4AC44102B",
      "apiUrl": "https://safe-transaction-linea.safe.global/api"
    },
    "governance": {
      "upgradeSafe": "0xf36b9f50E59870A24F42F9Ba43b2aD0A4b8f2F51",
      "deploymentSafe": "0x8E5DE7118a596E99B0563D3022039c11927f4827",
      "pause": "0xBE71A746C7AE0f9D18E6DB4f71d09732B0Ee5b9c"
    },
    "deployment": {
      "deployer": "0x00000000000004533Fe15556B1E086BB1A72cEae",
      "allowanceHolder": "0x000000000000175a8b9bC6d539B3708EEd92EA6c"
    },
    "etherscanApi": "https://api.lineascan.build/api"
  },
  "scroll": {
    "chainId": 534352,
    "displayName": "Scroll",
    "isShanghai": true,
    "isCancun": false,
    "extraFlags": "--legacy",
    "gasMultiplierPercent": 120,
    "minGasPriceGwei": 1,
    "safe": {
      "singleton": "0xfb1bffC9d739B8D520DaF37dF666da4C687191EA",
      "factory": "0xC22834581EbC8527d974F8a1c97E1bEA4EF910BC",
      "fallback": "0x017062a1dE2FE6b99BE3d9d37841FeD19F573804",
      "multiCall": "0xA1dabEF33b3B82c7814B6D82A79e50F4AC44102B",
      "apiUrl": "https://safe-transaction-scroll.safe.global/api"
    },
    "governance": {
      "upgradeSafe": "0xf36b9f50E59870A24F42F9Ba43b2aD0A4b8f2F51",
      "deploymentSafe": "0x8E5DE7118a596E99B0563D3022039c11927f4827",
      "pause": "0x1CeC01DC0fFEE5eB5aF47DbEc1809F2A7c601C30"
    },
    "deployment": {
      "deployer": "0x00000000000004533Fe15556B1E086BB1A72cEae",
      "allowanceHolder": "0x0000000000005E88410CcDFaDe4a5EfaE4b49562"
    },
    "etherscanApi": "https://api.scrollscan.com/api"
  },
  "mantle": {
    "chainId": 5000,
    "displayName": "Mantle",
    "isShanghai": true,
    "isCancun": false,
    "extraFlags": "--legacy",
    "gasMultiplierPercent": 200,
    "minGasPriceGwei": 1,
    "safe": {
      "singleton": "0xfb1bffC9d739B8D520DaF37dF666da4C687191EA",
      "factory": "0xC22834581EbC8527d974F8a1c97E1bEA4EF910BC",
      "fallback": "0x017062a1dE2FE6b99BE3d9d37841FeD19F573804",
      "multiCall": "0xA1dabEF33b3B82c7814B6D82A79e50F4AC44102B",
      "apiUrl": "https://safe-transaction-mantle.safe.global/api"
    },
    "governance": {
      "upgradeSafe": "0xf36b9f50E59870A24F42F9Ba43b2aD0A4b8f2F51",
      "deploymentSafe": "0x8E5DE7118a596E99B0563D3022039c11927f4827",
      "pause": "0x1CeC01DC0fFEE5eB5aF47DbEc1809F2A7c601C30"
    },
    "deployment": {
      "deployer": "0x00000000000004533Fe15556B1E086BB1A72cEae",
      "allowanceHolder": "0x0000000000005E88410CcDFaDe4a5EfaE4b49562"
    },
    "etherscanApi": "https://api.mantlescan.xyz/api"
  },
  "mode": {
    "chainId": 34443,
    "displayName": "Mode",
    "isShanghai": true,
    "isCancun": true,
    "extraFlags": "--legacy",
    "gasMultiplierPercent": 200,
    "minGasPriceGwei": 1,
    "safe": {
      "singleton": "0xfb1bffC9d739B8D520DaF37dF666da4C687191EA",
      "factory": "0xC22834581EbC8527d974F8a1c97E1bEA4EF910BC",
      "fallback": "0x017062a1dE2FE6b99BE3d9d37841FeD19F573804",
      "multiCall": "0xA1dabEF33b3B82c7814B6D82A79e50F4AC44102B",
      "apiUrl": "NOT SUPPORTED"
    },
    "governance": {
      "upgradeSafe": "0xf36b9f50E59870A24F42F9Ba43b2aD0A4b8f2F51",
      "deploymentSafe": "0x8E5DE7118a596E99B0563D3022039c11927f4827",
      "pause": "0x1CeC01DC0fFEE5eB5aF47DbEc1809F2A7c601C30"
    },
    "deployment": {
      "allowanceHolder": "0x0000000000001fF3684f28c67538d4D072C22734",
      "deployer": "0x00000000000004533Fe15556B1E086BB1A72cEae"
    },
    "blockscoutApi": "https://explorer.mode.network/api"
  },
  "taiko": {
    "chainId": 167000,
    "displayName": "Taiko",
    "isShanghai": true,
    "isCancun": false,
    "extraFlags": "",
    "gasMultiplierPercent": 200,
    "minGasPriceGwei": 1,
    "safe": {
      "singleton": "0xfb1bffC9d739B8D520DaF37dF666da4C687191EA",
      "factory": "0xC22834581EbC8527d974F8a1c97E1bEA4EF910BC",
      "fallback": "0x017062a1dE2FE6b99BE3d9d37841FeD19F573804",
      "multiCall": "0xA1dabEF33b3B82c7814B6D82A79e50F4AC44102B",
      "apiUrl": "NOT SUPPORTED"
    },
    "governance": {
      "upgradeSafe": "0xf36b9f50E59870A24F42F9Ba43b2aD0A4b8f2F51",
      "deploymentSafe": "0x8E5DE7118a596E99B0563D3022039c11927f4827",
      "pause": "0x1CeC01DC0fFEE5eB5aF47DbEc1809F2A7c601C30"
    },
    "deployment": {
      "deployer": "0x00000000000004533Fe15556B1E086BB1A72cEae",
      "allowanceHolder": "0x0000000000005E88410CcDFaDe4a5EfaE4b49562"
    },
    "etherscanApi": "https://api.taikoscan.io/api"
  },
  "worldchain": {
    "chainId": 480,
    "displayName": "WorldChain",
    "isShanghai": true,
    "isCancun": true,
    "extraFlags": "--legacy",
    "gasMultiplierPercent": 200,
    "minGasPriceGwei": 1,
    "safe": {
      "singleton": "0xfb1bffC9d739B8D520DaF37dF666da4C687191EA",
      "factory": "0xC22834581EbC8527d974F8a1c97E1bEA4EF910BC",
      "fallback": "0x017062a1dE2FE6b99BE3d9d37841FeD19F573804",
      "multiCall": "0xA1dabEF33b3B82c7814B6D82A79e50F4AC44102B",
      "apiUrl": "https://safe-transaction-worldchain.safe.global/api"
    },
    "governance": {
      "upgradeSafe": "0xf36b9f50E59870A24F42F9Ba43b2aD0A4b8f2F51",
      "deploymentSafe": "0x8E5DE7118a596E99B0563D3022039c11927f4827",
      "pause": "0x1CeC01DC0fFEE5eB5aF47DbEc1809F2A7c601C30"
    },
    "deployment": {
      "deployer": "0x00000000000004533Fe15556B1E086BB1A72cEae",
      "allowanceHolder": "0x0000000000001fF3684f28c67538d4D072C22734"
    },
    "etherscanApi": "https://api.worldscan.org/api",
    "blockscoutApi": "https://worldchain-mainnet.explorer.alchemy.com/api"
  },
  "gnosis": {
    "chainId": 100,
    "displayName": "Gnosis",
    "isShanghai": true,
    "isCancun": true,
    "extraFlags": "",
    "gasMultiplierPercent": 200,
    "minGasPriceGwei": 2,
    "safe": {
      "singleton": "0xfb1bffC9d739B8D520DaF37dF666da4C687191EA",
      "factory": "0xC22834581EbC8527d974F8a1c97E1bEA4EF910BC",
      "fallback": "0x017062a1dE2FE6b99BE3d9d37841FeD19F573804",
      "multiCall": "0xA1dabEF33b3B82c7814B6D82A79e50F4AC44102B",
      "apiUrl": "https://safe-transaction-gnosis-chain.safe.global/api"
    },
    "governance": {
      "upgradeSafe": "0xf36b9f50E59870A24F42F9Ba43b2aD0A4b8f2F51",
      "deploymentSafe": "0x8E5DE7118a596E99B0563D3022039c11927f4827",
      "pause": "0x1CeC01DC0fFEE5eB5aF47DbEc1809F2A7c601C30"
    },
    "deployment": {
      "deployer": "0x00000000000004533Fe15556B1E086BB1A72cEae",
      "allowanceHolder": "0x0000000000001fF3684f28c67538d4D072C22734"
    },
    "etherscanApi": "https://api.gnosisscan.io/api"
  },
  "sonic": {
    "chainId": 146,
    "displayName": "Sonic",
    "isShanghai": true,
    "isCancun": true,
    "extraFlags": "",
    "gasMultiplierPercent": 200,
    "minGasPriceGwei": 2,
    "safe": {
      "singleton": "0x3E5c63644E683549055b9Be8653de26E0B4CD36E",
      "factory": "0xa6B71E26C5e0845f74c812102Ca7114b6a896AB2",
      "fallback": "0xf48f2B2d2a534e402487b3ee7C18c33Aec0Fe5e4",
      "multiCall": "0x40A2aCCbd92BCA938b02010E17A5b8929b49130D",
      "apiUrl": "https://safe-transaction-sonic.safe.global/api"
    },
    "governance": {
      "upgradeSafe": "0xC6eE74143546ab222bFB6FDDB5726D0502B39184",
      "deploymentSafe": "0x059bD6D6DDE3769A7467fE21cC5a2C4c30D3dbfb",
      "pause": "0x1CeC01DC0fFEE5eB5aF47DbEc1809F2A7c601C30"
    },
    "deployment": {
      "allowanceHolder": "0x0000000000001fF3684f28c67538d4D072C22734",
      "deployer": "0x00000000000004533Fe15556B1E086BB1A72cEae"
    },
    "etherscanApi": "https://api.sonicscan.org/api"
  },
  "ink": {
    "chainId": 57073,
    "displayName": "Ink",
    "isShanghai": true,
    "isCancun": true,
    "extraFlags": "--legacy",
    "gasMultiplierPercent": 200,
    "minGasPriceGwei": 1,
    "safe": {
      "singleton": "0xfb1bffC9d739B8D520DaF37dF666da4C687191EA",
      "factory": "0xC22834581EbC8527d974F8a1c97E1bEA4EF910BC",
      "fallback": "0x017062a1dE2FE6b99BE3d9d37841FeD19F573804",
      "multiCall": "0xA1dabEF33b3B82c7814B6D82A79e50F4AC44102B",
      "apiUrl": "https://safe-transaction-ink.safe.global/api"
    },
    "governance": {
      "upgradeSafe": "0xf36b9f50E59870A24F42F9Ba43b2aD0A4b8f2F51",
      "deploymentSafe": "0x8E5DE7118a596E99B0563D3022039c11927f4827",
      "pause": "0x1CeC01DC0fFEE5eB5aF47DbEc1809F2A7c601C30"
    },
    "deployment": {
      "deployer": "0x00000000000004533Fe15556B1E086BB1A72cEae",
      "allowanceHolder": "0x0000000000001fF3684f28c67538d4D072C22734"
    },
    "blockscoutApi": "https://explorer.inkonchain.com/api"
  },
  "monad_testnet": {
    "chainId": 10143,
    "displayName": "MonadTestnet",
    "isShanghai": true,
    "isCancun": true,
    "extraFlags": "",
    "gasMultiplierPercent": 200,
    "minGasPriceGwei": 50,
    "safe": {
      "singleton": "0x3E5c63644E683549055b9Be8653de26E0B4CD36E",
      "factory": "0xa6B71E26C5e0845f74c812102Ca7114b6a896AB2",
      "fallback": "0xf48f2B2d2a534e402487b3ee7C18c33Aec0Fe5e4",
      "multiCall": "0x40A2aCCbd92BCA938b02010E17A5b8929b49130D",
      "apiUrl": "NOT SUPPORTED"
    },
    "governance": {
      "upgradeSafe": "0xC6eE74143546ab222bFB6FDDB5726D0502B39184",
      "deploymentSafe": "0x059bD6D6DDE3769A7467fE21cC5a2C4c30D3dbfb",
      "pause": "0x1CeC01DC0fFEE5eB5aF47DbEc1809F2A7c601C30"
    },
    "deployment": {
      "deployer": "0x00000000000004533Fe15556B1E086BB1A72cEae",
      "allowanceHolder": "0x0000000000001fF3684f28c67538d4D072C22734"
<<<<<<< HEAD
    }
  },
  "unichain": {
    "chainId": 130,
    "displayName": "Unichain",
    "isShanghai": true,
    "isCancun": true,
    "extraFlags": "--legacy",
    "gasMultiplierPercent": 200,
    "minGasPriceGwei": 1,
    "safe": {
      "singleton": "0x3E5c63644E683549055b9Be8653de26E0B4CD36E",
      "factory": "0xa6B71E26C5e0845f74c812102Ca7114b6a896AB2",
      "fallback": "0xf48f2B2d2a534e402487b3ee7C18c33Aec0Fe5e4",
      "multiCall": "0x40A2aCCbd92BCA938b02010E17A5b8929b49130D",
      "apiUrl": "NOT SUPPORTED"
    },
    "governance": {
      "upgradeSafe": "0xC6eE74143546ab222bFB6FDDB5726D0502B39184",
      "deploymentSafe": "0x059bD6D6DDE3769A7467fE21cC5a2C4c30D3dbfb",
      "pause": "0x1CeC01DC0fFEE5eB5aF47DbEc1809F2A7c601C30"
    },
    "deployment": {
      "allowanceHolder": "0x0000000000001fF3684f28c67538d4D072C22734",
      "deployer": "0x00000000000004533Fe15556B1E086BB1A72cEae"
    },
    "etherscanApi": "https://api.uniscan.xyz/api",
    "blockscoutApi": "https://unichain.blockscout.com/api"
  },
  "berachain": {
    "chainId": 80094,
    "displayName": "Berachain",
    "isShanghai": true,
    "isCancun": true,
    "extraFlags": "--legacy",
    "gasMultiplierPercent": 200,
    "minGasPriceGwei": 1,
    "safe": {
      "singleton": "0xfb1bffC9d739B8D520DaF37dF666da4C687191EA",
      "factory": "0xC22834581EbC8527d974F8a1c97E1bEA4EF910BC",
      "fallback": "0x017062a1dE2FE6b99BE3d9d37841FeD19F573804",
      "multiCall": "0xA1dabEF33b3B82c7814B6D82A79e50F4AC44102B",
      "apiUrl": "NOT SUPPORTED"
    },
    "governance": {
      "upgradeSafe": "0xf36b9f50E59870A24F42F9Ba43b2aD0A4b8f2F51",
      "deploymentSafe": "0x8E5DE7118a596E99B0563D3022039c11927f4827",
      "pause": "0x1CeC01DC0fFEE5eB5aF47DbEc1809F2A7c601C30"
    },
    "deployment": {
      "allowanceHolder": "0x0000000000001fF3684f28c67538d4D072C22734",
      "deployer": "0x00000000000004533Fe15556B1E086BB1A72cEae"
    },
    "etherscanApi": "https://api.berascan.com/api"
=======
    },
    "sourcifyApi": "https://sourcify-api-monad.blockvision.org"
>>>>>>> d2429bfe
  }
}<|MERGE_RESOLUTION|>--- conflicted
+++ resolved
@@ -491,8 +491,8 @@
     "deployment": {
       "deployer": "0x00000000000004533Fe15556B1E086BB1A72cEae",
       "allowanceHolder": "0x0000000000001fF3684f28c67538d4D072C22734"
-<<<<<<< HEAD
-    }
+    },
+    "sourcifyApi": "https://sourcify-api-monad.blockvision.org"
   },
   "unichain": {
     "chainId": 130,
@@ -546,9 +546,5 @@
       "deployer": "0x00000000000004533Fe15556B1E086BB1A72cEae"
     },
     "etherscanApi": "https://api.berascan.com/api"
-=======
-    },
-    "sourcifyApi": "https://sourcify-api-monad.blockvision.org"
->>>>>>> d2429bfe
   }
 }