--- conflicted
+++ resolved
@@ -517,11 +517,7 @@
       "allowanceHolder": "0x0000000000001fF3684f28c67538d4D072C22734",
       "deployer": "0x00000000000004533Fe15556B1E086BB1A72cEae"
     },
-<<<<<<< HEAD
     "etherscanApi": "https://api.uniscan.xyz/api",
     "blockscoutApi": "https://unichain.blockscout.com/api"
-=======
-    "blockscoutApi": "https://unichain-d7a86fxp.blockscout.com/api"
->>>>>>> 2044cc83
   }
 }